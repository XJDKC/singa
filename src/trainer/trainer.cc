#include <thread>
#include <vector>
#include <map>
#include <glog/logging.h>
#include "trainer/trainer.h"
#include "mshadow/tensor.h"
using std::vector;
using std::map;

namespace singa {
int ProcsIDOf(int group_id, int id, int flag){
  int procsid=-1;
  auto cluster=Cluster::Get();
  if(flag==kServer){
    procsid=group_id*cluster->nservers_per_group()/
      cluster->nservers_per_procs()+id/cluster->nservers_per_procs();
    if(cluster->server_worker_separate())
      procsid+=cluster->nworker_procs();
  }else if(flag==kWorkerLayer || flag==kWorkerParam){
    procsid=group_id*cluster->nworkers_per_group()
      /cluster->nworkers_per_procs();
    if(cluster->nworkers_per_group()>cluster->nworkers_per_procs())
      procsid+=id/cluster->nworkers_per_procs();
  }else{
    LOG(ERROR)<<"Unkown flag ("<<flag<<")";
  }
  return procsid;
}

void Trainer::RegisterDefaultClasses(const singa::ModelProto& proto){
  // register all layers appearing in the neural net
  singa::NeuralNet::RegisterLayers();
  Singleton<Factory<singa::Param>>::Instance()->Register(
      "Param", CreateInstance(singa::Param, singa::Param));
  Singleton<Factory<singa::Updater>>::Instance() ->Register(
      "Updater", CreateInstance(singa::SGDUpdater, singa::Updater));
}

void Trainer::Start(const ModelProto& mproto, const ClusterProto& cproto,
    int procs_id){
  procs_id_=procs_id;
  RegisterDefaultClasses(mproto);

  int nthreads=1;
  auto cluster=Cluster::Get(cproto, procs_id);
  // create servers
  vector<shared_ptr<Server>> servers;
  int nthreads=1; // the first socket is the router
  if(cluster->has_server()){
    int pid=cluster->procs_id();
    if(cluster->server_worker_separate())
      pid-=cluster->nworker_procs();
    int gid=pid*cluster->nservers_per_procs()/cluster->nservers_per_group();
    int start=pid*cluster->nservers_per_procs()%cluster->nservers_per_group();
    int end=start+cluster->nservers_per_group();
    // the ParamShard for servers consists of a dictionary of Param objects
    auto shard=make_shared<Server::ParamShard>();
    for(int sid=start;sid<end;sid++){
<<<<<<< HEAD
      auto server=make_shared<Server>(nthreads++,gid, sid);
=======
      auto server=make_shared<Server>(nthreads++, gid, sid);
>>>>>>> 06f85e23
      server->Setup(mproto.updater(), shard);
      servers.push_back(server);
    }
  }

  // create workers
  vector<shared_ptr<Worker>> workers;
  std::map<int, shared_ptr<Trainer::ParamShard>> shards;
  if(cluster->has_worker()){
    auto net=NeuralNet::SetupNeuralNet(mproto.neuralnet(), kTrain,
        cluster->nworkers_per_group());
    //LOG(ERROR)<<net->ToString();
    int pid=cluster->procs_id();
    int gstart, gend, wstart, wend;
    if(cluster->nworkers_per_group()>=cluster->nworkers_per_procs()){
      // all workers in this procs are from the same group
      gstart=pid*cluster->nworkers_per_procs()/cluster->nworkers_per_group();
      gend=gstart+1;
      wstart=pid*cluster->nworkers_per_procs()%cluster->nworkers_per_group();
      wend=wstart+cluster->nworkers_per_group();
    }else{
      // there are multiple groups in this procs
      CHECK_EQ(cluster->nworkers_per_procs()%cluster->nworkers_per_group(),0);
      int groups_per_procs=
        cluster->nworkers_per_procs()/cluster->nworkers_per_group();
      gstart=pid*groups_per_procs;
      gend=(pid+1)*groups_per_procs;
      wstart=0;
      wend=cluster->nworkers_per_group();
    }
    for(int gid=gstart;gid<gend;gid++){
      shared_ptr<NeuralNet> train_net, test_net, validation_net;
      if(gid==gstart)
        train_net=net;
      else{
        train_net=NeuralNet::SetupNeuralNet(mproto.neuralnet(), kTrain,
            cluster->nworkers_per_group());
        // the train net for other groups may share parameter values from the
        // first group
        if(mproto.hogwild())
          train_net->ShareParams(net, kValueOnly);
      }
      if(gid==0){
        // validation and test are performed only by the first group
        if(mproto.test_steps()){
          test_net=NeuralNet::SetupNeuralNet(mproto.neuralnet(), kTest,
              cluster->nworkers_per_group());
          if(test_net!=nullptr)
            test_net->ShareParams(train_net, kValueOnly);
        }
        if(mproto.validation_steps()){
          validation_net=NeuralNet::SetupNeuralNet(mproto.neuralnet(), kValidation,
              cluster->nworkers_per_group());
          if(validation_net!=nullptr)
            validation_net->ShareParams(train_net, kValueOnly);
        }
      }
      // create ParamShard for the workers
      auto shard=make_shared<Trainer::ParamShard>();
      shards[gid]=shard;
      for(auto layer: train_net->layers()){
        int procsid=ProcsIDOf(gid, layer->partitionid(),kWorkerParam);
        int local=procsid==cluster->procs_id();
        for(auto param: layer->GetParams()){
          int owner=param->owner()<0||param->owner()==param->id()?procsid:-1;
          if(shard->find(param->owner())==shard->end())
            (*shard)[param->owner()]=make_shared<ParamInfo>(param, local, owner);
          else
            shard->at(param->owner())->AddParam(param, local, owner);
        }
      }
      for(int wid=wstart;wid<wend;wid++){
        shared_ptr<Worker> worker=nullptr;
        if(mproto.alg()==ModelProto_GradCalcAlg_kBackPropagation)
          worker=make_shared<BPWorker>(nthreads++,gid, wid);
        else{
        // TODO add CDWorker
        }
<<<<<<< HEAD
        worker->Setup(mproto, train_net);
=======
        worker->Setup(mproto, train_net, shard);
>>>>>>> 06f85e23
        worker->set_test_net(test_net);
        worker->set_validation_net(validation_net);
        workers.push_back(worker);
      }
    }
  }

#ifdef USE_MPI
  for(int i=0;i<nSocket;i++){
    MPIQueues.push_back(make_shared<SafeQueue>());
  }
#endif
  vector<std::thread> threads;
  for(auto server: servers)
    threads.push_back(std::thread(&Server::Run,server.get()));
  for(auto worker: workers)
    threads.push_back(std::thread(&Worker::Run,worker.get()));
  Run(shards);
  for(auto& thread: threads)
    thread.join();
}

void Trainer::Run(const std::map<int, shared_ptr<Trainer::ParamShard>>& shards){
  auto cluster=Cluster::Get();
  procs_id_=cluster->procs_id();
  auto router=make_shared<Router>();
  router->Bind(kInprocRouterEndpoint);
  if(cluster->nprocs()>1)
    router->Bind(cluster->endpoint());

  map<int, shared_ptr<Dealer>> interprocs_dealers;
  while(true){
    Msg* msg=router->Receive();
    if(msg==nullptr){
      LOG(ERROR)<<"Connection broken!";
      exit(0);
    }
    while(msg!=nullptr){
      int dst_flag=msg->dst_flag();
      int type=msg->type();
      int dst_procs=msg->dst_first();
      if(dst_flag == kStub&&(dst_procs==procs_id_||dst_procs==-1)){
        if(type==kConnect){
          msg =HandleConnect(&msg);
        }else{
          int group_id=msg->src_first();
          int paramid=msg->target_first();
          auto entry=shards.at(group_id)->at(paramid);
          switch (type){ // TODO process other requests, e.g. RESTful
            case kUpdate:
              msg=HandleUpdate(entry, &msg);
              break;
            case kRUpdate:
              HandleUpdateResponse(entry, &msg);
              break;
            case kGet:
              msg=HandleGet(entry, &msg);
              break;
            case kRGet:
              msg=HandleGetResponse(entry, &msg);
              break;
            case kPut:
              msg=HandlePut(entry, &msg);
              break;
            default:
              break;
          }
        }
      }else{
        int dst_procs_id;
        if(dst_flag==kStub){
          dst_procs_id=msg->dst_first();
        }else{
          dst_procs_id=ProcsIDOf(msg->dst_first(), msg->dst_second(), msg->dst_flag());
        }
        if(dst_procs_id!=procs_id_){
          /*
             // forward to other procs
             if (interprocs_dealers.find(procs_id)==interprocs_dealers.end())
             interprocs_dealers[procs_id]=make_shared<Dealer>(procs_id);
             interprocs_dealers[procs_id]->Send(&msg);
             */
        }else{
          router->Send(&msg);
        }
      }
    }
  }
}
Msg* Trainer::HandleConnect(Msg** msg){
  string ping((char*)(*msg)->frame_data(), (*msg)->frame_size());
  CHECK_STREQ("PING", ping.c_str());
  // ping-pong for debug
  (*msg)->SwapAddr();
  Msg* reply=new Msg();
  reply->SetAddr(*msg);
  reply->add_frame("PONG", 4);
  reply->set_type(kConnect);
  delete *msg;
  *msg=NULL;
  return reply;
}
int Trainer::Sharding(int param_id){
  return param_id%Cluster::Get()->nservers_per_group();
}
/*
int Worker::Sharding(int param_id){
  static map<int, int> id2procs;
  if(id2procs.find(param_id)==id2procs.end()){
  auto cluster=Cluster::Get();
  int server_group=group_id_%cluster->nserver_groups();
  int nprocs_per_server_group=
    cluster->nservers_per_group()/cluster->nservers_per_procs();
  int procsid=server_group*nprocs_per_server_group+
    param_id%nprocs_per_server_group;
  procsid= cluster->server_worker_separate()?
    cluster->nworker_procs()+procsid:procsid;
  id2procs[param_id]=procsid;
  }
  return id2procs[param_id];
}
*/


Msg* Trainer::HandleGet(shared_ptr<ParamInfo> pi, Msg** msg){
  Msg* msgg=*msg, *reply=nullptr;
  int version=msgg->target_second();
  if(msgg->src_flag()==kStub){
    if(version<=pi->shares.at(0)->version()){
      reply=pi->shares.at(0)->HandleGetMsg(msg);
    }else if(version>pi->next_version){
      // reinsert into a msg queue.
    }
  }else if(version>pi->next_version){
    pi->next_version=version;
    reply=pi->shares.at(0)->GenGetMsg(&version);
    int gid=msgg->src_first(), pid=msgg->target_first();
    reply->set_src(procs_id_, gid, kStub);
    reply->set_dst(gid/Cluster::Get()->nworker_groups_per_server_group(),
        Sharding(pid), kServer);
  }
  return reply;
}

Msg* Trainer::HandleGetResponse(shared_ptr<ParamInfo>pi, Msg** msg){
  pi->shares.at(0)->ParseGetResponseMsg(msg);
  return nullptr;
  // process get requests in waiting queue
}

Msg* Trainer::HandleUpdate(shared_ptr<ParamInfo>pi, Msg** msg){
  Msg* msgg=*msg, *update=nullptr;
  if(msgg->src_flag()==kStub){
    if(pi->num_update<pi->num_local)
      return *msg; //wait unitl local updates are ready
    int n;
    sscanf((char*)(*msg)->frame_data(), "%d", &n);
    pi->num_update+=n;
    auto it=pi->shares.begin();
    auto shape=mshadow::Shape1((*it)->size());
    mshadow::Tensor<mshadow::cpu,1> agg((*it)->mutable_cpu_grad(), shape);
    mshadow::Tensor<mshadow::cpu,1> grad((*it)->mutable_cpu_grad(), shape);
    agg+=grad;
  }else if(++pi->num_update>=pi->num_local){
    auto it=pi->shares.begin();
    auto shape=mshadow::Shape1((*it)->size());
    mshadow::Tensor<mshadow::cpu,1> agg((*it)->mutable_cpu_grad(), shape);
    for(++it;it!=pi->shares.end();it++){
      mshadow::Tensor<mshadow::cpu,1> grad((*it)->mutable_cpu_grad(), shape);
      agg+=grad;
    }
    agg/=pi->num_total;
    if(pi->num_local<pi->num_total){
      int v=msgg->target_second();
      update=pi->shares.at(0)->GenUpdateMsg(&v);
      int gid=msgg->src_first();
      update->set_src(procs_id_, gid,kStub);
      update->set_dst(pi->owner_procs, gid, kStub);
      pi->num_update=0;
    }
  }
  if(pi->num_update==pi->num_total){
    int v=msgg->target_second();
    update=pi->shares.at(0)->GenUpdateMsg(&v);
    int gid=msgg->src_first();
    update->set_src(procs_id_, gid, kStub);
    update->set_dst(gid/Cluster::Get()->nworker_groups_per_server_group(),
        Sharding((*msg)->target_first()), kServer);
    pi->num_update=0;
  }
  delete *msg;
  *msg=NULL;
  return update;
}

int Trainer::HandleUpdateResponse(shared_ptr<Trainer::ParamInfo> pi, Msg** msg){
  HandleGetResponse(pi, msg);
  return 1;
}

Msg* Trainer::HandlePut(shared_ptr<Trainer::ParamInfo>pi, Msg** msg){
  CHECK_NE((*msg)->src_flag(), kStub);
  Msg* put=pi->shares.at(0)->GenPutMsg();
  int gid=(*msg)->src_first();
  int id=(*msg)->target_first();
  put->set_src(procs_id_, gid , kStub);
  put->set_dst(gid/Cluster::Get()->nworker_groups_per_server_group(),
      Sharding(id), kServer);
  delete *msg;
  *msg=NULL;
  return put;
}
} /* singa */<|MERGE_RESOLUTION|>--- conflicted
+++ resolved
@@ -41,7 +41,6 @@
   procs_id_=procs_id;
   RegisterDefaultClasses(mproto);
 
-  int nthreads=1;
   auto cluster=Cluster::Get(cproto, procs_id);
   // create servers
   vector<shared_ptr<Server>> servers;
@@ -56,11 +55,7 @@
     // the ParamShard for servers consists of a dictionary of Param objects
     auto shard=make_shared<Server::ParamShard>();
     for(int sid=start;sid<end;sid++){
-<<<<<<< HEAD
-      auto server=make_shared<Server>(nthreads++,gid, sid);
-=======
       auto server=make_shared<Server>(nthreads++, gid, sid);
->>>>>>> 06f85e23
       server->Setup(mproto.updater(), shard);
       servers.push_back(server);
     }
@@ -139,11 +134,7 @@
         else{
         // TODO add CDWorker
         }
-<<<<<<< HEAD
         worker->Setup(mproto, train_net);
-=======
-        worker->Setup(mproto, train_net, shard);
->>>>>>> 06f85e23
         worker->set_test_net(test_net);
         worker->set_validation_net(validation_net);
         workers.push_back(worker);
