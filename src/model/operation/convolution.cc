/*********************************************************
 *
 * Licensed to the Apache Software Foundation (ASF) under one
 * or more contributor license agreements.  See the NOTICE file
 * distributed with this work for additional information
 * regarding copyright ownership.  The ASF licenses this file
 * to you under the Apache License, Version 2.0 (the
 * "License"); you may not use this file except in compliance
 * with the License.  You may obtain a copy of the License at
 *
 *   http://www.apache.org/licenses/LICENSE-2.0
 *
 * Unless required by applicable law or agreed to in writing,
 * software distributed under the License is distributed on an
 * "AS IS" BASIS, WITHOUT WARRANTIES OR CONDITIONS OF ANY
 * KIND, either express or implied.  See the License for the
 * specific language governing permissions and limitations
 * under the License.
 *
 ************************************************************/
#include <cctype>

#include "../layer/convolution.h"
#include "./convolution.h"

namespace singa {

ConvHandle::ConvHandle(const Tensor &input,
                       const std::vector<size_t> &kernel_size,
                       const std::vector<size_t> &stride,
                       const std::vector<size_t> &padding,
                       const size_t in_channels, const size_t out_channels,
                       const bool bias, const size_t groups) {
  kernel_h = kernel_size[0];
  kernel_w = kernel_size[1];

  pad_h = padding[0];
  pad_w = padding[1];

  stride_h = stride[0];
  stride_w = stride[1];

  channels = in_channels;
  num_filters = out_channels;
  group = groups;

  bias_term = bias;

  batchsize = input.shape(0);
  CHECK(input.shape(1) == in_channels)
      << "the number of input channels mismatched.";
  height = input.shape(2);
  width = input.shape(3);

  conv_height = 1;
  if (stride_h > 0)
    conv_height = (height + 2 * pad_h - kernel_h) / stride_h + 1;
  conv_width = (width + 2 * pad_w - kernel_w) / stride_w + 1;

  col_height = in_channels * kernel_w * kernel_h;
  col_width = conv_height * conv_width;
  imagesize = input.Size() / batchsize;

#ifdef USE_DNNL
  if (input.device()->lang() == kCpp) {
    use_dnnl = true;
    const int groups = 1;  // only groups 1 is supported for now
    auto dtype_ = dnnl::memory::data_type::f32;

    x_dims = dnnl::memory::dims{(int)input.shape(0), (int)in_channels,
                                (int)input.shape(2), (int)input.shape(3)};
    b_dims = dnnl::memory::dims{(int)out_channels};
    s_dims = dnnl::memory::dims{(int)stride_h, (int)stride_w};
    p_dims = dnnl::memory::dims{(int)pad_h, (int)pad_w};
    o_dims = dnnl::memory::dims{(int)input.shape(0), (int)out_channels,
                                (int)conv_height, (int)conv_width};
    w_dims = dnnl::memory::dims{groups, (int)out_channels / groups,
                                (int)in_channels / groups, (int)kernel_size[0],
                                (int)kernel_size[1]};
    // dnnl calculate dw and db in one go, a workaround to be compatible with
    // singa api
    db = new Tensor(Shape{num_filters}, input.device(), input.data_type());
  }
#endif  // USE_DNNL
}

ConvHandle::~ConvHandle() {
#ifdef USE_DNNL
  if (use_dnnl) {
    delete (db);
  }
#endif  // USE_DNNL
}

Tensor CpuConvForward(const Tensor &x, Tensor &W, Tensor &b,
                      const ConvHandle &ch) {
  CHECK_EQ(x.device()->lang(), kCpp);

  CHECK(x.shape(1) == ch.channels && x.shape(2) == ch.height &&
        x.shape(3) == ch.width)
      << "input sample shape should not change";

  CHECK(W.shape(0) == ch.num_filters && W.shape(1) == ch.channels &&
        W.shape(2) == ch.kernel_h && W.shape(3) == ch.kernel_w)
      << "weights shape should not change";

#ifdef USE_DNNL
  DataType dtype = x.data_type();
  auto dev = x.device();

  Shape shape{ch.batchsize, ch.num_filters, ch.conv_height, ch.conv_width};
  Tensor output(shape, dev, dtype);

  output.device()->Exec(
      [&output, &x, &W, &b, &ch](Context *ctx) {
        using namespace dnnl;
        using tag = memory::format_tag;
        auto eng = ctx->dnnl_engine;
        auto s = ctx->dnnl_stream;
        auto dtype = dnnl::memory::data_type::f32;

        // dnnl design pattern
        // xxx_user_xxx_memory(and its format tag) is defined by user, which may
        // need to be reordered
        auto conv_user_src_memory = memory({{ch.x_dims}, dtype, tag::nchw}, eng,
                                           x.block()->mutable_data());
        auto conv_user_weights_memory = memory({{ch.w_dims}, dtype, tag::goihw},
                                               eng, W.block()->mutable_data());
        auto conv_user_bias_memory = memory({{ch.b_dims}, dtype, tag::x}, eng,
                                            b.block()->mutable_data());

        // xxx_xxx_memory_md is created for creating conv_desc, and format tag
        // is defined as any
        auto conv_src_md = memory::desc({ch.x_dims}, dtype, tag::any);
        auto conv_bias_md = memory::desc({ch.b_dims}, dtype, tag::any);
        auto conv_weights_md = memory::desc({ch.w_dims}, dtype, tag::any);
        auto conv_dst_md = memory::desc({ch.o_dims}, dtype,
                                        tag::nchw);  // could not set to any

        auto conv_desc = convolution_forward::desc(
            prop_kind::forward, algorithm::convolution_direct, conv_src_md,
            conv_weights_md, conv_bias_md, conv_dst_md, ch.s_dims, ch.p_dims,
            ch.p_dims);
        auto conv_pd = convolution_forward::primitive_desc(conv_desc, eng);

        // auto conv_pd = *ch.conv_pd; // 1ms to 70 ms slower

        // memory placeholder for reorder
        auto conv_src_memory = conv_user_src_memory;
        auto conv_weights_memory = conv_user_weights_memory;

        // output memory
        auto conv_dst_memory =
            memory(conv_pd.dst_desc(), eng, output.block()->mutable_data());

        // Tensor for reorder  - tesing performance shows no significant improve
        Tensor x_reo;
        x_reo.ResetLike(x);
        Tensor W_reo;
        W_reo.ResetLike(W);

        if (conv_pd.src_desc() != conv_user_src_memory.get_desc()) {
          conv_src_memory =
              memory(conv_pd.src_desc(), eng, x_reo.block()->mutable_data());
          reorder(conv_user_src_memory, conv_src_memory)
              .execute(s, {{DNNL_ARG_FROM, conv_user_src_memory},
                           {DNNL_ARG_TO, conv_src_memory}});
        }
        if (conv_pd.weights_desc() != conv_user_weights_memory.get_desc()) {
          conv_weights_memory = memory(conv_pd.weights_desc(), eng,
                                       W_reo.block()->mutable_data());
          reorder(conv_user_weights_memory, conv_weights_memory)
              .execute(s, {{DNNL_ARG_FROM, conv_user_weights_memory},
                           {DNNL_ARG_TO, conv_weights_memory}});
        }

        // execuete forward
        convolution_forward(conv_pd).execute(
            s, {{DNNL_ARG_SRC, conv_src_memory},
                {DNNL_ARG_WEIGHTS, conv_weights_memory},
                {DNNL_ARG_BIAS, conv_user_bias_memory},
                {DNNL_ARG_DST, conv_dst_memory}});

        // synchronize stream
        s.wait();
      },
      {x.block(), W.block(), b.block()}, {output.block()});

  return output;
#else   // cpp naive
  Shape w_shape = W.shape();
  Shape b_shape;
  if (ch.bias_term) b_shape = b.shape();

  W.Reshape(Shape{ch.num_filters, ch.col_height});
  if (ch.bias_term) b.Reshape(Shape{ch.num_filters});

  DataType dtype = x.data_type();
  auto dev = x.device();
  Shape shape{ch.batchsize, ch.num_filters, ch.conv_height, ch.conv_width};
  Tensor output(shape, dev, dtype);
  Tensor col_data(Shape{ch.col_height, ch.col_width});  // broadcasted image

  float *data_col = new float[ch.col_height * ch.col_width];
  auto in_data = x.data<float>();
  for (size_t num = 0; num < ch.batchsize; num++) {
    Im2col(in_data + num * ch.imagesize, ch.channels, ch.height, ch.width,
           ch.kernel_h, ch.kernel_w, ch.pad_h, ch.pad_w, ch.stride_h,
           ch.stride_w, data_col);

    col_data.CopyDataFromHostPtr(data_col, ch.col_height * ch.col_width);
    Tensor each = Mult(W, col_data);
    if (ch.bias_term) {
      AddColumn(b, &each);
    }
    CopyDataToFrom(&output, each, each.Size(), num * each.Size());
  };
  W.Reshape(w_shape);
  if (ch.bias_term) b.Reshape(b_shape);
  return output;
#endif  // USE_DNNL
}

Tensor CpuConvBackwardx(const Tensor &dy, Tensor &W, const Tensor &x,
                        const ConvHandle &ch) {
  CHECK_EQ(dy.device()->lang(), kCpp);
  CHECK_EQ(W.device()->lang(), kCpp);
  CHECK_EQ(x.device()->lang(), kCpp);

  CHECK(dy.shape(1) == ch.num_filters && dy.shape(2) == ch.conv_height &&
        dy.shape(3) == ch.conv_width)
      << "input gradients shape should not change";

  CHECK(W.shape(0) == ch.num_filters && W.shape(1) == ch.channels &&
        W.shape(2) == ch.kernel_h && W.shape(3) == ch.kernel_w)
      << "weights shape should not change";

#ifdef USE_DNNL
  Tensor dx;
  dx.ResetLike(x);

  dy.device()->Exec(
      [&x, &dx, &dy, &W, &ch](Context *ctx) {
        using namespace dnnl;
        auto eng = ctx->dnnl_engine;
        auto s = ctx->dnnl_stream;
        using tag = memory::format_tag;
        auto dtype = dnnl::memory::data_type::f32;

        auto conv_src_md = memory::desc({ch.x_dims}, dtype, tag::nchw);
        auto conv_weights_md = memory::desc({ch.w_dims}, dtype, tag::goihw);
        auto conv_bias_md = memory::desc({ch.b_dims}, dtype, tag::x);
        auto conv_dst_md = memory::desc({ch.o_dims}, dtype, tag::nchw);

        auto conv_user_src_memory =
            memory(conv_src_md, eng, dx.block()->mutable_data());
        auto conv_user_diff_dst_memory =
            memory(conv_dst_md, eng, dy.block()->mutable_data());
        auto conv_user_weights_memory =
            memory(conv_weights_md, eng, W.block()->mutable_data());

        auto conv_desc = convolution_forward::desc(
            prop_kind::forward, algorithm::convolution_direct, conv_src_md,
            conv_weights_md, conv_bias_md, conv_dst_md, ch.s_dims, ch.p_dims,
            ch.p_dims);
        auto conv_pd = convolution_forward::primitive_desc(conv_desc, eng);

        auto conv_bwd_data_d = convolution_backward_data::desc(
            algorithm::convolution_direct, conv_src_md, conv_weights_md,
            conv_dst_md, ch.s_dims, ch.p_dims, ch.p_dims);
        auto conv_bwd_data_pd = convolution_backward_data::primitive_desc(
            conv_bwd_data_d, eng, conv_pd);

        convolution_backward_data(conv_bwd_data_pd)
            .execute(ctx->dnnl_stream,
                     {{DNNL_ARG_DIFF_DST, conv_user_diff_dst_memory},
                      {DNNL_ARG_WEIGHTS, conv_user_weights_memory},
                      {DNNL_ARG_DIFF_SRC, conv_user_src_memory}});
        ctx->dnnl_stream.wait();
      },
      {x.block(), dy.block(), W.block()}, {dx.block()});

  return dx;

#else   // NOT USE_DNNL
  Shape w_shape = W.shape();
  W.Reshape(Shape{ch.num_filters, ch.col_height});

  Tensor dx;
  dx.ResetLike(x);

  float *dx_b = new float[ch.imagesize];

  for (size_t num = 0; num < ch.batchsize; num++) {
    Tensor grad_b(Shape{ch.num_filters, ch.conv_height * ch.conv_width});
    CopyDataToFrom(&grad_b, dy, grad_b.Size(), 0, num * grad_b.Size());
    Tensor dcol_b = Mult(Transpose(W), grad_b);
    auto dcol_data = dcol_b.data<float>();
    Col2im(dcol_data, ch.channels, ch.height, ch.width, ch.kernel_h,
           ch.kernel_w, ch.pad_h, ch.pad_w, ch.stride_h, ch.stride_w, dx_b);
    dx.CopyDataFromHostPtr(dx_b, ch.imagesize, num * ch.imagesize);
  }
  W.Reshape(w_shape);
  return dx;
#endif  // USE_DNNL
}

Tensor CpuConvBackwardW(const Tensor &dy, const Tensor &x, const Tensor &W,
                        const ConvHandle &ch) {
  CHECK_EQ(dy.device()->lang(), kCpp);
  CHECK_EQ(x.device()->lang(), kCpp);
  CHECK_EQ(W.device()->lang(), kCpp);

  CHECK(dy.shape(1) == ch.num_filters && dy.shape(2) == ch.conv_height &&
        dy.shape(3) == ch.conv_width)
      << "input gradients shape should not change";

  CHECK(x.shape(1) == ch.channels && x.shape(2) == ch.height &&
        x.shape(3) == ch.width)
      << "input sample shape should not change";

#ifdef USE_DNNL
  Tensor dW;
  dW.ResetLike(W);

  dy.device()->Exec(
      [&x, &dy, &dW, &ch](Context *ctx) {
        using namespace dnnl;
        auto eng = ctx->dnnl_engine;
        auto s = ctx->dnnl_stream;
        using tag = memory::format_tag;
        auto dtype = dnnl::memory::data_type::f32;

        auto conv_src_md = memory::desc({ch.x_dims}, dtype, tag::nchw);
        auto conv_weights_md = memory::desc({ch.w_dims}, dtype, tag::goihw);
        auto conv_bias_md = memory::desc({ch.b_dims}, dtype, tag::x);
        auto conv_dst_md = memory::desc({ch.o_dims}, dtype, tag::nchw);

        auto conv_user_src_memory =
            memory(conv_src_md, eng, x.block()->mutable_data());
        auto conv_user_diff_weights_memory =
            memory(conv_weights_md, eng, dW.block()->mutable_data());
        auto conv_diff_bias_memory =
            memory(conv_bias_md, eng, ch.db->block()->mutable_data());
        auto conv_user_diff_dst_memory =
            memory(conv_dst_md, eng, dy.block()->mutable_data());

        auto conv_desc = convolution_forward::desc(
            prop_kind::forward, algorithm::convolution_direct, conv_src_md,
            conv_weights_md, conv_bias_md, conv_dst_md, ch.s_dims, ch.p_dims,
            ch.p_dims);
        auto conv_pd = convolution_forward::primitive_desc(conv_desc, eng);

        // auto conv_pd = *ch.conv_pd; // very slow

        auto conv_bwd_src_memory = conv_user_src_memory;
        auto conv_diff_weights_memory = conv_user_diff_weights_memory;
        auto conv_diff_dst_memory = conv_user_diff_dst_memory;

        auto conv_bwd_weights_desc = convolution_backward_weights::desc(
            algorithm::convolution_direct, conv_src_md, conv_weights_md,
            conv_bias_md, conv_dst_md, ch.s_dims, ch.p_dims, ch.p_dims);
        auto conv_bwd_weights_pd = convolution_backward_weights::primitive_desc(
            conv_bwd_weights_desc, eng, conv_pd);

        convolution_backward_weights(conv_bwd_weights_pd)
            .execute(ctx->dnnl_stream,
                     {{DNNL_ARG_DIFF_DST, conv_diff_dst_memory},
                      {DNNL_ARG_SRC, conv_bwd_src_memory},
                      {DNNL_ARG_DIFF_WEIGHTS, conv_diff_weights_memory},
                      {DNNL_ARG_DIFF_BIAS, conv_diff_bias_memory}});
        ctx->dnnl_stream.wait();
      },
      {x.block(), dy.block(), W.block()}, {dW.block()});

  return dW;
#else   // native cpp
  Tensor dW;
  dW.ResetLike(W);
  dW.SetValue(0.0f);

  Shape w_shape = W.shape();
  dW.Reshape(Shape{ch.num_filters, ch.col_height});

  Tensor col_data(Shape{ch.col_height, ch.col_width});  // broadcasted image

  float *data_col = new float[ch.col_height * ch.col_width];
  auto in_data = dy.data<float>();
  for (size_t num = 0; num < ch.batchsize; num++) {
    Im2col(in_data + num * ch.imagesize, ch.channels, ch.height, ch.width,
           ch.kernel_h, ch.kernel_w, ch.pad_h, ch.pad_w, ch.stride_h,
           ch.stride_w, data_col);
    col_data.CopyDataFromHostPtr(data_col, ch.col_height * ch.col_width);
    Tensor grad_b(Shape{ch.num_filters, ch.conv_height * ch.conv_width});
    CopyDataToFrom(&grad_b, dy, grad_b.Size(), 0, num * grad_b.Size());
    dW += Mult(grad_b, Transpose(col_data));
  }
  dW.Reshape(w_shape);
  return dW;
#endif  // USE_DNNL
}

Tensor CpuConvBackwardb(const Tensor &dy, const Tensor &b,
                        const ConvHandle &ch) {
  CHECK_EQ(dy.device()->lang(), kCpp);
  CHECK_EQ(b.device()->lang(), kCpp);

  CHECK(dy.shape(1) == ch.num_filters && dy.shape(2) == ch.conv_height &&
        dy.shape(3) == ch.conv_width)
      << "input gradients shape should not change";

  CHECK(b.shape(0) == ch.num_filters) << "bias shape should not change";

#ifdef USE_DNNL
  Tensor db = ch.db->Clone();
  return db;
#else   // Native cpp
  Tensor db;
  db.ResetLike(b);

  auto tmpshp = Shape{ch.batchsize * ch.num_filters,
                      dy.Size() / (ch.batchsize * ch.num_filters)};
  Tensor tmp1 = Reshape(dy, tmpshp);

  Tensor tmp2(Shape{ch.batchsize * ch.num_filters});
  SumColumns(tmp1, &tmp2);
  Tensor tmp3 = Reshape(tmp2, Shape{ch.batchsize, ch.num_filters});

  SumRows(tmp3, &db);

  return db;
#endif  // USE_DNNL
};

#ifdef USE_CUDNN
CudnnConvHandle::CudnnConvHandle(
    const Tensor &input, const std::vector<size_t> &kernel_size,
    const std::vector<size_t> &stride, const std::vector<size_t> &padding,
    const size_t in_channels, const size_t out_channels, const bool bias,
    const size_t groups, const size_t workspace_byte_limit,
    const std::string &prefer_)
    : ConvHandle(input, kernel_size, stride, padding, in_channels, out_channels,
                 bias, groups) {
  std::string prefer = prefer_;
  if (const char *env_p = std::getenv("CUDNN_CONV_ALG")) {
    prefer = std::string(env_p);
    std::transform(prefer.begin(), prefer.end(), prefer.begin(), tolower);
    LOG(INFO) << "CUDNN_CONV_ALG: " << prefer;
  }
  DataType dtype = input.data_type();
  auto dev = input.device();
  Context *ctx = dev->context(0);
  channels_per_filter = channels / groups;

  CUDNN_CHECK(cudnnCreateTensorDescriptor(&x_desc));
  CUDNN_CHECK(cudnnCreateTensorDescriptor(&y_desc));
  if (bias_term) CUDNN_CHECK(cudnnCreateTensorDescriptor(&bias_desc));
  CUDNN_CHECK(cudnnCreateFilterDescriptor(&filter_desc));
  CUDNN_CHECK(cudnnCreateConvolutionDescriptor(&conv_desc));

  CUDNN_CHECK(cudnnSetTensor4dDescriptor(x_desc, CUDNN_TENSOR_NCHW,
                                         GetCudnnDataType(dtype), batchsize,
                                         channels, height, width));
  CUDNN_CHECK(cudnnSetTensor4dDescriptor(y_desc, CUDNN_TENSOR_NCHW,
                                         GetCudnnDataType(dtype), batchsize,
                                         num_filters, conv_height, conv_width));
  if (bias_term)
    CUDNN_CHECK(cudnnSetTensor4dDescriptor(bias_desc, CUDNN_TENSOR_NCHW,
                                           GetCudnnDataType(dtype), 1,
                                           num_filters, 1, 1));
  CUDNN_CHECK(cudnnSetConvolution2dDescriptor(
      conv_desc, pad_h, pad_w, stride_h, stride_w, 1, 1, CUDNN_CROSS_CORRELATION
#if CUDNN_MAJOR >= 7
      ,
      GetCudnnDataType(dtype)
#endif
          ));
  if (CUDNN_MAJOR >= 7 && groups > 1) {
    CUDNN_CHECK(cudnnSetConvolutionGroupCount(conv_desc, groups));
  } else if (groups > 1) {
    LOG(FATAL)
        << "The current version of cuDNN not support grouped convolution.";
  };

  CUDNN_CHECK(cudnnSetFilter4dDescriptor(
      filter_desc, GetCudnnDataType(dtype), CUDNN_TENSOR_NCHW, num_filters,
      channels / groups, kernel_h, kernel_w));
  if (prefer == "fastest" || prefer == "limited_workspace" ||
      prefer == "no_workspace") {
    cudnnConvolutionFwdPreference_t fwd_pref;
    cudnnConvolutionBwdFilterPreference_t bwd_filt_pref;
    cudnnConvolutionBwdDataPreference_t bwd_data_pref;
    if (prefer == "fastest") {
      fwd_pref = CUDNN_CONVOLUTION_FWD_PREFER_FASTEST;
      bwd_filt_pref = CUDNN_CONVOLUTION_BWD_FILTER_PREFER_FASTEST;
      bwd_data_pref = CUDNN_CONVOLUTION_BWD_DATA_PREFER_FASTEST;
    } else if (prefer == "limited_workspace") {
      fwd_pref = CUDNN_CONVOLUTION_FWD_SPECIFY_WORKSPACE_LIMIT;
      bwd_filt_pref = CUDNN_CONVOLUTION_BWD_FILTER_SPECIFY_WORKSPACE_LIMIT;
      bwd_data_pref = CUDNN_CONVOLUTION_BWD_DATA_SPECIFY_WORKSPACE_LIMIT;
    } else {
      fwd_pref = CUDNN_CONVOLUTION_FWD_NO_WORKSPACE;
      bwd_filt_pref = CUDNN_CONVOLUTION_BWD_FILTER_NO_WORKSPACE;
      bwd_data_pref = CUDNN_CONVOLUTION_BWD_DATA_SPECIFY_WORKSPACE_LIMIT;
    }
    CUDNN_CHECK(cudnnGetConvolutionForwardAlgorithm(
        ctx->cudnn_handle, x_desc, filter_desc, conv_desc, y_desc, fwd_pref,
        workspace_byte_limit, &fp_alg));
    CUDNN_CHECK(cudnnGetConvolutionBackwardFilterAlgorithm(
        ctx->cudnn_handle, x_desc, y_desc, conv_desc, filter_desc,
        bwd_filt_pref, workspace_byte_limit, &bp_filter_alg));
    // deprecated in cudnn v7
    CUDNN_CHECK(cudnnGetConvolutionBackwardDataAlgorithm(
        ctx->cudnn_handle, filter_desc, y_desc, conv_desc, x_desc,
        bwd_data_pref, workspace_byte_limit, &bp_data_alg));
  } else if (prefer == "autotune") {
    const int topk = 1;
    int num_fp_alg, num_bp_filt_alg, num_bp_data_alg;
    cudnnConvolutionFwdAlgoPerf_t fp_algperf[topk];
    cudnnConvolutionBwdFilterAlgoPerf_t bp_filt_perf[topk];
    cudnnConvolutionBwdDataAlgoPerf_t bp_data_perf[topk];
    CUDNN_CHECK(cudnnFindConvolutionForwardAlgorithm(
        ctx->cudnn_handle, x_desc, filter_desc, conv_desc, y_desc, topk,
        &num_fp_alg, fp_algperf));
    fp_alg = fp_algperf[0].algo;
    CUDNN_CHECK(cudnnFindConvolutionBackwardFilterAlgorithm(
        ctx->cudnn_handle, x_desc, y_desc, conv_desc, filter_desc, topk,
        &num_bp_filt_alg, bp_filt_perf));
    bp_filter_alg = bp_filt_perf[0].algo;
    CUDNN_CHECK(cudnnFindConvolutionBackwardDataAlgorithm(
        ctx->cudnn_handle, filter_desc, y_desc, conv_desc, x_desc, topk,
        &num_bp_data_alg, bp_data_perf));
    bp_data_alg = bp_data_perf[0].algo;
  } else {
    LOG(FATAL) << "Preferred algorithm is not available :" << prefer;
  }

  size_t fp_byte, bp_data_byte, bp_filter_byte;
  CUDNN_CHECK(cudnnGetConvolutionForwardWorkspaceSize(
      ctx->cudnn_handle, x_desc, filter_desc, conv_desc, y_desc, fp_alg,
      &fp_byte));
  CUDNN_CHECK(cudnnGetConvolutionBackwardDataWorkspaceSize(
      ctx->cudnn_handle, filter_desc, y_desc, conv_desc, x_desc, bp_data_alg,
      &bp_data_byte));
  CUDNN_CHECK(cudnnGetConvolutionBackwardFilterWorkspaceSize(
      ctx->cudnn_handle, x_desc, y_desc, conv_desc, filter_desc, bp_filter_alg,
      &bp_filter_byte));
  workspace_count = std::max(std::max(fp_byte, bp_data_byte), bp_filter_byte) /
                        sizeof(float) +
                    1;
  if (workspace_count * sizeof(float) > workspace_byte_limit)
    LOG(WARNING) << "The required memory for workspace ("
                 << workspace_count * sizeof(float)
                 << ") is larger than the expected Bytes ("
                 << workspace_byte_limit << ")";
  workspace = Tensor(Shape{workspace_count}, dev, dtype);
}

CudnnConvHandle::~CudnnConvHandle() {
  if (bias_desc != nullptr)
    CUDNN_CHECK(cudnnDestroyTensorDescriptor(bias_desc));
  if (filter_desc != nullptr)
    CUDNN_CHECK(cudnnDestroyFilterDescriptor(filter_desc));
  if (conv_desc != nullptr)
    CUDNN_CHECK(cudnnDestroyConvolutionDescriptor(conv_desc));
  if (x_desc != nullptr) CUDNN_CHECK(cudnnDestroyTensorDescriptor(x_desc));
  if (y_desc != nullptr) CUDNN_CHECK(cudnnDestroyTensorDescriptor(y_desc));
}

Tensor GpuConvForward(const Tensor &x, const Tensor &W, const Tensor &b,
                      const CudnnConvHandle &cch) {
  CHECK_EQ(x.device()->lang(), kCuda);
  CHECK(x.shape(1) == cch.channels && x.shape(2) == cch.height &&
        x.shape(3) == cch.width)
      << "input sample shape should not change";

  CHECK(W.shape(0) == cch.num_filters &&
        W.shape(1) == cch.channels_per_filter && W.shape(2) == cch.kernel_h &&
        W.shape(3) == cch.kernel_w)
      << "weights shape should not change";

  DataType dtype = x.data_type();
  auto dev = x.device();

  Shape shape{cch.batchsize, cch.num_filters, cch.conv_height, cch.conv_width};
  auto output = std::make_shared<Tensor>(shape, dev, dtype);

<<<<<<< HEAD
  output->device()->Exec([output, &x, &W, &cch](Context * ctx) {
    Block *inblock = x.block(), *outblock = output->block(),
           *wblock = W.block();
    float alpha = 1.f, beta = 0.f;
    cudnnConvolutionForward(ctx->cudnn_handle, &alpha, cch.x_desc,
                            inblock->data(), cch.filter_desc, wblock->data(),
                            cch.conv_desc, cch.fp_alg,
                            cch.workspace.block()->mutable_data(),
                            cch.workspace_count * sizeof(float), &beta,
                            cch.y_desc, outblock->mutable_data());
  }, {x.block(), W.block()}, {output->block()}, cch.workspace.block());

  if (cch.bias_term) {
    output->device()->Exec([output, &b, &cch](Context * ctx) {
      float beta = 1.f, alpha = 1.0f;
      Block *outblock = output->block(), *bblock = b.block();
      cudnnAddTensor(ctx->cudnn_handle, &alpha, cch.bias_desc,
                     bblock->data(), &beta, cch.y_desc,
                     outblock->mutable_data());
    }, {output->block(), b.block()}, {output->block()});
=======
  output.device()->Exec(
      [&output, &x, &W, &cch](Context *ctx) {
        Block *inblock = x.block(), *outblock = output.block(),
              *wblock = W.block();
        float alpha = 1.f, beta = 0.f;
        cudnnConvolutionForward(ctx->cudnn_handle, &alpha, cch.x_desc,
                                inblock->data(), cch.filter_desc,
                                wblock->data(), cch.conv_desc, cch.fp_alg,
                                cch.workspace.block()->mutable_data(),
                                cch.workspace_count * sizeof(float), &beta,
                                cch.y_desc, outblock->mutable_data());
      },
      {x.block(), W.block()}, {output.block()}, cch.workspace.block());

  if (cch.bias_term) {
    output.device()->Exec(
        [&output, &b, &cch](Context *ctx) {
          float beta = 1.f, alpha = 1.0f;
          Block *outblock = output.block(), *bblock = b.block();
          cudnnAddTensor(ctx->cudnn_handle, &alpha, cch.bias_desc,
                         bblock->data(), &beta, cch.y_desc,
                         outblock->mutable_data());
        },
        {output.block(), b.block()}, {output.block()});
>>>>>>> 1bd8dc6f
  }

  return *output;
}

Tensor GpuConvBackwardx(const Tensor &dy, const Tensor &W, const Tensor &x,
                        const CudnnConvHandle &cch) {
  CHECK_EQ(dy.device()->lang(), kCuda);

  auto dx = std::make_shared<Tensor>();
  dx->ResetLike(x);

<<<<<<< HEAD
  dy.device()->Exec([dx, dy, &W, &cch](Context * ctx) {
    Block *wblock = W.block(), *dyblock = dy.block(),
           *dxblock = dx->block();
    float alpha = 1.f, beta = 0.f;
    cudnnConvolutionBackwardData(ctx->cudnn_handle, &alpha, cch.filter_desc,
                                 wblock->data(), cch.y_desc, dyblock->data(),
                                 cch.conv_desc, cch.bp_data_alg,
                                 cch.workspace.block()->mutable_data(),
                                 cch.workspace_count * sizeof(float), &beta,
                                 cch.x_desc, dxblock->mutable_data());
  }, {dy.block(), W.block()}, {dx->block(), cch.workspace.block()});
=======
  dy.device()->Exec(
      [&dx, &dy, &W, &cch](Context *ctx) {
        Block *wblock = W.block(), *dyblock = dy.block(), *dxblock = dx.block();
        float alpha = 1.f, beta = 0.f;
        cudnnConvolutionBackwardData(
            ctx->cudnn_handle, &alpha, cch.filter_desc, wblock->data(),
            cch.y_desc, dyblock->data(), cch.conv_desc, cch.bp_data_alg,
            cch.workspace.block()->mutable_data(),
            cch.workspace_count * sizeof(float), &beta, cch.x_desc,
            dxblock->mutable_data());
      },
      {dy.block(), W.block()}, {dx.block(), cch.workspace.block()});
>>>>>>> 1bd8dc6f

  return *dx;
}

Tensor GpuConvBackwardW(const Tensor &dy, const Tensor &x, const Tensor &W,
                        const CudnnConvHandle &cch) {
  CHECK_EQ(dy.device()->lang(), kCuda);

  auto dW = std::make_shared<Tensor>();
  dW->ResetLike(W);

<<<<<<< HEAD
  dy.device()->Exec([dW, dy, &x, &cch](Context * ctx) {
    Block *inblock = x.block(), *dyblock = dy.block(),
           *dwblock = dW->block();
    float alpha = 1.f, beta = 0.f;
    cudnnConvolutionBackwardFilter(
      ctx->cudnn_handle, &alpha, cch.x_desc, inblock->data(),
      cch.y_desc, dyblock->data(), cch.conv_desc, cch.bp_filter_alg,
      cch.workspace.block()->mutable_data(),
      cch.workspace_count * sizeof(float), &beta, cch.filter_desc,
      dwblock->mutable_data());
  }, {dy.block(), x.block()}, {dW->block(), cch.workspace.block()});
=======
  dy.device()->Exec(
      [&dW, &dy, &x, &cch](Context *ctx) {
        Block *inblock = x.block(), *dyblock = dy.block(),
              *dwblock = dW.block();
        float alpha = 1.f, beta = 0.f;
        cudnnConvolutionBackwardFilter(
            ctx->cudnn_handle, &alpha, cch.x_desc, inblock->data(), cch.y_desc,
            dyblock->data(), cch.conv_desc, cch.bp_filter_alg,
            cch.workspace.block()->mutable_data(),
            cch.workspace_count * sizeof(float), &beta, cch.filter_desc,
            dwblock->mutable_data());
      },
      {dy.block(), x.block()}, {dW.block(), cch.workspace.block()});
>>>>>>> 1bd8dc6f

  return *dW;
}

// input Tensor b for Reset db purpose, can avoid this later.
Tensor GpuConvBackwardb(const Tensor &dy, const Tensor &b,
                        const CudnnConvHandle &cch) {
  CHECK_EQ(dy.device()->lang(), kCuda);

  auto db = std::make_shared<Tensor>();
  db->ResetLike(b);

<<<<<<< HEAD
  dy.device()->Exec([db, dy, &cch](Context * ctx) {
    Block *dyblock = dy.block(), *dbblock = db->block();
    float alpha = 1.f, beta = 0.f;
    cudnnConvolutionBackwardBias(ctx->cudnn_handle, &alpha, cch.y_desc,
                                 dyblock->data(), &beta, cch.bias_desc,
                                 dbblock->mutable_data());
  }, {dy.block()}, {db->block()});
=======
  dy.device()->Exec(
      [&db, &dy, &cch](Context *ctx) {
        Block *dyblock = dy.block(), *dbblock = db.block();
        float alpha = 1.f, beta = 0.f;
        cudnnConvolutionBackwardBias(ctx->cudnn_handle, &alpha, cch.y_desc,
                                     dyblock->data(), &beta, cch.bias_desc,
                                     dbblock->mutable_data());
      },
      {dy.block()}, {db.block()});
>>>>>>> 1bd8dc6f

  return *db;
}
#endif  // USE_CUDNN

}  // namespace singa<|MERGE_RESOLUTION|>--- conflicted
+++ resolved
@@ -18,10 +18,12 @@
  * under the License.
  *
  ************************************************************/
+#include "../layer/convolution.h"
+
 #include <cctype>
 
-#include "../layer/convolution.h"
 #include "./convolution.h"
+
 
 namespace singa {
 
@@ -585,31 +587,9 @@
   Shape shape{cch.batchsize, cch.num_filters, cch.conv_height, cch.conv_width};
   auto output = std::make_shared<Tensor>(shape, dev, dtype);
 
-<<<<<<< HEAD
-  output->device()->Exec([output, &x, &W, &cch](Context * ctx) {
-    Block *inblock = x.block(), *outblock = output->block(),
-           *wblock = W.block();
-    float alpha = 1.f, beta = 0.f;
-    cudnnConvolutionForward(ctx->cudnn_handle, &alpha, cch.x_desc,
-                            inblock->data(), cch.filter_desc, wblock->data(),
-                            cch.conv_desc, cch.fp_alg,
-                            cch.workspace.block()->mutable_data(),
-                            cch.workspace_count * sizeof(float), &beta,
-                            cch.y_desc, outblock->mutable_data());
-  }, {x.block(), W.block()}, {output->block()}, cch.workspace.block());
-
-  if (cch.bias_term) {
-    output->device()->Exec([output, &b, &cch](Context * ctx) {
-      float beta = 1.f, alpha = 1.0f;
-      Block *outblock = output->block(), *bblock = b.block();
-      cudnnAddTensor(ctx->cudnn_handle, &alpha, cch.bias_desc,
-                     bblock->data(), &beta, cch.y_desc,
-                     outblock->mutable_data());
-    }, {output->block(), b.block()}, {output->block()});
-=======
-  output.device()->Exec(
-      [&output, &x, &W, &cch](Context *ctx) {
-        Block *inblock = x.block(), *outblock = output.block(),
+  output->device()->Exec(
+      [output, &x, &W, &cch](Context *ctx) {
+        Block *inblock = x.block(), *outblock = output->block(),
               *wblock = W.block();
         float alpha = 1.f, beta = 0.f;
         cudnnConvolutionForward(ctx->cudnn_handle, &alpha, cch.x_desc,
@@ -619,19 +599,18 @@
                                 cch.workspace_count * sizeof(float), &beta,
                                 cch.y_desc, outblock->mutable_data());
       },
-      {x.block(), W.block()}, {output.block()}, cch.workspace.block());
+      {x.block(), W.block()}, {output->block()}, cch.workspace.block());
 
   if (cch.bias_term) {
-    output.device()->Exec(
-        [&output, &b, &cch](Context *ctx) {
+    output->device()->Exec(
+        [output, &b, &cch](Context *ctx) {
           float beta = 1.f, alpha = 1.0f;
-          Block *outblock = output.block(), *bblock = b.block();
+          Block *outblock = output->block(), *bblock = b.block();
           cudnnAddTensor(ctx->cudnn_handle, &alpha, cch.bias_desc,
                          bblock->data(), &beta, cch.y_desc,
                          outblock->mutable_data());
         },
-        {output.block(), b.block()}, {output.block()});
->>>>>>> 1bd8dc6f
+        {output->block(), b.block()}, {output->block()});
   }
 
   return *output;
@@ -644,22 +623,10 @@
   auto dx = std::make_shared<Tensor>();
   dx->ResetLike(x);
 
-<<<<<<< HEAD
-  dy.device()->Exec([dx, dy, &W, &cch](Context * ctx) {
-    Block *wblock = W.block(), *dyblock = dy.block(),
-           *dxblock = dx->block();
-    float alpha = 1.f, beta = 0.f;
-    cudnnConvolutionBackwardData(ctx->cudnn_handle, &alpha, cch.filter_desc,
-                                 wblock->data(), cch.y_desc, dyblock->data(),
-                                 cch.conv_desc, cch.bp_data_alg,
-                                 cch.workspace.block()->mutable_data(),
-                                 cch.workspace_count * sizeof(float), &beta,
-                                 cch.x_desc, dxblock->mutable_data());
-  }, {dy.block(), W.block()}, {dx->block(), cch.workspace.block()});
-=======
   dy.device()->Exec(
-      [&dx, &dy, &W, &cch](Context *ctx) {
-        Block *wblock = W.block(), *dyblock = dy.block(), *dxblock = dx.block();
+      [dx, dy, &W, &cch](Context *ctx) {
+        Block *wblock = W.block(), *dyblock = dy.block(),
+              *dxblock = dx->block();
         float alpha = 1.f, beta = 0.f;
         cudnnConvolutionBackwardData(
             ctx->cudnn_handle, &alpha, cch.filter_desc, wblock->data(),
@@ -668,8 +635,7 @@
             cch.workspace_count * sizeof(float), &beta, cch.x_desc,
             dxblock->mutable_data());
       },
-      {dy.block(), W.block()}, {dx.block(), cch.workspace.block()});
->>>>>>> 1bd8dc6f
+      {dy.block(), W.block()}, {dx->block(), cch.workspace.block()});
 
   return *dx;
 }
@@ -681,23 +647,10 @@
   auto dW = std::make_shared<Tensor>();
   dW->ResetLike(W);
 
-<<<<<<< HEAD
-  dy.device()->Exec([dW, dy, &x, &cch](Context * ctx) {
-    Block *inblock = x.block(), *dyblock = dy.block(),
-           *dwblock = dW->block();
-    float alpha = 1.f, beta = 0.f;
-    cudnnConvolutionBackwardFilter(
-      ctx->cudnn_handle, &alpha, cch.x_desc, inblock->data(),
-      cch.y_desc, dyblock->data(), cch.conv_desc, cch.bp_filter_alg,
-      cch.workspace.block()->mutable_data(),
-      cch.workspace_count * sizeof(float), &beta, cch.filter_desc,
-      dwblock->mutable_data());
-  }, {dy.block(), x.block()}, {dW->block(), cch.workspace.block()});
-=======
   dy.device()->Exec(
-      [&dW, &dy, &x, &cch](Context *ctx) {
+      [dW, dy, &x, &cch](Context *ctx) {
         Block *inblock = x.block(), *dyblock = dy.block(),
-              *dwblock = dW.block();
+              *dwblock = dW->block();
         float alpha = 1.f, beta = 0.f;
         cudnnConvolutionBackwardFilter(
             ctx->cudnn_handle, &alpha, cch.x_desc, inblock->data(), cch.y_desc,
@@ -706,8 +659,7 @@
             cch.workspace_count * sizeof(float), &beta, cch.filter_desc,
             dwblock->mutable_data());
       },
-      {dy.block(), x.block()}, {dW.block(), cch.workspace.block()});
->>>>>>> 1bd8dc6f
+      {dy.block(), x.block()}, {dW->block(), cch.workspace.block()});
 
   return *dW;
 }
@@ -720,25 +672,15 @@
   auto db = std::make_shared<Tensor>();
   db->ResetLike(b);
 
-<<<<<<< HEAD
-  dy.device()->Exec([db, dy, &cch](Context * ctx) {
-    Block *dyblock = dy.block(), *dbblock = db->block();
-    float alpha = 1.f, beta = 0.f;
-    cudnnConvolutionBackwardBias(ctx->cudnn_handle, &alpha, cch.y_desc,
-                                 dyblock->data(), &beta, cch.bias_desc,
-                                 dbblock->mutable_data());
-  }, {dy.block()}, {db->block()});
-=======
   dy.device()->Exec(
-      [&db, &dy, &cch](Context *ctx) {
-        Block *dyblock = dy.block(), *dbblock = db.block();
+      [db, dy, &cch](Context *ctx) {
+        Block *dyblock = dy.block(), *dbblock = db->block();
         float alpha = 1.f, beta = 0.f;
         cudnnConvolutionBackwardBias(ctx->cudnn_handle, &alpha, cch.y_desc,
                                      dyblock->data(), &beta, cch.bias_desc,
                                      dbblock->mutable_data());
       },
-      {dy.block()}, {db.block()});
->>>>>>> 1bd8dc6f
+      {dy.block()}, {db->block()});
 
   return *db;
 }
