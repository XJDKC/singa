--- conflicted
+++ resolved
@@ -19,7 +19,9 @@
  *
  ************************************************************/
 #include "./pooling.h"
+
 #include <cmath>
+
 
 namespace singa {
 
@@ -187,32 +189,19 @@
   CHECK_EQ(x.device()->lang(), kCuda);
   CHECK_EQ(x.nDim(), 4u);
 
-<<<<<<< HEAD
-  auto output = std::make_shared<Tensor>(Shape({cph.batchsize, cph.channels, cph.pooled_height, cph.pooled_width}),
-                         x.device(), x.data_type());
-
-  output->device()->Exec([x, output, &cph](Context * ctx) {
-    float alpha = 1.0f, beta = 0.0f;
-    cudnnPoolingForward(ctx->cudnn_handle, cph.pool_desc, &alpha,
-                        cph.x_desc, x.block()->data(), &beta, cph.y_desc,
-                        output->block()->mutable_data());
-  }, {x.block()}, {output->block()});
-  return *output;
-=======
-  Tensor output =
-      Tensor({cph.batchsize, cph.channels, cph.pooled_height, cph.pooled_width},
-             x.device(), x.data_type());
-
-  output.device()->Exec(
-      [&](Context *ctx) {
+  auto output = std::make_shared<Tensor>(
+      Shape({cph.batchsize, cph.channels, cph.pooled_height, cph.pooled_width}),
+      x.device(), x.data_type());
+
+  output->device()->Exec(
+      [x, output, &cph](Context *ctx) {
         float alpha = 1.0f, beta = 0.0f;
         cudnnPoolingForward(ctx->cudnn_handle, cph.pool_desc, &alpha,
                             cph.x_desc, x.block()->data(), &beta, cph.y_desc,
-                            output.block()->mutable_data());
-      },
-      {x.block()}, {output.block()});
-  return output;
->>>>>>> 1bd8dc6f
+                            output->block()->mutable_data());
+      },
+      {x.block()}, {output->block()});
+  return *output;
 }
 
 Tensor GpuPoolingBackward(const CudnnPoolingHandle &cph, const Tensor &dy,
@@ -220,33 +209,19 @@
   CHECK_EQ(dy.device()->lang(), kCuda);
   CHECK_EQ(dy.nDim(), 4u);
 
-<<<<<<< HEAD
   auto dx = std::make_shared<Tensor>();
   dx->ResetLike(x);
 
-  dx->device()->Exec([dx, dy, x, y, &cph](Context * ctx) {
-    float alpha = 1.0f, beta = 0.0f;
-    cudnnPoolingBackward(ctx->cudnn_handle, cph.pool_desc, &alpha,
-                         cph.y_desc, y.block()->data(), cph.y_desc,
-                         dy.block()->data(), cph.x_desc, x.block()->data(), &beta,
-                         cph.x_desc, dx->block()->mutable_data());
-  }, {dy.block(), y.block(), x.block()}, {dx->block()});
-  return *dx;
-=======
-  Tensor dx;
-  dx.ResetLike(x);
-
-  dx.device()->Exec(
-      [&](Context *ctx) {
+  dx->device()->Exec(
+      [dx, dy, x, y, &cph](Context *ctx) {
         float alpha = 1.0f, beta = 0.0f;
         cudnnPoolingBackward(ctx->cudnn_handle, cph.pool_desc, &alpha,
                              cph.y_desc, y.block()->data(), cph.y_desc,
                              dy.block()->data(), cph.x_desc, x.block()->data(),
-                             &beta, cph.x_desc, dx.block()->mutable_data());
-      },
-      {dy.block(), y.block(), x.block()}, {dx.block()});
-  return dx;
->>>>>>> 1bd8dc6f
+                             &beta, cph.x_desc, dx->block()->mutable_data());
+      },
+      {dy.block(), y.block(), x.block()}, {dx->block()});
+  return *dx;
 };
 #endif  // USE_CUDNN
 
