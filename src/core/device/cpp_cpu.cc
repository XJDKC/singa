--- conflicted
+++ resolved
@@ -24,18 +24,6 @@
 
 CppCPU::CppCPU() : Device(-1, 1) {
   lang_ = kCpp;
-<<<<<<< HEAD
-#ifdef USE_MKLDNN
-  ctx_.engine = new mkldnn::engine(mkldnn::engine::cpu, 0);
-#endif  // USE_MKLDNN
-  // host_ = nullptr;
-}
-
-CppCPU::~CppCPU() {
-#ifdef USE_MKLDNN
-  delete (ctx_.engine);
-#endif  // USE_MKLDNN
-=======
 #ifdef USE_DNNL
   ctx_.dnnl_engine = dnnl::engine(dnnl::engine::kind::cpu, 0);
   ctx_.dnnl_stream = dnnl::stream(ctx_.dnnl_engine);
@@ -44,7 +32,6 @@
 }
 
 CppCPU::~CppCPU() {
->>>>>>> c2e98d54
 };
 
 void CppCPU::SetRandSeed(unsigned seed) { ctx_.random_generator.seed(seed); }
