--- conflicted
+++ resolved
@@ -815,13 +815,8 @@
   CUBLAS_CHECK(cublasSdot(handle, num, inPtr1, 1, inPtr2, 1, out));
 }
 template <>
-<<<<<<< HEAD
-void Dot<float, lang::Cuda>(const Tensor& in1,
-                            const Tensor& in2, Tensor* out, Context* ctx) {
-=======
 void Dot<float, lang::Cuda>(const Tensor& in1, const Tensor& in2, Tensor* out,
                             Context* ctx) {
->>>>>>> 1bd8dc6f
   const float* inPtr1 = static_cast<const float*>(in1.block()->data());
   const float* inPtr2 = static_cast<const float*>(in2.block()->data());
   float* outPtr = static_cast<float*>(out->block()->mutable_data());
@@ -833,12 +828,7 @@
 }
 
 template <>
-<<<<<<< HEAD
-void Nrm2<float, lang::Cuda>(const Tensor& in, float* out,
-                             Context* ctx) {
-=======
 void Nrm2<float, lang::Cuda>(const Tensor& in, float* out, Context* ctx) {
->>>>>>> 1bd8dc6f
   auto handle = ctx->cublas_handle;  // TODO(wangwei) set cudastream
   const float* inPtr = static_cast<const float*>(in.block()->data());
   const size_t num = in.Size();
@@ -913,11 +903,7 @@
 }
 
 template <>
-<<<<<<< HEAD
-void SoftMax<float, lang::Cuda>(const Tensor &in, Tensor *out, Context* ctx) {
-=======
 void SoftMax<float, lang::Cuda>(const Tensor& in, Tensor* out, Context* ctx) {
->>>>>>> 1bd8dc6f
   cudnnSoftmaxAlgorithm_t algorithm = CUDNN_SOFTMAX_ACCURATE;
   cudnnSoftmaxMode_t mode = CUDNN_SOFTMAX_MODE_INSTANCE;
 
