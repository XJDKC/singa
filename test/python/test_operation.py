# Licensed to the Apache Software Foundation (ASF) under one
# or more contributor license agreements.  See the NOTICE file
# distributed with this work for additional information
# regarding copyright ownership.  The ASF licenses this file
# to you under the Apache License, Version 2.0 (the
# "License"); you may not use this file except in compliance
# with the License.  You may obtain a copy of the License at
#
#   http://www.apache.org/licenses/LICENSE-2.0
#
# Unless required by applicable law or agreed to in writing, software
# distributed under the License is distributed on an "AS IS" BASIS,
# WITHOUT WARRANTIES OR CONDITIONS OF ANY KIND, either express or implied.
# See the License for the specific language governing permissions and
# limitations under the License.
# =============================================================================

import unittest
from builtins import str

from singa import tensor
from singa import singa_wrap as singa
from singa import autograd

from cuda_helper import gpu_dev, cpu_dev

import numpy as np

autograd.training = True

CTensor = singa.Tensor

dy = CTensor([2, 1, 2, 2])
singa.Gaussian(0.0, 1.0, dy)

        
def _tuple_to_string(t):
    lt = [str(x) for x in t]
    return '(' + ', '.join(lt) + ')'


def prepare_inputs_targets_for_rnn_test():
    x_0 = np.random.random((2, 3)).astype(np.float32)
    x_1 = np.random.random((2, 3)).astype(np.float32)
    x_2 = np.random.random((2, 3)).astype(np.float32)

    h_0 = np.zeros((2, 2)).astype(
        np.float32)  

    t_0 = np.random.random((2, 2)).astype(np.float32)
    t_1 = np.random.random((2, 2)).astype(np.float32)
    t_2 = np.random.random((2, 2)).astype(np.float32)

    x0 = tensor.Tensor(device=gpu_dev, data=x_0)
    x1 = tensor.Tensor(device=gpu_dev, data=x_1)
    x2 = tensor.Tensor(device=gpu_dev, data=x_2)

    h0 = tensor.Tensor(device=gpu_dev, data=h_0)

    t0 = tensor.Tensor(device=gpu_dev, data=t_0)
    t1 = tensor.Tensor(device=gpu_dev, data=t_1)
    t2 = tensor.Tensor(device=gpu_dev, data=t_2)

    inputs = [x0, x1, x2]
    targets = [t0, t1, t2]
    return inputs, targets, h0


class TestPythonOperation(unittest.TestCase):

    def check_shape(self, actual, expect):
        self.assertEqual(actual, expect, 'shape mismatch, actual shape is %s'
                         ' exepcted is %s' % (_tuple_to_string(actual),
                                              _tuple_to_string(expect))
                         )

    def test_conv2d_gpu(self):
        # (in_channels, out_channels, kernel_size)
        conv_0 = autograd.Conv2d(3, 1, 2)
        conv_without_bias_0 = autograd.Conv2d(3, 1, 2, bias=False)

        gpu_input_tensor = tensor.Tensor(shape=(2, 3, 3, 3), device=gpu_dev)
        gpu_input_tensor.gaussian(0.0, 1.0)

        dy = tensor.Tensor(shape=(2, 1, 2, 2), device=gpu_dev)
        dy.gaussian(0.0, 1.0)

        y = conv_0(gpu_input_tensor)  # PyTensor
        dx, dW, db = y.creator.backward(dy.data)  # CTensor

        self.check_shape(y.shape, (2, 1, 2, 2))
        self.check_shape(dx.shape(), (2, 3, 3, 3))
        self.check_shape(dW.shape(), (1, 3, 2, 2))
        self.check_shape(db.shape(), (1,))

        # forward without bias
        y_without_bias = conv_without_bias_0(gpu_input_tensor)
        self.check_shape(y_without_bias.shape, (2, 1, 2, 2))

    def test_conv2d_cpu(self):
        # (in_channels, out_channels, kernel_size)
        conv_1 = autograd.Conv2d(3, 1, 2)
        conv_without_bias_1 = autograd.Conv2d(3, 1, 2, bias=False)

        cpu_input_tensor = tensor.Tensor(shape=(2, 3, 3, 3), device=cpu_dev)
        cpu_input_tensor.gaussian(0.0, 1.0)

        y = conv_1(cpu_input_tensor)  # PyTensor
        dx, dW, db = y.creator.backward(dy)  # CTensor

        self.check_shape(y.shape, (2, 1, 2, 2))
        self.check_shape(dx.shape(), (2, 3, 3, 3))
        self.check_shape(dW.shape(), (1, 3, 2, 2))
        self.check_shape(db.shape(), (1,))

        # forward without bias
        y_without_bias = conv_without_bias_1(cpu_input_tensor)
        self.check_shape(y_without_bias.shape, (2, 1, 2, 2))

    def test_SeparableConv2d_gpu(self):
        # SeparableConv2d(in_channels, out_channels, kernel_size)
        separ_conv=autograd.SeparableConv2d(8, 16, 3, padding=1)

        x=np.random.random((10,8,28,28)).astype(np.float32)
        x=tensor.Tensor(device=gpu_dev, data=x)

        y1 = separ_conv.depthwise_conv(x)
        y2 = separ_conv.point_conv(y1)

        dy1, dW_depth, _ = y2.creator.backward(y2.data)
        dx, dW_spacial, _ = y1.creator.backward(dy1)

        self.check_shape(y2.shape, (10, 16, 28, 28))

        self.check_shape(dy1.shape(), (10, 8, 28, 28))
        self.check_shape(dW_depth.shape(), (16, 8, 1, 1))

        self.check_shape(dx.shape(), (10, 8, 28, 28))
        self.check_shape(dW_spacial.shape(), (8, 1, 3, 3))

        y = separ_conv(x)
        self.check_shape(y.shape, (10, 16, 28, 28))


    def test_batchnorm2d_gpu(self):
        batchnorm_0 = autograd.BatchNorm2d(3)

        gpu_input_tensor = tensor.Tensor(shape=(2, 3, 3, 3), device=gpu_dev)
        gpu_input_tensor.gaussian(0.0, 1.0)

        dy = gpu_input_tensor.clone().data

        y = batchnorm_0(gpu_input_tensor)
        dx, ds, db = y.creator.backward(dy)

        self.check_shape(y.shape, (2, 3, 3, 3))
        self.check_shape(dx.shape(), (2, 3, 3, 3))
        self.check_shape(ds.shape(), (3,))
        self.check_shape(db.shape(), (3,))

    def test_vanillaRNN_gpu_tiny_ops_shape_check(self):
        # gradients shape check.
        inputs, target, h0 = prepare_inputs_targets_for_rnn_test()
        rnn = autograd.RNN(3, 2)

        hs, _ = rnn(inputs, h0)

        loss = autograd.softmax_cross_entropy(hs[0], target[0])
        for i in range(1, len(hs)):
            l = autograd.softmax_cross_entropy(hs[i], target[i])
            loss = autograd.add(loss, l)
        # d=autograd.infer_dependency(loss.creator)
        # print(d)
        for t, dt in autograd.backward(loss):
            self.check_shape(t.shape, dt.shape)

    def test_LSTM_gpu_tiny_ops_shape_check(self):
        # gradients shape check.
        inputs, target, h0 = prepare_inputs_targets_for_rnn_test()
        c_0 = np.random.random((2, 1)).astype(np.float32)
        c0 = tensor.Tensor(device=gpu_dev, data=c_0)

        rnn = autograd.LSTM(3, 2)

        hs, _, _ = rnn(inputs, (h0, c0))
        loss = autograd.softmax_cross_entropy(hs[0], target[0])

        for i in range(1, len(hs)):
            l = autograd.softmax_cross_entropy(hs[i], target[i])
            loss = autograd.add(loss, l)
        # d=autograd.infer_dependency(loss.creator)
        # print(d)
        for t, dt in autograd.backward(loss):
            self.check_shape(t.shape, dt.shape)

    def gradients_check(self, func, param, autograds, h=0.0005, df=1):
        # param: PyTensor
        # autograds: numpy_tensor
        p = tensor.to_numpy(param)
        it = np.nditer(p, flags=['multi_index'], op_flags=['readwrite'])
        while not it.finished:
            idx = it.multi_index
            diff = np.zeros_like(p)
            diff[idx] += h
            diff = tensor.from_numpy(diff)
            diff.to_device(gpu_dev)

            param += diff
            pos = func()
            pos = tensor.to_numpy(pos)

            param -= diff
            param -= diff
            neg = func()
            neg = tensor.to_numpy(neg)

            numerical_grad = np.sum((pos - neg) * df) / (2 * h)
            #print((autograds[idx] - numerical_grad)/numerical_grad)
            # threshold set as -5% to +5%
            #self.assertAlmostEqual((autograds[idx] - numerical_grad)/(numerical_grad+0.0000001), 0., places=1)
            self.assertAlmostEqual(
                autograds[idx] - numerical_grad, 0., places=2)

            it.iternext()

    def test_numerical_gradients_check_for_vallina_rnn(self):
        inputs, target, h0 = prepare_inputs_targets_for_rnn_test()

        rnn = autograd.RNN(3, 2)

        def valinna_rnn_forward():
            hs, _ = rnn(inputs, h0)

            loss = autograd.softmax_cross_entropy(hs[0], target[0])
            for i in range(1, len(hs)):
                l = autograd.softmax_cross_entropy(hs[i], target[i])
                loss = autograd.add(loss, l)
            #grads = autograd.gradients(loss)
            return loss

        loss1 = valinna_rnn_forward()
        auto_grads = autograd.gradients(loss1)

        for param in rnn.params:
            auto_grad = tensor.to_numpy(auto_grads[param])

            self.gradients_check(valinna_rnn_forward, param, auto_grad)

    def test_numerical_gradients_check_for_lstm(self):
        inputs, target, h0 = prepare_inputs_targets_for_rnn_test()
        c_0 = np.zeros((2, 2)).astype(np.float32)
        c0 = tensor.Tensor(device=gpu_dev, data=c_0)

        rnn = autograd.LSTM(3, 2)

        def lstm_forward():
            hs, _, _ = rnn(inputs, (h0, c0))

            loss = autograd.softmax_cross_entropy(hs[0], target[0])
            for i in range(1, len(hs)):
                l = autograd.softmax_cross_entropy(hs[i], target[i])
                loss = autograd.add(loss, l)
            return loss

        loss1 = lstm_forward()
        auto_grads = autograd.gradients(loss1)

        for param in rnn.params:
            auto_grad = tensor.to_numpy(auto_grads[param])

            self.gradients_check(lstm_forward, param, auto_grad)

    def test_MeanSquareError(self):
        X=np.array([4.3,5.4,3.3,3.6,5.7,6.0]).reshape(3,2).astype(np.float32)
        T=np.array([4.4,5.3,3.2,3.7,5.4,6.3]).reshape(3,2).astype(np.float32)
        x=tensor.from_numpy(X)
        t=tensor.from_numpy(T)
        x.to_device(gpu_dev)
        t.to_device(gpu_dev)

        loss= autograd.mse_loss(x,t)
        dx=loss.creator.backward()[0]

        loss_np=tensor.to_numpy(loss)[0]
        self.assertAlmostEqual(loss_np, 0.0366666, places=4)
        self.check_shape(dx.shape(), (3, 2))
        
    def test_Abs(self):
        X=np.array([0.8,-1.2,3.3,-3.6,-0.5,0.5]).reshape(3,2).astype(np.float32)
        XT=np.array([0.8,1.2,3.3,3.6,0.5,0.5]).reshape(3,2).astype(np.float32)
        x=tensor.from_numpy(X)
        x.to_device(gpu_dev)

        result=autograd.abs(x)
        dx=result.creator.backward(x.data)

        np.testing.assert_array_almost_equal(tensor.to_numpy(result), XT)
        self.check_shape(dx.shape(), (3, 2))
        
    def test_Exp(self):
        X=np.array([0.8,-1.2,3.3,-3.6,-0.5,0.5]).reshape(3,2).astype(np.float32)
        XT=np.exp(X)
        x=tensor.from_numpy(X)
        x.to_device(gpu_dev)

        result=autograd.exp(x)
        dx=result.creator.backward(x.data)

        np.testing.assert_array_almost_equal(tensor.to_numpy(result), XT, decimal=5)
        self.check_shape(dx.shape(), (3, 2))

    def test_Identity_cpu(self):
        x = np.array([-0.9, -0.3, -0.1, 0.1, 0.5, 0.9]).reshape(3, 2).astype(np.float32)
        y = x.copy()
        grad=np.ones(x.shape)
        x = tensor.from_numpy(x)
        x.to_device(cpu_dev)

        result = autograd.identity(x)
        dy = tensor.from_numpy(np.ones((3,2)).astype(np.float32))
        dy.to_device(cpu_dev)
        dx = result.creator.backward(dy.data)

        np.testing.assert_array_almost_equal(tensor.to_numpy(result), y, decimal=5)
        np.testing.assert_array_almost_equal(tensor.to_numpy(tensor.from_raw_tensor(dx)), grad, decimal=5)
        self.check_shape(dx.shape(), (3, 2))
    def test_Identity_gpu(self):
        x = np.array([-0.9, -0.3, -0.1, 0.1, 0.5, 0.9]).reshape(3, 2).astype(np.float32)
        y = x.copy()
        grad=np.ones(x.shape)
        x = tensor.from_numpy(x)
        x.to_device(gpu_dev)

        result = autograd.identity(x)
        dy = tensor.from_numpy(np.ones((3,2)).astype(np.float32))
        dy.to_device(gpu_dev)
        dx = result.creator.backward(dy.data)

        np.testing.assert_array_almost_equal(tensor.to_numpy(result), y, decimal=5)
        np.testing.assert_array_almost_equal(tensor.to_numpy(tensor.from_raw_tensor(dx)), grad, decimal=5)
        self.check_shape(dx.shape(), (3, 2))

    def test_LeakyRelu(self):
        X=np.array([0.8,-1.2,3.3,-3.6,-0.5,0.5]).reshape(3,2).astype(np.float32)
        XT=np.array([0.8,-0.012,3.3,-0.036,-0.005,0.5]).reshape(3,2).astype(np.float32)
        x=tensor.from_numpy(X)
        x.to_device(gpu_dev)

        result=autograd.leakyrelu(x)

        dx=result.creator.backward(x.data)

        np.testing.assert_array_almost_equal(tensor.to_numpy(result), XT)
        self.check_shape(dx.shape(), (3, 2))
       
    def test_Cos_cpu(self):
        X = np.array([0.8, -1.2, 3.3, -3.6, -0.5, 0.5]).reshape(3, 2).astype(np.float32)
        XT = np.cos(X)
        DY = np.ones((3, 2), dtype = np.float32)

        x = tensor.from_numpy(X)
        dy = tensor.from_numpy(DY)
        x.to_device(cpu_dev)
        dy.to_device(cpu_dev)

        result = autograd.cos(x)
        dx = result.creator.backward(dy.data)

        G = - np.sin(X)
        DX = np.multiply(G, DY)

        np.testing.assert_array_almost_equal(tensor.to_numpy(result), XT, decimal=5)
        np.testing.assert_array_almost_equal(tensor.to_numpy(tensor.from_raw_tensor(dx)), DX, decimal=5)

    def test_Cos_gpu(self):
        X = np.array([0.8, -1.2, 3.3, -3.6, -0.5, 0.5]).reshape(3, 2).astype(np.float32)
        XT = np.cos(X)
        DY = np.ones((3, 2), dtype = np.float32)

        x = tensor.from_numpy(X)
        dy = tensor.from_numpy(DY)
        x.to_device(gpu_dev)
        dy.to_device(gpu_dev)

        result = autograd.cos(x)
        dx = result.creator.backward(dy.data)

        G = - np.sin(X)
        DX = np.multiply(G, DY)

        np.testing.assert_array_almost_equal(tensor.to_numpy(result), XT, decimal=5)
        np.testing.assert_array_almost_equal(tensor.to_numpy(tensor.from_raw_tensor(dx)), DX, decimal=5)

    def test_Cosh_cpu(self):
        X = np.array([0.8, -1.2, 3.3, -3.6, -0.5, 0.5]).reshape(3, 2).astype(np.float32)
        XT = np.cosh(X)
        DY = np.ones((3, 2), dtype = np.float32)

        x = tensor.from_numpy(X)
        dy = tensor.from_numpy(DY)
        x.to_device(cpu_dev)
        dy.to_device(cpu_dev)

        result = autograd.cosh(x)
        dx = result.creator.backward(dy.data)

        G = np.sinh(X)
        DX = np.multiply(G, DY)

        np.testing.assert_array_almost_equal(tensor.to_numpy(result), XT, decimal=5)
        np.testing.assert_array_almost_equal(tensor.to_numpy(tensor.from_raw_tensor(dx)), DX, decimal=5)

    def test_Cosh_gpu(self):
        X = np.array([0.8, -1.2, 3.3, -3.6, -0.5, 0.5]).reshape(3, 2).astype(np.float32)
        XT = np.cosh(X)
        DY = np.ones((3, 2), dtype = np.float32)

        x = tensor.from_numpy(X)
        dy = tensor.from_numpy(DY)
        x.to_device(gpu_dev)
        dy.to_device(gpu_dev)

        result = autograd.cosh(x)
        dx = result.creator.backward(dy.data)

        G = np.sinh(X)
        DX = np.multiply(G, DY)

        np.testing.assert_array_almost_equal(tensor.to_numpy(result), XT, decimal=5)
        np.testing.assert_array_almost_equal(tensor.to_numpy(tensor.from_raw_tensor(dx)), DX, decimal=5)

    def test_Acos_cpu(self):
        X = np.array([-0.9, -0.3, -0.1, 0.1, 0.5, 0.9]).reshape(3, 2).astype(np.float32)
        XT = np.arccos(X)
        DY = np.ones((3, 2), dtype = np.float32)

        x = tensor.from_numpy(X)
        dy = tensor.from_numpy(DY)
        x.to_device(cpu_dev)
        dy.to_device(cpu_dev)

        result = autograd.acos(x)
        dx = result.creator.backward(dy.data)

        G = - 1.0 / np.sqrt( 1.0 - np.square(X) )  
        DX = np.multiply(G, DY)

        np.testing.assert_array_almost_equal(tensor.to_numpy(result), XT, decimal=5)
        np.testing.assert_array_almost_equal(tensor.to_numpy(tensor.from_raw_tensor(dx)), DX, decimal=5)

    def test_Acos_gpu(self):
        X = np.array([-0.9, -0.3, -0.1, 0.1, 0.5, 0.9]).reshape(3, 2).astype(np.float32)
        XT = np.arccos(X)
        DY = np.ones((3, 2), dtype = np.float32)

        x = tensor.from_numpy(X)
        dy = tensor.from_numpy(DY)
        x.to_device(gpu_dev)
        dy.to_device(gpu_dev)

        result = autograd.acos(x)
        dx = result.creator.backward(dy.data)

        G = - 1.0 / np.sqrt( 1.0 - np.square(X) )  
        DX = np.multiply(G, DY)

        np.testing.assert_array_almost_equal(tensor.to_numpy(result), XT, decimal=5)
        np.testing.assert_array_almost_equal(tensor.to_numpy(tensor.from_raw_tensor(dx)), DX, decimal=5)

    def test_Acosh_cpu(self):
        X = np.array([1.1, 1.5, 1.9, 2.2, 2.5, 2.8]).reshape(3, 2).astype(np.float32)
        XT = np.arccosh(X)
        DY = np.ones((3, 2), dtype = np.float32)

        x = tensor.from_numpy(X)
        dy = tensor.from_numpy(DY)
        x.to_device(cpu_dev)
        dy.to_device(cpu_dev)

        result = autograd.acosh(x)
        dx = result.creator.backward(dy.data)

        G = 1.0 / np.multiply( np.sqrt( X - 1.0 ) , np.sqrt( X + 1.0 ) )
        DX = np.multiply(G, DY)

        np.testing.assert_array_almost_equal(tensor.to_numpy(result), XT, decimal=5)
        np.testing.assert_array_almost_equal(tensor.to_numpy(tensor.from_raw_tensor(dx)), DX, decimal=5)

    def test_Acosh_gpu(self):
        X = np.array([1.1, 1.5, 1.9, 2.2, 2.5, 2.8]).reshape(3, 2).astype(np.float32)
        XT = np.arccosh(X)
        DY = np.ones((3, 2), dtype = np.float32)

        x = tensor.from_numpy(X)
        dy = tensor.from_numpy(DY)
        x.to_device(gpu_dev)
        dy.to_device(gpu_dev)

        result = autograd.acosh(x)
        dx = result.creator.backward(dy.data)

        G = 1.0 / np.multiply( np.sqrt( X - 1.0 ) , np.sqrt( X + 1.0 ) )
        DX = np.multiply(G, DY)

        np.testing.assert_array_almost_equal(tensor.to_numpy(result), XT, decimal=5)
        np.testing.assert_array_almost_equal(tensor.to_numpy(tensor.from_raw_tensor(dx)), DX, decimal=5)

    def test_Sin_cpu(self):
        X = np.array([0.8, -1.2, 3.3, -3.6, -0.5, 0.5]).reshape(3, 2).astype(np.float32)
        XT = np.sin(X)
        DY = np.ones((3, 2), dtype = np.float32)

        x = tensor.from_numpy(X)
        dy = tensor.from_numpy(DY)
        x.to_device(cpu_dev)
        dy.to_device(cpu_dev)

        result = autograd.sin(x)
        dx = result.creator.backward(dy.data)

        G = np.cos(X)
        DX = np.multiply(G, DY)

        np.testing.assert_array_almost_equal(tensor.to_numpy(result), XT, decimal=5)
        np.testing.assert_array_almost_equal(tensor.to_numpy(tensor.from_raw_tensor(dx)), DX, decimal=5)

    def test_Sin_gpu(self):
        X = np.array([0.8, -1.2, 3.3, -3.6, -0.5, 0.5]).reshape(3, 2).astype(np.float32)
        XT = np.sin(X)
        DY = np.ones((3, 2), dtype = np.float32)

        x = tensor.from_numpy(X)
        dy = tensor.from_numpy(DY)
        x.to_device(gpu_dev)
        dy.to_device(gpu_dev)

        result = autograd.sin(x)
        dx = result.creator.backward(dy.data)

        G = np.cos(X)
        DX = np.multiply(G, DY)

        np.testing.assert_array_almost_equal(tensor.to_numpy(result), XT, decimal=5)
        np.testing.assert_array_almost_equal(tensor.to_numpy(tensor.from_raw_tensor(dx)), DX, decimal=5)

    def test_Sinh_cpu(self):
        X = np.array([0.8, -1.2, 3.3, -3.6, -0.5, 0.5]).reshape(3, 2).astype(np.float32)
        XT = np.sinh(X)
        DY = np.ones((3, 2), dtype = np.float32)

        x = tensor.from_numpy(X)
        dy = tensor.from_numpy(DY)
        x.to_device(cpu_dev)
        dy.to_device(cpu_dev)

        result = autograd.sinh(x)
        dx = result.creator.backward(dy.data)

        G = np.cosh(X)
        DX = np.multiply(G, DY)

        np.testing.assert_array_almost_equal(tensor.to_numpy(result), XT, decimal=5)
        np.testing.assert_array_almost_equal(tensor.to_numpy(tensor.from_raw_tensor(dx)), DX, decimal=5)

    def test_Sinh_gpu(self):
        X = np.array([0.8, -1.2, 3.3, -3.6, -0.5, 0.5]).reshape(3, 2).astype(np.float32)
        XT = np.sinh(X)
        DY = np.ones((3, 2), dtype = np.float32)

        x = tensor.from_numpy(X)
        dy = tensor.from_numpy(DY)
        x.to_device(gpu_dev)
        dy.to_device(gpu_dev)

        result = autograd.sinh(x)
        dx = result.creator.backward(dy.data)

        G = np.cosh(X)
        DX = np.multiply(G, DY)

        np.testing.assert_array_almost_equal(tensor.to_numpy(result), XT, decimal=5)
        np.testing.assert_array_almost_equal(tensor.to_numpy(tensor.from_raw_tensor(dx)), DX, decimal=5)

    def test_Asin_cpu(self):
        X = np.array([-0.9, -0.3, -0.1, 0.1, 0.5, 0.9]).reshape(3, 2).astype(np.float32)
        XT = np.arcsin(X)
        DY = np.ones((3, 2), dtype = np.float32)

        x = tensor.from_numpy(X)
        dy = tensor.from_numpy(DY)
        x.to_device(cpu_dev)
        dy.to_device(cpu_dev)

        result = autograd.asin(x)
        dx = result.creator.backward(dy.data)

        G = 1.0 / np.sqrt( 1.0 - np.square(X) )
        DX = np.multiply(G, DY)

        np.testing.assert_array_almost_equal(tensor.to_numpy(result), XT, decimal=5)
        np.testing.assert_array_almost_equal(tensor.to_numpy(tensor.from_raw_tensor(dx)), DX, decimal=5)

    def test_Asin_gpu(self):
        X = np.array([-0.9, -0.3, -0.1, 0.1, 0.5, 0.9]).reshape(3, 2).astype(np.float32)
        XT = np.arcsin(X)
        DY = np.ones((3, 2), dtype = np.float32)

        x = tensor.from_numpy(X)
        dy = tensor.from_numpy(DY)
        x.to_device(gpu_dev)
        dy.to_device(gpu_dev)

        result = autograd.asin(x)
        dx = result.creator.backward(dy.data)

        G = 1.0 / np.sqrt( 1.0 - np.square(X) )
        DX = np.multiply(G, DY)

        np.testing.assert_array_almost_equal(tensor.to_numpy(result), XT, decimal=5)
        np.testing.assert_array_almost_equal(tensor.to_numpy(tensor.from_raw_tensor(dx)), DX, decimal=5)

    def test_Asinh_cpu(self):
        X = np.array([-0.9, -0.3, -0.1, 0.1, 0.5, 0.9]).reshape(3, 2).astype(np.float32)
        XT = np.arcsinh(X)
        DY = np.ones((3, 2), dtype = np.float32)

        x = tensor.from_numpy(X)
        dy = tensor.from_numpy(DY)
        x.to_device(cpu_dev)
        dy.to_device(cpu_dev)

        result = autograd.asinh(x)
        dx = result.creator.backward(dy.data)

        G = 1.0 / np.sqrt( np.square(X) + 1.0 )
        DX = np.multiply(G, DY)

        np.testing.assert_array_almost_equal(tensor.to_numpy(result), XT, decimal=5)
        np.testing.assert_array_almost_equal(tensor.to_numpy(tensor.from_raw_tensor(dx)), DX, decimal=5)

    def test_Less_gpu(self):
        x0 = np.array([-0.9, -0.3, -0.1, 0.1, 0.5, 0.9]).reshape(3, 2).astype(np.float32)
        x1 = np.array([0, -0.3, 0, 0.1, 0, 0.9]).reshape(3, 2).astype(np.float32)
        y = np.less(x0,x1)
        x0 = tensor.from_numpy(x0)
        x1 = tensor.from_numpy(x1)
        x0.to_device(gpu_dev)
        x1.to_device(gpu_dev)

        result = autograd.less(x0,x1)
        np.testing.assert_array_almost_equal(tensor.to_numpy(result), y, decimal=5)

    def test_Less_cpu(self):
        x0 = np.array([-0.9, -0.3, -0.1, 0.1, 0.5, 0.9]).reshape(3, 2).astype(np.float32)
        x1 = np.array([0, -0.3, 0, 0.1, 0, 0.9]).reshape(3, 2).astype(np.float32)
        y = np.less(x0,x1)
        x0 = tensor.from_numpy(x0)
        x1 = tensor.from_numpy(x1)
        x0.to_device(cpu_dev)
        x1.to_device(cpu_dev)

        result = autograd.less(x0,x1)

        np.testing.assert_array_almost_equal(tensor.to_numpy(result), y, decimal=5)

    def test_Asinh_gpu(self):
        X = np.array([-0.9, -0.3, -0.1, 0.1, 0.5, 0.9]).reshape(3, 2).astype(np.float32)
        XT = np.arcsinh(X)
        DY = np.ones((3, 2), dtype = np.float32)

        x = tensor.from_numpy(X)
        dy = tensor.from_numpy(DY)
        x.to_device(gpu_dev)
        dy.to_device(gpu_dev)

        result = autograd.asinh(x)
        dx = result.creator.backward(dy.data)

        G = 1.0 / np.sqrt( np.square(X) + 1.0 )
        DX = np.multiply(G, DY)

        np.testing.assert_array_almost_equal(tensor.to_numpy(result), XT, decimal=5)
        np.testing.assert_array_almost_equal(tensor.to_numpy(tensor.from_raw_tensor(dx)), DX, decimal=5)

    def test_Tan_cpu(self):
        X = np.array([0.8, -1.2, 3.3, -3.6, -0.5, 0.5]).reshape(3, 2).astype(np.float32)
        XT = np.tan(X)
        DY = np.ones((3, 2), dtype = np.float32)

        x = tensor.from_numpy(X)
        dy = tensor.from_numpy(DY)
        x.to_device(cpu_dev)
        dy.to_device(cpu_dev)

        result = autograd.tan(x)
        dx = result.creator.backward(dy.data)

        G = 1.0 / np.square( np.cos(X) ) 
        DX = np.multiply(G, DY)

        np.testing.assert_array_almost_equal(tensor.to_numpy(result), XT, decimal=5)
        np.testing.assert_array_almost_equal(tensor.to_numpy(tensor.from_raw_tensor(dx)), DX, decimal=5)

    def test_Tan_gpu(self):
        X = np.array([0.8, -1.2, 3.3, -3.6, -0.5, 0.5]).reshape(3, 2).astype(np.float32)
        XT = np.tan(X)
        DY = np.ones((3, 2), dtype = np.float32)

        x = tensor.from_numpy(X)
        dy = tensor.from_numpy(DY)
        x.to_device(gpu_dev)
        dy.to_device(gpu_dev)

        result = autograd.tan(x)
        dx = result.creator.backward(dy.data)

        G = 1.0 / np.square( np.cos(X) ) 
        DX = np.multiply(G, DY)

        np.testing.assert_array_almost_equal(tensor.to_numpy(result), XT, decimal=5)
        np.testing.assert_array_almost_equal(tensor.to_numpy(tensor.from_raw_tensor(dx)), DX, decimal=5)

    def test_Tanh_cpu(self):
        X = np.array([0.8, -1.2, 3.3, -3.6, -0.5, 0.5]).reshape(3, 2).astype(np.float32)
        XT = np.tanh(X)
        DY = np.ones((3, 2), dtype = np.float32)

        x = tensor.from_numpy(X)
        dy = tensor.from_numpy(DY)
        x.to_device(cpu_dev)
        dy.to_device(cpu_dev)

        result = autograd.tanh(x)
        dx = result.creator.backward(dy.data)

        G = 1.0 / np.square( np.cosh(X) ) 
        DX = np.multiply(G, DY)

        np.testing.assert_array_almost_equal(tensor.to_numpy(result), XT, decimal=5)
        np.testing.assert_array_almost_equal(tensor.to_numpy(tensor.from_raw_tensor(dx)), DX, decimal=5)

    def test_Tanh_gpu(self):
        X = np.array([0.8, -1.2, 3.3, -3.6, -0.5, 0.5]).reshape(3, 2).astype(np.float32)
        XT = np.tanh(X)
        DY = np.ones((3, 2), dtype = np.float32)

        x = tensor.from_numpy(X)
        dy = tensor.from_numpy(DY)
        x.to_device(gpu_dev)
        dy.to_device(gpu_dev)

        result = autograd.tanh(x)
        dx = result.creator.backward(dy.data)

        G = 1.0 / np.square( np.cosh(X) ) 
        DX = np.multiply(G, DY)

        np.testing.assert_array_almost_equal(tensor.to_numpy(result), XT, decimal=5)
        np.testing.assert_array_almost_equal(tensor.to_numpy(tensor.from_raw_tensor(dx)), DX, decimal=5)

    def test_Atan_cpu(self):
        X = np.array([-0.9, -0.3, -0.1, 0.1, 0.5, 0.9]).reshape(3, 2).astype(np.float32)
        XT = np.arctan(X)
        DY = np.ones((3, 2), dtype = np.float32)

        x = tensor.from_numpy(X)
        dy = tensor.from_numpy(DY)
        x.to_device(cpu_dev)
        dy.to_device(cpu_dev)

        result = autograd.atan(x)
        dx = result.creator.backward(dy.data)

        G = 1.0 / ( 1.0 + np.square(X) ) 
        DX = np.multiply(G, DY)

        np.testing.assert_array_almost_equal(tensor.to_numpy(result), XT, decimal=5)
        np.testing.assert_array_almost_equal(tensor.to_numpy(tensor.from_raw_tensor(dx)), DX, decimal=5)

    def test_Atan_gpu(self):
        X = np.array([-0.9, -0.3, -0.1, 0.1, 0.5, 0.9]).reshape(3, 2).astype(np.float32)
        XT = np.arctan(X)
        DY = np.ones((3, 2), dtype = np.float32)

        x = tensor.from_numpy(X)
        dy = tensor.from_numpy(DY)
        x.to_device(gpu_dev)
        dy.to_device(gpu_dev)

        result = autograd.atan(x)
        dx = result.creator.backward(dy.data)

        G = 1.0 / ( 1.0 + np.square(X) ) 
        DX = np.multiply(G, DY)

        np.testing.assert_array_almost_equal(tensor.to_numpy(result), XT, decimal=5)
        np.testing.assert_array_almost_equal(tensor.to_numpy(tensor.from_raw_tensor(dx)), DX, decimal=5)

    def test_Atanh_cpu(self):
        X = np.array([-0.9, -0.3, -0.1, 0.1, 0.5, 0.9]).reshape(3, 2).astype(np.float32)
        XT = np.arctanh(X)
        DY = np.ones((3, 2), dtype = np.float32)

        x = tensor.from_numpy(X)
        dy = tensor.from_numpy(DY)
        x.to_device(cpu_dev)
        dy.to_device(cpu_dev)

        result = autograd.atanh(x)
        dx = result.creator.backward(dy.data)

        G = 1.0 / ( 1.0 - np.square(X) ) 
        DX = np.multiply(G, DY)

        np.testing.assert_array_almost_equal(tensor.to_numpy(result), XT, decimal=5)
        np.testing.assert_array_almost_equal(tensor.to_numpy(tensor.from_raw_tensor(dx)), DX, decimal=5)

    def test_Atanh_gpu(self):
        X = np.array([-0.9, -0.3, -0.1, 0.1, 0.5, 0.9]).reshape(3, 2).astype(np.float32)
        XT = np.arctanh(X)
        DY = np.ones((3, 2), dtype = np.float32)

        x = tensor.from_numpy(X)
        dy = tensor.from_numpy(DY)
        x.to_device(gpu_dev)
        dy.to_device(gpu_dev)

        result = autograd.atanh(x)
        dx = result.creator.backward(dy.data)

        G = 1.0 / ( 1.0 - np.square(X) ) 
        DX = np.multiply(G, DY)

        np.testing.assert_array_almost_equal(tensor.to_numpy(result), XT, decimal=5)
        np.testing.assert_array_almost_equal(tensor.to_numpy(tensor.from_raw_tensor(dx)), DX, decimal=5)

    def test_Sub_cpu(self):
        X0 = np.array([7, -5, 0.2, -0.1, 0.3, 4]).reshape(3, 2).astype(np.float32)
        X1 = np.array([0.6, -1.3, 0.1, -0.1, 0.4, 0.3]).reshape(3, 2).astype(np.float32)
        XT = np.subtract(X0, X1)
        
        DY = np.ones((3, 2), dtype = np.float32)
        x0 = tensor.from_numpy(X0)
        x1 = tensor.from_numpy(X1)
        dy = tensor.from_numpy(DY)
        x0.to_device(cpu_dev)
        x1.to_device(cpu_dev)
        dy.to_device(cpu_dev)

        result = autograd.sub(x0, x1)
        dx0, dx1 = result.creator.backward(dy.data)

        DX0 = np.multiply(DY, 1.0)
        DX1 = np.multiply(DY, -1.0)

        np.testing.assert_array_almost_equal(tensor.to_numpy(result), XT, decimal=5)
        np.testing.assert_array_almost_equal(tensor.to_numpy(tensor.from_raw_tensor(dx0)), DX0, decimal=5)
        np.testing.assert_array_almost_equal(tensor.to_numpy(tensor.from_raw_tensor(dx1)), DX1, decimal=5)

    def test_Sub_gpu(self):
        X0 = np.array([7, -5, 0.2, -0.1, 0.3, 4]).reshape(3, 2).astype(np.float32)
        X1 = np.array([0.6, -1.3, 0.1, -0.1, 0.4, 0.3]).reshape(3, 2).astype(np.float32)
        XT = np.subtract(X0, X1)
        
        DY = np.ones((3, 2), dtype = np.float32)
        x0 = tensor.from_numpy(X0)
        x1 = tensor.from_numpy(X1)
        dy = tensor.from_numpy(DY)
        x0.to_device(gpu_dev)
        x1.to_device(gpu_dev)
        dy.to_device(gpu_dev)


        result = autograd.sub(x0, x1)
        dx0, dx1 = result.creator.backward(dy.data)
        DX0 = np.multiply(DY, 1.0)
        DX1 = np.multiply(DY, -1.0)

        np.testing.assert_array_almost_equal(tensor.to_numpy(result), XT, decimal=5)
        np.testing.assert_array_almost_equal(tensor.to_numpy(tensor.from_raw_tensor(dx0)), DX0, decimal=5)
        np.testing.assert_array_almost_equal(tensor.to_numpy(tensor.from_raw_tensor(dx1)), DX1, decimal=5)
        
    def test_Pow_cpu(self):
        X0 = np.array([7, 5, 0.2, 0.1, 0.3, 4]).reshape(3, 2).astype(np.float32)
        X1 = np.array([-1.0, 2.0, -1.0, -2.1, 1.0, -2.0]).reshape(3, 2).astype(np.float32)
        XT = np.power(X0, X1)
        
        DY = np.ones((3, 2), dtype = np.float32)
        x0 = tensor.from_numpy(X0)
        x1 = tensor.from_numpy(X1)
        dy = tensor.from_numpy(DY)
        x0.to_device(cpu_dev)
        x1.to_device(cpu_dev)
        dy.to_device(cpu_dev)

        result = autograd.pow(x0, x1)
        dx0, dx1 = result.creator.backward(dy.data)

        G0 =  np.multiply(X1, np.power(X0, (X1 - 1.0)) )
        DX0 = np.multiply(G0, DY)
        G1 = np.multiply(np.power(X0, X1), np.log(X0) )
        DX1 = np.multiply(G1, DY)

        np.testing.assert_array_almost_equal(tensor.to_numpy(result), XT, decimal=5)
        np.testing.assert_array_almost_equal(tensor.to_numpy(tensor.from_raw_tensor(dx0)), DX0, decimal=4)
        np.testing.assert_array_almost_equal(tensor.to_numpy(tensor.from_raw_tensor(dx1)), DX1, decimal=4)

    def test_Pow_gpu(self):
        X0 = np.array([7, 5, 0.2, 0.1, 0.3, 4]).reshape(3, 2).astype(np.float32)
        X1 = np.array([-1.0, 2.0, -1.0, -2.1, 1.0, -2.0]).reshape(3, 2).astype(np.float32)
        XT = np.power(X0, X1)
        
        DY = np.ones((3, 2), dtype = np.float32)
        x0 = tensor.from_numpy(X0)
        x1 = tensor.from_numpy(X1)
        dy = tensor.from_numpy(DY)
        x0.to_device(gpu_dev)
        x1.to_device(gpu_dev)
        dy.to_device(gpu_dev)

        result = autograd.pow(x0, x1)
        dx0, dx1 = result.creator.backward(dy.data)

        G0 =  np.multiply(X1, np.power(X0, (X1 - 1.0)) )
        DX0 = np.multiply(G0, DY)
        G1 = np.multiply(np.power(X0, X1), np.log(X0) )
        DX1 = np.multiply(G1, DY)

        np.testing.assert_array_almost_equal(tensor.to_numpy(result), XT, decimal=5)
        np.testing.assert_array_almost_equal(tensor.to_numpy(tensor.from_raw_tensor(dx0)), DX0, decimal=4)
        np.testing.assert_array_almost_equal(tensor.to_numpy(tensor.from_raw_tensor(dx1)), DX1, decimal=4)

    def test_SoftSign_cpu(self):
        # y = x / (1 + np.abs(x))
        X = np.array([0.8, -1.2, 3.3, -3.6, -0.5, 0.5]).reshape(3, 2).astype(np.float32)
        XT = X/(1 + np.absolute(X))
        DY = np.ones((3, 2), dtype = np.float32)

        x = tensor.from_numpy(X)
        dy = tensor.from_numpy(DY)
        x.to_device(cpu_dev)
        dy.to_device(cpu_dev)

        result = autograd.softsign(x)
        dx = result.creator.backward(dy.data)

        G = 1.0/np.square(np.absolute(X)+1.0)
        DX = np.multiply(G, DY)

        np.testing.assert_array_almost_equal(tensor.to_numpy(result), XT, decimal=5)
        np.testing.assert_array_almost_equal(tensor.to_numpy(tensor.from_raw_tensor(dx)), DX, decimal=5)
    
    def test_SoftSign_gpu(self):
        # y = x / (1 + np.abs(x))
        X = np.array([0.8, -1.2, 3.3, -3.6, -0.5, 0.5]).reshape(3, 2).astype(np.float32)
        XT = X/(1 + np.absolute(X))
        DY = np.ones((3, 2), dtype = np.float32)

        x = tensor.from_numpy(X)
        dy = tensor.from_numpy(DY)
        x.to_device(gpu_dev)
        dy.to_device(gpu_dev)

        result = autograd.softsign(x)
        dx = result.creator.backward(dy.data)

        G = 1.0/np.square(np.absolute(X)+1.0)
        DX = np.multiply(G, DY)

        np.testing.assert_array_almost_equal(tensor.to_numpy(result), XT, decimal=5)
        np.testing.assert_array_almost_equal(tensor.to_numpy(tensor.from_raw_tensor(dx)), DX, decimal=5)

    def test_SoftPlus_cpu(self):
        #y = np.log(np.exp(x) + 1)
        X = np.array([0.8, -1.2, 3.3, -3.6, -0.5, 0.5]).reshape(3, 2).astype(np.float32)
        XT = np.log(np.exp(X) + 1)
        DY = np.ones((3, 2), dtype = np.float32)

        x = tensor.from_numpy(X)
        dy = tensor.from_numpy(DY)
        x.to_device(cpu_dev)
        dy.to_device(cpu_dev)

        result = autograd.softplus(x)
        dx = result.creator.backward(dy.data)
        #dx = 1 / (1 + exp(-x))
        G = 1.0 / (1.0 + np.exp(-X))
        DX = np.multiply(G, DY)

        np.testing.assert_array_almost_equal(tensor.to_numpy(result), XT, decimal=5)
        np.testing.assert_array_almost_equal(tensor.to_numpy(tensor.from_raw_tensor(dx)), DX, decimal=5)
    
    def test_SoftPlus_gpu(self):
        #y = np.log(np.exp(x) + 1)
        X = np.array([0.8, -1.2, 3.3, -3.6, -0.5, 0.5]).reshape(3, 2).astype(np.float32)
        XT = np.log(np.exp(X) + 1)
        DY = np.ones((3, 2), dtype = np.float32)

        x = tensor.from_numpy(X)
        dy = tensor.from_numpy(DY)
        x.to_device(gpu_dev)
        dy.to_device(gpu_dev)

        result = autograd.softplus(x)
        dx = result.creator.backward(dy.data)
        #dx = 1 / (1 + exp(-x))
        G = 1.0 / (1.0 + np.exp(-X))
        DX = np.multiply(G, DY)

        np.testing.assert_array_almost_equal(tensor.to_numpy(result), XT, decimal=5)
        np.testing.assert_array_almost_equal(tensor.to_numpy(tensor.from_raw_tensor(dx)), DX, decimal=5)

    def test_Sqrt_cpu(self):
        X = np.array([0.1,1.0,0.4,4.0,0.9,9.0]).reshape(3,2).astype(np.float32)
        XT = np.sqrt(X)
        DY = np.ones((3, 2), dtype = np.float32)

        x = tensor.from_numpy(X)
        dy = tensor.from_numpy(DY)
        x.to_device(cpu_dev)
        dy.to_device(cpu_dev)

        result = autograd.sqrt(x)
        dx = result.creator.backward(dy.data)

        G = 0.5 * np.power(X, -0.5)
        DX = np.multiply(G, DY)

        np.testing.assert_array_almost_equal(tensor.to_numpy(result), XT, decimal=5)
        np.testing.assert_array_almost_equal(tensor.to_numpy(tensor.from_raw_tensor(dx)), DX, decimal=5)

    def test_Sqrt_gpu(self):
        X = np.array([0.1,1.0,0.4,4.0,0.9,9.0]).reshape(3,2).astype(np.float32)
        XT = np.sqrt(X)
        DY = np.ones((3, 2), dtype = np.float32)

        x = tensor.from_numpy(X)
        dy = tensor.from_numpy(DY)
        x.to_device(gpu_dev)
        dy.to_device(gpu_dev)

        result = autograd.sqrt(x)
        dx = result.creator.backward(dy.data)

        G = 0.5 * np.power(X, -0.5)
        DX = np.multiply(G, DY)

        np.testing.assert_array_almost_equal(tensor.to_numpy(result), XT, decimal=5)
        np.testing.assert_array_almost_equal(tensor.to_numpy(tensor.from_raw_tensor(dx)), DX, decimal=5)

<<<<<<< HEAD
    def test_Log_cpu(self):
        X = np.array([0.1,1.0,0.4,1.4,0.9,2.0]).reshape(3,2).astype(np.float32)
        XT = np.log(X)
        DY = np.ones((3, 2), dtype = np.float32)

        result = autograd.log(x)
        dx = result.creator.backward(dy.data)
        #dx = 1/x
        G = 1.0 / X
        DX = np.multiply(G, DY)

        np.testing.assert_array_almost_equal(tensor.to_numpy(result), XT, decimal=5)
        np.testing.assert_array_almost_equal(tensor.to_numpy(tensor.from_raw_tensor(dx)), DX, decimal=5)
    
    def test_Log_gpu(self):
        X = np.array([0.1,1.0,0.4,1.4,0.9,2.0]).reshape(3,2).astype(np.float32)
        XT = np.log(X)

        result = autograd.log(x)
        dx = result.creator.backward(dy.data)
        #dx = 1/x
        G = 1.0 / X
        DX = np.multiply(G, DY)

        np.testing.assert_array_almost_equal(tensor.to_numpy(result), XT, decimal=5)
        np.testing.assert_array_almost_equal(tensor.to_numpy(tensor.from_raw_tensor(dx)), DX, decimal=5)
        
        
=======
    def test_mul_cpu(self):
        x = np.array([0.1,-1.0,0.4,4.0,-0.9,9.0]).reshape(3,2).astype(np.float32)
        x1 = np.array([0.1,1.0,0.4,4.0,0.9,9.0]).reshape(3,2).astype(np.float32)
        y = x*x1
        dy = np.array([0.1,1.0,0.4,4.0,0.9,9.0]).reshape(3,2).astype(np.float32)
        grad0=x1*dy
        grad1=x*dy


        x = tensor.from_numpy(x)
        slope = tensor.from_numpy(x1)
        dy = tensor.from_numpy(dy)
        x.to_device(cpu_dev)
        slope.to_device(cpu_dev)
        dy.to_device(cpu_dev)

        result = autograd.mul(x,slope)
        dx0,dx1 = result.creator.backward(dy.data)


        np.testing.assert_array_almost_equal(tensor.to_numpy(result), y, decimal=5)
        np.testing.assert_array_almost_equal(tensor.to_numpy(tensor.from_raw_tensor(dx0)), grad0, decimal=5)
        np.testing.assert_array_almost_equal(tensor.to_numpy(tensor.from_raw_tensor(dx1)), grad1, decimal=5)

    def test_mul_gpu(self):
        x = np.array([0.1,-1.0,0.4,4.0,-0.9,9.0]).reshape(3,2).astype(np.float32)
        x1 = np.array([0.1,1.0,0.4,4.0,0.9,9.0]).reshape(3,2).astype(np.float32)
        y = x*x1
        dy = np.array([0.1,1.0,0.4,4.0,0.9,9.0]).reshape(3,2).astype(np.float32)
        grad0=x1*dy
        grad1=x*dy


        x = tensor.from_numpy(x)
        slope = tensor.from_numpy(x1)
        dy = tensor.from_numpy(dy)
        x.to_device(gpu_dev)
        slope.to_device(gpu_dev)
        dy.to_device(gpu_dev)

        result = autograd.mul(x,slope)
        dx0,dx1 = result.creator.backward(dy.data)


        np.testing.assert_array_almost_equal(tensor.to_numpy(result), y, decimal=5)
        np.testing.assert_array_almost_equal(tensor.to_numpy(tensor.from_raw_tensor(dx0)), grad0, decimal=5)
        np.testing.assert_array_almost_equal(tensor.to_numpy(tensor.from_raw_tensor(dx1)), grad1, decimal=5)

    def test_reshape_cpu(self):
        x = np.array([0.1,-1.0,0.4,4.0,-0.9,9.0]).reshape(3,2).astype(np.float32)
        y = x.reshape(2,3)
        dy = np.ones((3, 2), dtype = np.float32)
        grad = dy.reshape(3,2)


        x = tensor.from_numpy(x)
        dy = tensor.from_numpy(dy)
        x.to_device(cpu_dev)
        dy.to_device(cpu_dev)

        result = autograd.reshape(x,(2,3))
        dx = result.creator.backward(dy.data)


        np.testing.assert_array_almost_equal(tensor.to_numpy(result), y, decimal=5)
        np.testing.assert_array_almost_equal(tensor.to_numpy(tensor.from_raw_tensor(dx)), grad, decimal=5)

    def test_reshape_gpu(self):
        x = np.array([0.1,-1.0,0.4,4.0,-0.9,9.0]).reshape(3,2).astype(np.float32)
        y = x.reshape(2,3)
        dy = np.ones((3, 2), dtype = np.float32)
        grad = dy.reshape(3,2)


        x = tensor.from_numpy(x)
        dy = tensor.from_numpy(dy)
        x.to_device(gpu_dev)
        dy.to_device(gpu_dev)

        result = autograd.reshape(x,(2,3))
        dx = result.creator.backward(dy.data)


        np.testing.assert_array_almost_equal(tensor.to_numpy(result), y, decimal=5)
        np.testing.assert_array_almost_equal(tensor.to_numpy(tensor.from_raw_tensor(dx)), grad, decimal=5)

    
>>>>>>> 4d757fa2
if __name__ == '__main__':
    unittest.main()<|MERGE_RESOLUTION|>--- conflicted
+++ resolved
@@ -1048,7 +1048,6 @@
         np.testing.assert_array_almost_equal(tensor.to_numpy(result), XT, decimal=5)
         np.testing.assert_array_almost_equal(tensor.to_numpy(tensor.from_raw_tensor(dx)), DX, decimal=5)
 
-<<<<<<< HEAD
     def test_Log_cpu(self):
         X = np.array([0.1,1.0,0.4,1.4,0.9,2.0]).reshape(3,2).astype(np.float32)
         XT = np.log(X)
@@ -1076,8 +1075,6 @@
         np.testing.assert_array_almost_equal(tensor.to_numpy(result), XT, decimal=5)
         np.testing.assert_array_almost_equal(tensor.to_numpy(tensor.from_raw_tensor(dx)), DX, decimal=5)
         
-        
-=======
     def test_mul_cpu(self):
         x = np.array([0.1,-1.0,0.4,4.0,-0.9,9.0]).reshape(3,2).astype(np.float32)
         x1 = np.array([0.1,1.0,0.4,4.0,0.9,9.0]).reshape(3,2).astype(np.float32)
@@ -1165,6 +1162,5 @@
         np.testing.assert_array_almost_equal(tensor.to_numpy(tensor.from_raw_tensor(dx)), grad, decimal=5)
 
     
->>>>>>> 4d757fa2
 if __name__ == '__main__':
     unittest.main()