--- conflicted
+++ resolved
@@ -117,15 +117,9 @@
         self._greater_helper(gpu_dev)
 
     def _conv2d_helper(self, dev):
-<<<<<<< HEAD
-        # (in_channels, out_channels, kernel_size)
-        conv_0 = layer.Conv2d(3, 1, 2)
-        conv_without_bias_0 = layer.Conv2d(3, 1, 2, bias=False)
-=======
         # (out_channels, kernel_size)
         conv_0 = layer.Conv2d(1, 2)
         conv_without_bias_0 = layer.Conv2d(1, 2, bias=False)
->>>>>>> 7554b5c5
 
         cpu_input_tensor = tensor.Tensor(shape=(2, 3, 3, 3), device=dev)
         cpu_input_tensor.gaussian(0.0, 1.0)
@@ -298,11 +292,7 @@
             in_channels = 1
         else:
             in_channels = 8
-<<<<<<< HEAD
-        separ_conv = layer.SeparableConv2d(in_channels, 16, 3, padding=1)
-=======
         separ_conv = layer.SeparableConv2d(16, 3, padding=1)
->>>>>>> 7554b5c5
 
         x = np.random.random((10, in_channels, 28, 28)).astype(np.float32)
         x = tensor.Tensor(device=dev, data=x)
