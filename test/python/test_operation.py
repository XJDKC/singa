--- conflicted
+++ resolved
@@ -1111,7 +1111,7 @@
 
         result = autograd.softplus(x)
         dx = result.creator.backward(dy.data)
-        
+
         G = 1.0 / (1.0 + np.exp(-X))
         DX = np.multiply(G, DY)
 
@@ -1242,7 +1242,7 @@
         np.testing.assert_array_almost_equal(tensor.to_numpy(result), XT, decimal=5)
         np.testing.assert_array_almost_equal(tensor.to_numpy(tensor.from_raw_tensor(dx)), DX, decimal=5)
 
-    
+
     def test_Sign_gpu(self):
         X = np.array([0.8, -1.2, 3.3, -3.6, -0.5, 0.5]).reshape(3, 2).astype(np.float32)
         XT = np.sign(X)
@@ -1275,7 +1275,7 @@
 
         np.testing.assert_array_almost_equal(tensor.to_numpy(result), XT, decimal=5)
         np.testing.assert_array_almost_equal(tensor.to_numpy(tensor.from_raw_tensor(dx)), DX, decimal=5)
-    
+
     def test_Log_gpu(self):
         X = np.array([0.1,1.0,0.4,1.4,0.9,2.0]).reshape(3,2).astype(np.float32)
         XT = np.log(X)
@@ -1293,7 +1293,7 @@
 
         np.testing.assert_array_almost_equal(tensor.to_numpy(result), XT, decimal=5)
         np.testing.assert_array_almost_equal(tensor.to_numpy(tensor.from_raw_tensor(dx)), DX, decimal=5)
-        
+
     def test_mul_cpu(self):
         x = np.array([0.1,-1.0,0.4,4.0,-0.9,9.0]).reshape(3,2).astype(np.float32)
         x1 = np.array([0.1,1.0,0.4,4.0,0.9,9.0]).reshape(3,2).astype(np.float32)
@@ -1381,19 +1381,60 @@
         np.testing.assert_array_almost_equal(tensor.to_numpy(result), y, decimal=5)
         np.testing.assert_array_almost_equal(tensor.to_numpy(tensor.from_raw_tensor(dx)), grad, decimal=5)
 
-<<<<<<< HEAD
     def test_max_cpu(self):
         X0 = np.array([0.1, 0.2, 2.0, 0.0, 0.1, 0.2]).reshape(3, 2).astype(np.float32)
         X1 = np.array([1.0, 2.0, 1.0, 2.1, 0.0, 2.0]).reshape(3, 2).astype(np.float32)
         XT=np.maximum(X0,X1)
-        
-=======
+
+        DY = np.ones((3, 2), dtype = np.float32)
+        x0 = tensor.from_numpy(X0)
+        x1 = tensor.from_numpy(X1)
+        dy = tensor.from_numpy(DY)
+        x0.to_device(cpu_dev)
+        x1.to_device(cpu_dev)
+        dy.to_device(cpu_dev)
+
+        result = autograd.max(x0,x1)
+        dx0,dx1 = result.creator.backward(dy.data)
+
+        G = np.subtract(X0,X1)
+        DX0 = np.where(G>0 , 1, G*0)
+        DX1 = np.where(G<0 , 1, G*0)
+
+        np.testing.assert_array_almost_equal(tensor.to_numpy(result), XT, decimal=5)
+        np.testing.assert_array_almost_equal(tensor.to_numpy(tensor.from_raw_tensor(dx0)), DX0, decimal=5)
+        np.testing.assert_array_almost_equal(tensor.to_numpy(tensor.from_raw_tensor(dx1)), DX1, decimal=5)
+
+    def test_max_gpu(self):
+        X0 = np.array([0.1, 0.2, 2.0, 0.0, 0.1, 0.2]).reshape(3, 2).astype(np.float32)
+        X1 = np.array([1.0, 2.0, 1.0, 2.1, 0.0, 2.0]).reshape(3, 2).astype(np.float32)
+        XT=np.maximum(X0,X1)
+
+        DY = np.ones((3, 2), dtype = np.float32)
+        x0 = tensor.from_numpy(X0)
+        x1 = tensor.from_numpy(X1)
+        dy = tensor.from_numpy(DY)
+        x0.to_device(gpu_dev)
+        x1.to_device(gpu_dev)
+        dy.to_device(gpu_dev)
+
+        result = autograd.max(x0,x1)
+        dx0,dx1 = result.creator.backward(dy.data)
+
+        G = np.subtract(X0,X1)
+        DX0 = np.where(G>0 , 1, G*0)
+        DX1 = np.where(G<0 , 1, G*0)
+
+        np.testing.assert_array_almost_equal(tensor.to_numpy(result), XT, decimal=5)
+        np.testing.assert_array_almost_equal(tensor.to_numpy(tensor.from_raw_tensor(dx0)), DX0, decimal=5)
+        np.testing.assert_array_almost_equal(tensor.to_numpy(tensor.from_raw_tensor(dx1)), DX1, decimal=5)
+
+
     def test_Div_cpu(self):
         X0 = np.array([7, -5, 0.2, -0.1, 0.3, 4]).reshape(3, 2).astype(np.float32)
         X1 = np.array([0.6, -1.3, 0.1, -0.1, 0.4, 0.3]).reshape(3, 2).astype(np.float32)
         XT = np.divide(X0, X1)
 
->>>>>>> ed8ff36b
         DY = np.ones((3, 2), dtype = np.float32)
         x0 = tensor.from_numpy(X0)
         x1 = tensor.from_numpy(X1)
@@ -1402,14 +1443,6 @@
         x1.to_device(cpu_dev)
         dy.to_device(cpu_dev)
 
-<<<<<<< HEAD
-        result = autograd.max(x0,x1)
-        dx0,dx1 = result.creator.backward(dy.data)
-
-        G = np.subtract(X0,X1)
-        DX0 = np.where(G>0 , 1, G*0)
-        DX1 = np.where(G<0 , 1, G*0)
-=======
         result = autograd.div(x0, x1)
         dx0, dx1 = result.creator.backward(dy.data)
 
@@ -1417,25 +1450,16 @@
         DX0 = np.multiply(G0, DY)
         G1 = np.divide(-X0, np.square(X1))
         DX1 = np.multiply(G1, DY)
->>>>>>> ed8ff36b
 
         np.testing.assert_array_almost_equal(tensor.to_numpy(result), XT, decimal=5)
         np.testing.assert_array_almost_equal(tensor.to_numpy(tensor.from_raw_tensor(dx0)), DX0, decimal=5)
         np.testing.assert_array_almost_equal(tensor.to_numpy(tensor.from_raw_tensor(dx1)), DX1, decimal=5)
 
-<<<<<<< HEAD
-    def test_max_gpu(self):
-        X0 = np.array([0.1, 0.2, 2.0, 0.0, 0.1, 0.2]).reshape(3, 2).astype(np.float32)
-        X1 = np.array([1.0, 2.0, 1.0, 2.1, 0.0, 2.0]).reshape(3, 2).astype(np.float32)
-        XT=np.maximum(X0,X1)
-        
-=======
     def test_Div_gpu(self):
         X0 = np.array([7, -5, 0.2, -0.1, 0.3, 4]).reshape(3, 2).astype(np.float32)
         X1 = np.array([0.6, -1.3, 0.1, -0.1, 0.4, 0.3]).reshape(3, 2).astype(np.float32)
         XT = np.divide(X0, X1)
 
->>>>>>> ed8ff36b
         DY = np.ones((3, 2), dtype = np.float32)
         x0 = tensor.from_numpy(X0)
         x1 = tensor.from_numpy(X1)
@@ -1444,14 +1468,6 @@
         x1.to_device(gpu_dev)
         dy.to_device(gpu_dev)
 
-<<<<<<< HEAD
-        result = autograd.max(x0,x1)
-        dx0,dx1 = result.creator.backward(dy.data)
-
-        G = np.subtract(X0,X1)
-        DX0 = np.where(G>0 , 1, G*0)
-        DX1 = np.where(G<0 , 1, G*0)
-=======
         result = autograd.div(x0, x1)
         dx0, dx1 = result.creator.backward(dy.data)
 
@@ -1459,16 +1475,11 @@
         DX0 = np.multiply(G0, DY)
         G1 = np.divide(-X0, np.square(X1))
         DX1 = np.multiply(G1, DY)
->>>>>>> ed8ff36b
 
         np.testing.assert_array_almost_equal(tensor.to_numpy(result), XT, decimal=5)
         np.testing.assert_array_almost_equal(tensor.to_numpy(tensor.from_raw_tensor(dx0)), DX0, decimal=5)
         np.testing.assert_array_almost_equal(tensor.to_numpy(tensor.from_raw_tensor(dx1)), DX1, decimal=5)
-<<<<<<< HEAD
-    
-=======
-
->>>>>>> ed8ff36b
+
 
 if __name__ == '__main__':
     unittest.main()