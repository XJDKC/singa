# Licensed to the Apache Software Foundation (ASF) under one
# or more contributor license agreements.  See the NOTICE file
# distributed with this work for additional information
# regarding copyright ownership.  The ASF licenses this file
# to you under the Apache License, Version 2.0 (the
# "License"); you may not use this file except in compliance
# with the License.  You may obtain a copy of the License at
#
#   http://www.apache.org/licenses/LICENSE-2.0
#
# Unless required by applicable law or agreed to in writing, software
# distributed under the License is distributed on an "AS IS" BASIS,
# WITHOUT WARRANTIES OR CONDITIONS OF ANY KIND, either express or implied.
# See the License for the specific language governing permissions and
# limitations under the License.
# =============================================================================

import unittest
from builtins import str

from singa import tensor
from singa import singa_wrap as singa
from singa import autograd
from singa import layer
from singa import singa_wrap
from cuda_helper import gpu_dev, cpu_dev

import numpy as np

autograd.training = True

CTensor = singa.Tensor

dy = CTensor([2, 1, 2, 2])
singa.Gaussian(0.0, 1.0, dy)


def _tuple_to_string(t):
    lt = [str(x) for x in t]
    return '(' + ', '.join(lt) + ')'


def axis_helper(y_shape, x_shape):
    """
    check which axes the x has been broadcasted
    Args:
        y_shape: the shape of result
        x_shape: the shape of x
    Return:
        a tuple refering the axes
    """
    res = []
    j = len(x_shape) - 1
    for i in range(len(y_shape) - 1, -1, -1):
        if j < 0 or x_shape[j] != y_shape[i]:
            res.append(i)
        j -= 1
    return tuple(res[::-1])


def prepare_inputs_targets_for_rnn_test(dev):
    x_0 = np.random.random((2, 3)).astype(np.float32)
    x_1 = np.random.random((2, 3)).astype(np.float32)
    x_2 = np.random.random((2, 3)).astype(np.float32)

    h_0 = np.zeros((2, 2)).astype(np.float32)

    t_0 = np.random.random((2, 2)).astype(np.float32)
    t_1 = np.random.random((2, 2)).astype(np.float32)
    t_2 = np.random.random((2, 2)).astype(np.float32)

    x0 = tensor.Tensor(device=dev, data=x_0)
    x1 = tensor.Tensor(device=dev, data=x_1)
    x2 = tensor.Tensor(device=dev, data=x_2)

    h0 = tensor.Tensor(device=dev, data=h_0)

    t0 = tensor.Tensor(device=dev, data=t_0)
    t1 = tensor.Tensor(device=dev, data=t_1)
    t2 = tensor.Tensor(device=dev, data=t_2)

    inputs = [x0, x1, x2]
    targets = [t0, t1, t2]
    return inputs, targets, h0


class TestPythonOperation(unittest.TestCase):

    def check_shape(self, actual, expect):
        self.assertEqual(
            actual, expect, 'shape mismatch, actual shape is %s'
            ' exepcted is %s' %
            (_tuple_to_string(actual), _tuple_to_string(expect)))

    def _greater_helper(self, dev):
        x0 = np.array([-0.9, -0.3, -0.1, 0.1, 0.5,
                       0.9]).reshape(3, 2).astype(np.float32)
        x1 = np.array([0, -0.3, 0, 0.1, 0, 0.9]).reshape(3,
                                                         2).astype(np.float32)
        y = np.greater(x0, x1)
        x0 = tensor.from_numpy(x0)
        x1 = tensor.from_numpy(x1)
        x0.to_device(dev)
        x1.to_device(dev)

        result = autograd.greater(x0, x1)

        np.testing.assert_array_almost_equal(tensor.to_numpy(result),
                                             y,
                                             decimal=5)

    def test_Greater_cpu(self):
        self._greater_helper(cpu_dev)

    @unittest.skipIf(not singa_wrap.USE_CUDA, 'CUDA is not enabled')
    def test_Greater_gpu(self):
        self._greater_helper(gpu_dev)

    def _conv2d_helper(self, dev):
        # (out_channels, kernel_size)
        conv_0 = layer.Conv2d(1, 2)
        conv_without_bias_0 = layer.Conv2d(1, 2, bias=False)

        cpu_input_tensor = tensor.Tensor(shape=(2, 3, 3, 3), device=dev)
        cpu_input_tensor.gaussian(0.0, 1.0)

        dy = tensor.Tensor(shape=(2, 1, 2, 2), device=dev)
        dy.gaussian(0.0, 1.0)

        y = conv_0(cpu_input_tensor)  # PyTensor
        dx, dW, db = y.creator.backward(dy.data)  # CTensor

        self.check_shape(y.shape, (2, 1, 2, 2))
        self.check_shape(dx.shape(), (2, 3, 3, 3))
        self.check_shape(dW.shape(), (1, 3, 2, 2))
        self.check_shape(db.shape(), (1,))

        # forward without bias
        y_without_bias = conv_without_bias_0(cpu_input_tensor)
        self.check_shape(y_without_bias.shape, (2, 1, 2, 2))

    def test_conv2d_cpu(self):
        self._conv2d_helper(cpu_dev)

    @unittest.skipIf(not singa_wrap.USE_CUDA, 'CUDA is not enabled')
    def test_conv2d_gpu(self):
        self._conv2d_helper(gpu_dev)

    def _conv_same_pad(self, dev, pad_mode, is_2d):
        if is_2d:
            x_h, w_h, k_h, p_h = 32, 4, 4, 1
        else:
            x_h, w_h, k_h, p_h = 1, 1, 1, 0

        x = tensor.Tensor(shape=(3, 3, x_h, 32), device=dev)
        x.gaussian(0.0, 1.0)

        # with the same padding, the padding should be 3
        # for SAME_UPPER, is (1, 1) + (0, 1)
        # for SAME_LOWER, is (1, 1) + (1, 0)

        kernel = (k_h, 4)
        padding = (p_h, 1)
        stride = (1, 1)
        group = 1
        bias = False
        out_channels = 3

        conv_0 = layer.Conv2d(out_channels,
                              kernel,
                              stride=stride,
                              group=group,
                              bias=bias,
                              pad_mode=pad_mode)

        y = conv_0(x)
        dy = np.ones((3, 3, x_h, 32), dtype=np.float32)
        dy = tensor.from_numpy(dy)
        dy.to_device(dev)

        dx, dW = y.creator.backward(dy.data)
        self.check_shape(y.shape, (3, 3, x_h, 32))
        self.check_shape(dx.shape(), (3, 3, x_h, 32))
        self.check_shape(dW.shape(), (3, 3, w_h, 4))

    def test_conv2d_same_pad_cpu(self):
        self._conv_same_pad(cpu_dev, "SAME_LOWER", True)
        self._conv_same_pad(cpu_dev, "SAME_UPPER", True)

    @unittest.skipIf(not singa_wrap.USE_CUDA, 'CUDA is not enabled')
    def test_conv2d_same_pad_gpu(self):
        self._conv_same_pad(gpu_dev, "SAME_LOWER", True)
        self._conv_same_pad(gpu_dev, "SAME_UPPER", True)

    def test_conv1d_same_pad_cpu(self):
        self._conv_same_pad(cpu_dev, "SAME_LOWER", False)
        self._conv_same_pad(cpu_dev, "SAME_UPPER", False)

    @unittest.skipIf(not singa_wrap.USE_CUDA, 'CUDA is not enabled')
    def test_conv1d_same_pad_gpu(self):
        self._conv_same_pad(gpu_dev, "SAME_LOWER", False)
        self._conv_same_pad(gpu_dev, "SAME_UPPER", False)

    def _pooling_same_pad(self, dev, pad_mode, is_2d):
        if is_2d:
            x_h, k_h, p_h = 32, 4, 1
        else:
            x_h, k_h, p_h = 1, 1, 0

        x = tensor.Tensor(shape=(3, 3, x_h, 32), device=dev)
        x.gaussian(0.0, 1.0)

        # with the same padding, the padding should be 3
        # for SAME_UPPER, is (1, 1) + (0, 1)
        # for SAME_LOWER, is (1, 1) + (1, 0)

        kernel = (k_h, 4)
        # we add 4 padding here and hope the conv and trim one padding then
        padding = (p_h, 1)
        stride = (1, 1)

        pooling = layer.Pooling2d(kernel, stride=stride, pad_mode=pad_mode)

        y = pooling(x)

        dy = np.ones((3, 3, x_h, 32), dtype=np.float32)
        dy = tensor.from_numpy(dy)
        dy.to_device(dev)

        dx = y.creator.backward(dy.data)
        self.check_shape(y.shape, (3, 3, x_h, 32))
        self.check_shape(dx.shape(), (3, 3, x_h, 32))

    def test_pooling2d_same_pad_cpu(self):
        self._pooling_same_pad(cpu_dev, "SAME_LOWER", True)
        self._pooling_same_pad(cpu_dev, "SAME_UPPER", True)

    @unittest.skipIf(not singa_wrap.USE_CUDA, 'CUDA is not enabled')
    def test_pooling2d_same_pad_gpu(self):
        self._pooling_same_pad(gpu_dev, "SAME_LOWER", True)
        self._pooling_same_pad(gpu_dev, "SAME_UPPER", True)

    def test_pooling1d_same_pad_cpu(self):
        self._pooling_same_pad(cpu_dev, "SAME_LOWER", False)
        self._pooling_same_pad(cpu_dev, "SAME_UPPER", False)

    @unittest.skipIf(not singa_wrap.USE_CUDA, 'CUDA is not enabled')
    def test_pooling1d_same_pad_gpu(self):
        self._pooling_same_pad(gpu_dev, "SAME_LOWER", False)
        self._pooling_same_pad(gpu_dev, "SAME_UPPER", False)

    def _sum_helper(self, dev):
        x = np.array([0.1, -1.0, 0.4, 4.0, -0.9,
                      9.0]).reshape(3, 2).astype(np.float32)
        x1 = np.array([0.1, 1.0, 0.4, 4.0, 0.9,
                       9.0]).reshape(3, 2).astype(np.float32)
        y = x + x1
        dy = np.ones((3, 2), dtype=np.float32)
        grad0 = dy
        grad1 = dy
        x = tensor.from_numpy(x)
        x1 = tensor.from_numpy(x1)
        dy = tensor.from_numpy(dy)
        x.to_device(dev)
        x1.to_device(dev)
        dy.to_device(dev)

        result = autograd.sum(x, x1)
        dx0, dx1 = result.creator.backward(dy.data)

        np.testing.assert_array_almost_equal(tensor.to_numpy(result),
                                             y,
                                             decimal=5)
        np.testing.assert_array_almost_equal(tensor.to_numpy(
            tensor.from_raw_tensor(dx0)),
                                             grad0,
                                             decimal=5)
        np.testing.assert_array_almost_equal(tensor.to_numpy(
            tensor.from_raw_tensor(dx1)),
                                             grad1,
                                             decimal=5)

    def test_sum_cpu(self):
        self._sum_helper(cpu_dev)

    @unittest.skipIf(not singa_wrap.USE_CUDA, 'CUDA is not enabled')
    def test_sum_gpu(self):
        self._sum_helper(gpu_dev)

    def _SeparableConv2d_helper(self, dev):
        # SeparableConv2d(in_channels, out_channels, kernel_size)
        if dev == cpu_dev:
            in_channels = 1
        else:
            in_channels = 8
        separ_conv = layer.SeparableConv2d(16, 3, padding=1)

        x = np.random.random((10, in_channels, 28, 28)).astype(np.float32)
        x = tensor.Tensor(device=dev, data=x)

        y = separ_conv(x)
        self.check_shape(y.shape, (10, 16, 28, 28))

        y1 = separ_conv.depthwise_conv(x)
        y2 = separ_conv.point_conv(y1)

        dy1, dW_depth = y2.creator.backward(y2.data)
        dx, dW_spacial = y1.creator.backward(dy1)

        self.check_shape(y2.shape, (10, 16, 28, 28))

        self.check_shape(dy1.shape(), (10, in_channels, 28, 28))
        self.check_shape(dW_depth.shape(), (16, in_channels, 1, 1))

        self.check_shape(dx.shape(), (10, in_channels, 28, 28))
        self.check_shape(dW_spacial.shape(), (in_channels, 1, 3, 3))

    def test_SeparableConv2d_cpu(self):
        self._SeparableConv2d_helper(cpu_dev)

    @unittest.skipIf(not singa_wrap.USE_CUDA, 'CUDA is not enabled')
    def test_SeparableConv2d_gpu(self):
        self._SeparableConv2d_helper(gpu_dev)

    def _batchnorm2d_helper(self, dev):
        batchnorm_0 = layer.BatchNorm2d(3)

        cpu_input_tensor = tensor.Tensor(shape=(2, 3, 3, 3), device=dev)
        cpu_input_tensor.gaussian(0.0, 1.0)

        dy = cpu_input_tensor.clone().data

        y = batchnorm_0(cpu_input_tensor)
        dx, ds, db = y.creator.backward(dy)

        self.check_shape(y.shape, (2, 3, 3, 3))
        self.check_shape(dx.shape(), (2, 3, 3, 3))
        self.check_shape(ds.shape(), (3,))
        self.check_shape(db.shape(), (3,))

    def test_batchnorm2d_cpu(self):
        self._batchnorm2d_helper(cpu_dev)

    @unittest.skipIf(not singa_wrap.USE_CUDA, 'CUDA is not enabled')
    def test_batchnorm2d_gpu(self):
        self._batchnorm2d_helper(gpu_dev)

    def gradients_check(self,
                        func,
                        param,
                        autograds,
                        h=0.0005,
                        df=1,
                        dev=cpu_dev):
        # param: PyTensor
        # autograds: numpy_tensor
        p = tensor.to_numpy(param)
        it = np.nditer(p, flags=['multi_index'], op_flags=['readwrite'])
        while not it.finished:
            idx = it.multi_index
            diff = np.zeros_like(p)
            diff[idx] += h
            diff = tensor.from_numpy(diff)
            diff.to_device(dev)

            param += diff
            pos = func()
            pos = tensor.to_numpy(pos)

            param -= diff
            param -= diff
            neg = func()
            neg = tensor.to_numpy(neg)

            numerical_grad = np.sum((pos - neg) * df) / (2 * h)
            #print((autograds[idx] - numerical_grad)/numerical_grad)
            # threshold set as -5% to +5%
            #self.assertAlmostEqual((autograds[idx] - numerical_grad)/(numerical_grad+0.0000001), 0., places=1)
            self.assertAlmostEqual(autograds[idx] - numerical_grad,
                                   0.,
                                   places=2)

            it.iternext()

    def _vanillaRNN_gpu_tiny_ops_shape_check_helper(self, dev):
        # gradients shape check.
        inputs, target, h0 = prepare_inputs_targets_for_rnn_test(dev)
        rnn = layer.RNN(3, 2)

        hs, _ = rnn(inputs, h0)

        loss = autograd.softmax_cross_entropy(hs[0], target[0])
        for i in range(1, len(hs)):
            l = autograd.softmax_cross_entropy(hs[i], target[i])
            loss = autograd.add(loss, l)
        # d=autograd.infer_dependency(loss.creator)
        # print(d)
        for t, dt in autograd.backward(loss):
            self.check_shape(t.shape, dt.shape)

    def test_vanillaRNN_gpu_tiny_ops_shape_check_cpu(self):
        self._vanillaRNN_gpu_tiny_ops_shape_check_helper(cpu_dev)

    @unittest.skipIf(not singa_wrap.USE_CUDA, 'CUDA is not enabled')
    def test_vanillaRNN_gpu_tiny_ops_shape_check_gpu(self):
        self._vanillaRNN_gpu_tiny_ops_shape_check_helper(gpu_dev)

    def _LSTM_gpu_tiny_ops_shape_check_helper(self, dev):
        # gradients shape check.
        inputs, target, h0 = prepare_inputs_targets_for_rnn_test(dev)
        c_0 = np.random.random((2, 1)).astype(np.float32)
        c0 = tensor.Tensor(device=dev, data=c_0)

        rnn = layer.LSTM(3, 2)

        hs, _, _ = rnn(inputs, (h0, c0))
        loss = autograd.softmax_cross_entropy(hs[0], target[0])

        for i in range(1, len(hs)):
            l = autograd.softmax_cross_entropy(hs[i], target[i])
            loss = autograd.add(loss, l)
        # d=autograd.infer_dependency(loss.creator)
        # print(d)
        for t, dt in autograd.backward(loss):
            self.check_shape(t.shape, dt.shape)

    def test_LSTM_gpu_tiny_ops_shape_check_cpu(self):
        self._LSTM_gpu_tiny_ops_shape_check_helper(cpu_dev)

    @unittest.skipIf(not singa_wrap.USE_CUDA, 'CUDA is not enabled')
    def test_LSTM_gpu_tiny_ops_shape_check_gpu(self):
        self._LSTM_gpu_tiny_ops_shape_check_helper(gpu_dev)

    def _numerical_gradients_check_for_vallina_rnn_helper(self, dev):
        inputs, target, h0 = prepare_inputs_targets_for_rnn_test(dev)

        rnn = layer.RNN(3, 2)

        def valinna_rnn_forward():
            hs, _ = rnn(inputs, h0)

            loss = autograd.softmax_cross_entropy(hs[0], target[0])
            for i in range(1, len(hs)):
                l = autograd.softmax_cross_entropy(hs[i], target[i])
                loss = autograd.add(loss, l)
            #grads = autograd.gradients(loss)
            return loss

        loss1 = valinna_rnn_forward()
        auto_grads = autograd.gradients(loss1)

        params = rnn.get_params()
        for key, param in params.items():
            auto_grad = tensor.to_numpy(auto_grads[param])

            self.gradients_check(valinna_rnn_forward, param, auto_grad, dev=dev)

    def test_numerical_gradients_check_for_vallina_rnn_cpu(self):
        self._numerical_gradients_check_for_vallina_rnn_helper(cpu_dev)

    @unittest.skipIf(not singa_wrap.USE_CUDA, 'CUDA is not enabled')
    def test_numerical_gradients_check_for_vallina_rnn_gpu(self):
        self._numerical_gradients_check_for_vallina_rnn_helper(gpu_dev)

    def _numerical_gradients_check_for_lstm_helper(self, dev):
        inputs, target, h0 = prepare_inputs_targets_for_rnn_test(dev)
        c_0 = np.zeros((2, 2)).astype(np.float32)
        c0 = tensor.Tensor(device=dev, data=c_0)

        rnn = layer.LSTM(3, 2)

        def lstm_forward():
            hs, _, _ = rnn(inputs, (h0, c0))

            loss = autograd.softmax_cross_entropy(hs[0], target[0])
            for i in range(1, len(hs)):
                l = autograd.softmax_cross_entropy(hs[i], target[i])
                loss = autograd.add(loss, l)
            return loss

        loss1 = lstm_forward()
        auto_grads = autograd.gradients(loss1)

        params = rnn.get_params()
        for key, param in params.items():
            auto_grad = tensor.to_numpy(auto_grads[param])

            self.gradients_check(lstm_forward, param, auto_grad, dev=dev)

    def test_numerical_gradients_check_for_lstm_cpu(self):
        self._numerical_gradients_check_for_lstm_helper(cpu_dev)

    @unittest.skipIf(not singa_wrap.USE_CUDA, 'CUDA is not enabled')
    def test_numerical_gradients_check_for_lstm_gpu(self):
        self._numerical_gradients_check_for_lstm_helper(gpu_dev)

    def _MeanSquareError_helper(self, dev):
        X = np.array([4.3, 5.4, 3.3, 3.6, 5.7,
                      6.0]).reshape(3, 2).astype(np.float32)
        T = np.array([4.4, 5.3, 3.2, 3.7, 5.4,
                      6.3]).reshape(3, 2).astype(np.float32)
        x = tensor.from_numpy(X)
        t = tensor.from_numpy(T)
        x.to_device(dev)
        t.to_device(dev)

        loss = autograd.mse_loss(x, t)
        dx = loss.creator.backward()[0]

        loss_np = tensor.to_numpy(loss)[0]
        self.assertAlmostEqual(loss_np, 0.0366666, places=4)
        self.check_shape(dx.shape(), (3, 2))

    def test_MeanSquareError_cpu(self):
        self._MeanSquareError_helper(cpu_dev)

    @unittest.skipIf(not singa_wrap.USE_CUDA, 'CUDA is not enabled')
    def test_MeanSquareError_gpu(self):
        self._MeanSquareError_helper(gpu_dev)

    def _Abs_helper(self, dev):
        X = np.array([0.8, -1.2, 3.3, -3.6, -0.5,
                      0.5]).reshape(3, 2).astype(np.float32)
        XT = np.array([0.8, 1.2, 3.3, 3.6, 0.5,
                       0.5]).reshape(3, 2).astype(np.float32)
        x = tensor.from_numpy(X)
        x.to_device(dev)

        result = autograd.abs(x)
        dx = result.creator.backward(x.data)

        np.testing.assert_array_almost_equal(tensor.to_numpy(result), XT)
        self.check_shape(dx.shape(), (3, 2))

    def test_Abs_cpu(self):
        self._Abs_helper(cpu_dev)

    @unittest.skipIf(not singa_wrap.USE_CUDA, 'CUDA is not enabled')
    def test_Abs_gpu(self):
        self._Abs_helper(gpu_dev)

    def _Mean_helper(self, dev):
        x0 = np.array([-0.9, -0.3, -0.1, 0.1, 0.5,
                       0.9]).reshape(3, 2).astype(np.float32)
        x1 = np.array([0, -0.3, 0, 0.1, 0, 0.9]).reshape(3,
                                                         2).astype(np.float32)
        y = (x0 + x1) / 2
        grad = np.ones(x0.shape) / 2
        x0 = tensor.from_numpy(x0)
        x1 = tensor.from_numpy(x1)
        x0.to_device(dev)
        x1.to_device(dev)

        result = autograd.mean(x0, x1)
        dy = tensor.from_numpy(np.ones((3, 2)).astype(np.float32))
        dy.to_device(dev)
        dx0, dx1 = result.creator.backward(dy.data)

        np.testing.assert_array_almost_equal(tensor.to_numpy(result),
                                             y,
                                             decimal=5)
        np.testing.assert_array_almost_equal(tensor.to_numpy(
            tensor.from_raw_tensor(dx0)),
                                             grad,
                                             decimal=5)
        np.testing.assert_array_almost_equal(tensor.to_numpy(
            tensor.from_raw_tensor(dx1)),
                                             grad,
                                             decimal=5)

    def test_Mean_cpu(self):
        self._Mean_helper(cpu_dev)

    @unittest.skipIf(not singa_wrap.USE_CUDA, 'CUDA is not enabled')
    def test_Mean_gpu(self):
        self._Mean_helper(gpu_dev)

    def _Exp_helper(self, dev):
        X = np.array([0.8, -1.2, 3.3, -3.6, -0.5,
                      0.5]).reshape(3, 2).astype(np.float32)
        XT = np.exp(X)
        x = tensor.from_numpy(X)
        x.to_device(dev)

        result = autograd.exp(x)
        dx = result.creator.backward(x.data)

        np.testing.assert_array_almost_equal(tensor.to_numpy(result),
                                             XT,
                                             decimal=5)
        self.check_shape(dx.shape(), (3, 2))

    def test_Exp_cpu(self):
        self._Exp_helper(cpu_dev)

    @unittest.skipIf(not singa_wrap.USE_CUDA, 'CUDA is not enabled')
    def test_Exp_gpu(self):
        self._Exp_helper(gpu_dev)

    def _Identity_helper(self, dev):
        x = np.array([-0.9, -0.3, -0.1, 0.1, 0.5,
                      0.9]).reshape(3, 2).astype(np.float32)
        y = x.copy()
        grad = np.ones(x.shape)
        x = tensor.from_numpy(x)
        x.to_device(dev)

        result = autograd.identity(x)
        dy = tensor.from_numpy(np.ones((3, 2)).astype(np.float32))
        dy.to_device(dev)
        dx = result.creator.backward(dy.data)

        np.testing.assert_array_almost_equal(tensor.to_numpy(result),
                                             y,
                                             decimal=5)
        np.testing.assert_array_almost_equal(tensor.to_numpy(
            tensor.from_raw_tensor(dx)),
                                             grad,
                                             decimal=5)
        self.check_shape(dx.shape(), (3, 2))

    def test_Identity_cpu(self):
        self._Identity_helper(cpu_dev)

    @unittest.skipIf(not singa_wrap.USE_CUDA, 'CUDA is not enabled')
    def test_Identity_gpu(self):
        self._Identity_helper(gpu_dev)

    def _LeakyRelu_helper(self, dev):
        X = np.array([0.8, -1.2, 3.3, -3.6, -0.5,
                      0.5]).reshape(3, 2).astype(np.float32)
        XT = np.array([0.8, -0.012, 3.3, -0.036, -0.005,
                       0.5]).reshape(3, 2).astype(np.float32)
        x = tensor.from_numpy(X)
        x.to_device(dev)

        result = autograd.leakyrelu(x)

        dx = result.creator.backward(x.data)

        np.testing.assert_array_almost_equal(tensor.to_numpy(result), XT)
        self.check_shape(dx.shape(), (3, 2))

    def test_LeakyRelu_cpu(self):
        self._LeakyRelu_helper(cpu_dev)

    @unittest.skipIf(not singa_wrap.USE_CUDA, 'CUDA is not enabled')
    def test_LeakyRelu_gpu(self):
        self._LeakyRelu_helper(gpu_dev)

    def _Relu_helper(self, dev):
        X = np.array([0.8, -1.2, 3.3, -3.6, -0.5,
                      0.5]).reshape(3, 2).astype(np.float32)
        XT = np.maximum(X, 0)
        DY = np.ones((3, 2), dtype=np.float32)

        x = tensor.from_numpy(X)
        dy = tensor.from_numpy(DY)
        x.to_device(dev)
        dy.to_device(dev)

        result = autograd.relu(x)
        dx = result.creator.backward(dy.data)

        G = (X > 0).astype(np.float32)
        DX = np.multiply(G, DY)

        np.testing.assert_array_almost_equal(tensor.to_numpy(result),
                                             XT,
                                             decimal=5)
        np.testing.assert_array_almost_equal(tensor.to_numpy(
            tensor.from_raw_tensor(dx)),
                                             DX,
                                             decimal=5)

    def test_Relu_cpu(self):
        self._Relu_helper(cpu_dev)

    @unittest.skipIf(not singa_wrap.USE_CUDA, 'CUDA is not enabled')
    def test_Relu_gpu(self):
        self._Relu_helper(gpu_dev)

    def _Cos_helper(self, dev):
        X = np.array([0.8, -1.2, 3.3, -3.6, -0.5,
                      0.5]).reshape(3, 2).astype(np.float32)
        XT = np.cos(X)
        DY = np.ones((3, 2), dtype=np.float32)

        x = tensor.from_numpy(X)
        dy = tensor.from_numpy(DY)
        x.to_device(dev)
        dy.to_device(dev)

        result = autograd.cos(x)
        dx = result.creator.backward(dy.data)

        G = -np.sin(X)
        DX = np.multiply(G, DY)

        np.testing.assert_array_almost_equal(tensor.to_numpy(result),
                                             XT,
                                             decimal=5)
        np.testing.assert_array_almost_equal(tensor.to_numpy(
            tensor.from_raw_tensor(dx)),
                                             DX,
                                             decimal=5)

    def test_Cos_cpu(self):
        self._Cos_helper(cpu_dev)

    @unittest.skipIf(not singa_wrap.USE_CUDA, 'CUDA is not enabled')
    def test_Cos_gpu(self):
        self._Cos_helper(gpu_dev)

    def _Cosh_helper(self, dev):
        X = np.array([0.8, -1.2, 3.3, -3.6, -0.5,
                      0.5]).reshape(3, 2).astype(np.float32)
        XT = np.cosh(X)
        DY = np.ones((3, 2), dtype=np.float32)

        x = tensor.from_numpy(X)
        dy = tensor.from_numpy(DY)
        x.to_device(dev)
        dy.to_device(dev)

        result = autograd.cosh(x)
        dx = result.creator.backward(dy.data)

        G = np.sinh(X)
        DX = np.multiply(G, DY)

        np.testing.assert_array_almost_equal(tensor.to_numpy(result),
                                             XT,
                                             decimal=5)
        np.testing.assert_array_almost_equal(tensor.to_numpy(
            tensor.from_raw_tensor(dx)),
                                             DX,
                                             decimal=5)

    def test_Cosh_cpu(self):
        self._Cosh_helper(cpu_dev)

    @unittest.skipIf(not singa_wrap.USE_CUDA, 'CUDA is not enabled')
    def test_Cosh_gpu(self):
        self._Cosh_helper(gpu_dev)

    def _Acos_helper(self, dev):
        X = np.array([-0.9, -0.3, -0.1, 0.1, 0.5,
                      0.9]).reshape(3, 2).astype(np.float32)
        XT = np.arccos(X)
        DY = np.ones((3, 2), dtype=np.float32)

        x = tensor.from_numpy(X)
        dy = tensor.from_numpy(DY)
        x.to_device(dev)
        dy.to_device(dev)

        result = autograd.acos(x)
        dx = result.creator.backward(dy.data)

        G = -1.0 / np.sqrt(1.0 - np.square(X))
        DX = np.multiply(G, DY)

        np.testing.assert_array_almost_equal(tensor.to_numpy(result),
                                             XT,
                                             decimal=5)
        np.testing.assert_array_almost_equal(tensor.to_numpy(
            tensor.from_raw_tensor(dx)),
                                             DX,
                                             decimal=5)

    def test_Acos_cpu(self):
        self._Acos_helper(cpu_dev)

    @unittest.skipIf(not singa_wrap.USE_CUDA, 'CUDA is not enabled')
    def test_Acos_gpu(self):
        self._Acos_helper(gpu_dev)

    def _Acosh_helper(self, dev):
        X = np.array([1.1, 1.5, 1.9, 2.2, 2.5,
                      2.8]).reshape(3, 2).astype(np.float32)
        XT = np.arccosh(X)
        DY = np.ones((3, 2), dtype=np.float32)

        x = tensor.from_numpy(X)
        dy = tensor.from_numpy(DY)
        x.to_device(dev)
        dy.to_device(dev)

        result = autograd.acosh(x)
        dx = result.creator.backward(dy.data)

        G = 1.0 / np.multiply(np.sqrt(X - 1.0), np.sqrt(X + 1.0))
        DX = np.multiply(G, DY)

        np.testing.assert_array_almost_equal(tensor.to_numpy(result),
                                             XT,
                                             decimal=5)
        np.testing.assert_array_almost_equal(tensor.to_numpy(
            tensor.from_raw_tensor(dx)),
                                             DX,
                                             decimal=5)

    def test_Acosh_cpu(self):
        self._Acosh_helper(cpu_dev)

    @unittest.skipIf(not singa_wrap.USE_CUDA, 'CUDA is not enabled')
    def test_Acosh_gpu(self):
        self._Acosh_helper(gpu_dev)

    def _Sin_helper(self, dev):
        X = np.array([0.8, -1.2, 3.3, -3.6, -0.5,
                      0.5]).reshape(3, 2).astype(np.float32)
        XT = np.sin(X)
        DY = np.ones((3, 2), dtype=np.float32)

        x = tensor.from_numpy(X)
        dy = tensor.from_numpy(DY)
        x.to_device(dev)
        dy.to_device(dev)

        result = autograd.sin(x)
        dx = result.creator.backward(dy.data)

        G = np.cos(X)
        DX = np.multiply(G, DY)

        np.testing.assert_array_almost_equal(tensor.to_numpy(result),
                                             XT,
                                             decimal=5)
        np.testing.assert_array_almost_equal(tensor.to_numpy(
            tensor.from_raw_tensor(dx)),
                                             DX,
                                             decimal=5)

    def test_Sin_cpu(self):
        self._Sin_helper(cpu_dev)

    @unittest.skipIf(not singa_wrap.USE_CUDA, 'CUDA is not enabled')
    def test_Sin_gpu(self):
        self._Sin_helper(gpu_dev)

    def _Sinh_helper(self, dev):
        X = np.array([0.8, -1.2, 3.3, -3.6, -0.5,
                      0.5]).reshape(3, 2).astype(np.float32)
        XT = np.sinh(X)
        DY = np.ones((3, 2), dtype=np.float32)

        x = tensor.from_numpy(X)
        dy = tensor.from_numpy(DY)
        x.to_device(dev)
        dy.to_device(dev)

        result = autograd.sinh(x)
        dx = result.creator.backward(dy.data)

        G = np.cosh(X)
        DX = np.multiply(G, DY)

        np.testing.assert_array_almost_equal(tensor.to_numpy(result),
                                             XT,
                                             decimal=5)
        np.testing.assert_array_almost_equal(tensor.to_numpy(
            tensor.from_raw_tensor(dx)),
                                             DX,
                                             decimal=5)

    def test_Sinh_cpu(self):
        self._Sinh_helper(cpu_dev)

    @unittest.skipIf(not singa_wrap.USE_CUDA, 'CUDA is not enabled')
    def test_Sinh_gpu(self):
        self._Sinh_helper(gpu_dev)

    def _Asin_helper(self, dev):
        X = np.array([-0.9, -0.3, -0.1, 0.1, 0.5,
                      0.9]).reshape(3, 2).astype(np.float32)
        XT = np.arcsin(X)
        DY = np.ones((3, 2), dtype=np.float32)

        x = tensor.from_numpy(X)
        dy = tensor.from_numpy(DY)
        x.to_device(dev)
        dy.to_device(dev)

        result = autograd.asin(x)
        dx = result.creator.backward(dy.data)

        G = 1.0 / np.sqrt(1.0 - np.square(X))
        DX = np.multiply(G, DY)

        np.testing.assert_array_almost_equal(tensor.to_numpy(result),
                                             XT,
                                             decimal=5)
        np.testing.assert_array_almost_equal(tensor.to_numpy(
            tensor.from_raw_tensor(dx)),
                                             DX,
                                             decimal=5)

    def test_Asin_cpu(self):
        self._Asin_helper(cpu_dev)

    @unittest.skipIf(not singa_wrap.USE_CUDA, 'CUDA is not enabled')
    def test_Asin_gpu(self):
        self._Asin_helper(gpu_dev)

    def _Asinh_helper(self, dev):
        X = np.array([-0.9, -0.3, -0.1, 0.1, 0.5,
                      0.9]).reshape(3, 2).astype(np.float32)
        XT = np.arcsinh(X)
        DY = np.ones((3, 2), dtype=np.float32)

        x = tensor.from_numpy(X)
        dy = tensor.from_numpy(DY)
        x.to_device(dev)
        dy.to_device(dev)

        result = autograd.asinh(x)
        dx = result.creator.backward(dy.data)

        G = 1.0 / np.sqrt(np.square(X) + 1.0)
        DX = np.multiply(G, DY)

        np.testing.assert_array_almost_equal(tensor.to_numpy(result),
                                             XT,
                                             decimal=5)
        np.testing.assert_array_almost_equal(tensor.to_numpy(
            tensor.from_raw_tensor(dx)),
                                             DX,
                                             decimal=5)

    def test_Asinh_cpu(self):
        self._Asinh_helper(cpu_dev)

    @unittest.skipIf(not singa_wrap.USE_CUDA, 'CUDA is not enabled')
    def test_Asinh_gpu(self):
        self._Asinh_helper(gpu_dev)

    def _Tan_helper(self, dev):
        X = np.array([0.8, -1.2, 3.3, -3.6, -0.5,
                      0.5]).reshape(3, 2).astype(np.float32)
        XT = np.tan(X)
        DY = np.ones((3, 2), dtype=np.float32)

        x = tensor.from_numpy(X)
        dy = tensor.from_numpy(DY)
        x.to_device(dev)
        dy.to_device(dev)

        result = autograd.tan(x)
        dx = result.creator.backward(dy.data)

        G = 1.0 / np.square(np.cos(X))
        DX = np.multiply(G, DY)

        np.testing.assert_array_almost_equal(tensor.to_numpy(result),
                                             XT,
                                             decimal=5)
        np.testing.assert_array_almost_equal(tensor.to_numpy(
            tensor.from_raw_tensor(dx)),
                                             DX,
                                             decimal=5)

    def test_Tan_cpu(self):
        self._Tan_helper(cpu_dev)

    @unittest.skipIf(not singa_wrap.USE_CUDA, 'CUDA is not enabled')
    def test_Tan_gpu(self):
        self._Tan_helper(gpu_dev)

    def _Tanh_helper(self, dev):
        X = np.array([0.8, -1.2, 3.3, -3.6, -0.5,
                      0.5]).reshape(3, 2).astype(np.float32)
        XT = np.tanh(X)
        DY = np.ones((3, 2), dtype=np.float32)

        x = tensor.from_numpy(X)
        dy = tensor.from_numpy(DY)
        x.to_device(dev)
        dy.to_device(dev)

        result = autograd.tanh(x)
        dx = result.creator.backward(dy.data)

        G = 1.0 / np.square(np.cosh(X))
        DX = np.multiply(G, DY)

        np.testing.assert_array_almost_equal(tensor.to_numpy(result),
                                             XT,
                                             decimal=5)
        np.testing.assert_array_almost_equal(tensor.to_numpy(
            tensor.from_raw_tensor(dx)),
                                             DX,
                                             decimal=5)

    def test_Tanh_cpu(self):
        self._Tanh_helper(cpu_dev)

    @unittest.skipIf(not singa_wrap.USE_CUDA, 'CUDA is not enabled')
    def test_Tanh_gpu(self):
        self._Tanh_helper(gpu_dev)

    def _Atan_helper(self, dev):
        X = np.array([-0.9, -0.3, -0.1, 0.1, 0.5,
                      0.9]).reshape(3, 2).astype(np.float32)
        XT = np.arctan(X)
        DY = np.ones((3, 2), dtype=np.float32)

        x = tensor.from_numpy(X)
        dy = tensor.from_numpy(DY)
        x.to_device(dev)
        dy.to_device(dev)

        result = autograd.atan(x)
        dx = result.creator.backward(dy.data)

        G = 1.0 / (1.0 + np.square(X))
        DX = np.multiply(G, DY)

        np.testing.assert_array_almost_equal(tensor.to_numpy(result),
                                             XT,
                                             decimal=5)
        np.testing.assert_array_almost_equal(tensor.to_numpy(
            tensor.from_raw_tensor(dx)),
                                             DX,
                                             decimal=5)

    def test_Atan_cpu(self):
        self._Atan_helper(cpu_dev)

    @unittest.skipIf(not singa_wrap.USE_CUDA, 'CUDA is not enabled')
    def test_Atan_gpu(self):
        self._Atan_helper(gpu_dev)

    def _Atanh_helper(self, dev):
        X = np.array([-0.9, -0.3, -0.1, 0.1, 0.5,
                      0.9]).reshape(3, 2).astype(np.float32)
        XT = np.arctanh(X)
        DY = np.ones((3, 2), dtype=np.float32)

        x = tensor.from_numpy(X)
        dy = tensor.from_numpy(DY)
        x.to_device(dev)
        dy.to_device(dev)

        result = autograd.atanh(x)
        dx = result.creator.backward(dy.data)

        G = 1.0 / (1.0 - np.square(X))
        DX = np.multiply(G, DY)

        np.testing.assert_array_almost_equal(tensor.to_numpy(result),
                                             XT,
                                             decimal=5)
        np.testing.assert_array_almost_equal(tensor.to_numpy(
            tensor.from_raw_tensor(dx)),
                                             DX,
                                             decimal=5)

    def test_Atanh_cpu(self):
        self._Atanh_helper(cpu_dev)

    @unittest.skipIf(not singa_wrap.USE_CUDA, 'CUDA is not enabled')
    def test_Atanh_gpu(self):
        self._Atanh_helper(gpu_dev)

    def _Less_helper(self, dev):
        x0 = np.array([-0.9, -0.3, -0.1, 0.1, 0.5,
                       0.9]).reshape(3, 2).astype(np.float32)
        x1 = np.array([0, -0.3, 0, 0.1, 0, 0.9]).reshape(3,
                                                         2).astype(np.float32)
        y = np.less(x0, x1)
        x0 = tensor.from_numpy(x0)
        x1 = tensor.from_numpy(x1)
        x0.to_device(dev)
        x1.to_device(dev)

        result = autograd.less(x0, x1)
        np.testing.assert_array_almost_equal(tensor.to_numpy(result),
                                             y,
                                             decimal=5)

    def test_Less_cpu(self):
        self._Less_helper(cpu_dev)

    @unittest.skipIf(not singa_wrap.USE_CUDA, 'CUDA is not enabled')
    def test_Less_gpu(self):
        self._Less_helper(gpu_dev)

    def _Sub_helper(self, dev):
        X0 = np.array([7, -5, 0.2, -0.1, 0.3, 4]).reshape(3,
                                                          2).astype(np.float32)
        X1 = np.array([0.6, -1.3, 0.1, -0.1, 0.4,
                       0.3]).reshape(3, 2).astype(np.float32)
        XT = np.subtract(X0, X1)

        DY = np.ones((3, 2), dtype=np.float32)
        x0 = tensor.from_numpy(X0)
        x1 = tensor.from_numpy(X1)
        dy = tensor.from_numpy(DY)
        x0.to_device(dev)
        x1.to_device(dev)
        dy.to_device(dev)

        result = autograd.sub(x0, x1)
        dx0, dx1 = result.creator.backward(dy.data)

        DX0 = np.multiply(DY, 1.0)
        DX1 = np.multiply(DY, -1.0)

        np.testing.assert_array_almost_equal(tensor.to_numpy(result),
                                             XT,
                                             decimal=5)
        np.testing.assert_array_almost_equal(tensor.to_numpy(
            tensor.from_raw_tensor(dx0)),
                                             DX0,
                                             decimal=5)
        np.testing.assert_array_almost_equal(tensor.to_numpy(
            tensor.from_raw_tensor(dx1)),
                                             DX1,
                                             decimal=5)

    def test_Sub_cpu(self):
        self._Sub_helper(cpu_dev)

    @unittest.skipIf(not singa_wrap.USE_CUDA, 'CUDA is not enabled')
    def test_Sub_gpu(self):
        self._Sub_helper(gpu_dev)

    def _Pow_helper(self, dev):
        X0 = np.array([7, 5, 0.2, 0.1, 0.3, 4]).reshape(3, 2).astype(np.float32)
        X1 = np.array([-1.0, 2.0, -1.0, -2.1, 1.0,
                       -2.0]).reshape(3, 2).astype(np.float32)
        XT = np.power(X0, X1)

        DY = np.ones((3, 2), dtype=np.float32)
        x0 = tensor.from_numpy(X0)
        x1 = tensor.from_numpy(X1)
        dy = tensor.from_numpy(DY)
        x0.to_device(dev)
        x1.to_device(dev)
        dy.to_device(dev)

        result = autograd.pow(x0, x1)
        dx0, dx1 = result.creator.backward(dy.data)

        G0 = np.multiply(X1, np.power(X0, (X1 - 1.0)))
        DX0 = np.multiply(G0, DY)
        G1 = np.multiply(np.power(X0, X1), np.log(X0))
        DX1 = np.multiply(G1, DY)

        np.testing.assert_array_almost_equal(tensor.to_numpy(result),
                                             XT,
                                             decimal=5)
        np.testing.assert_array_almost_equal(tensor.to_numpy(
            tensor.from_raw_tensor(dx0)),
                                             DX0,
                                             decimal=4)
        np.testing.assert_array_almost_equal(tensor.to_numpy(
            tensor.from_raw_tensor(dx1)),
                                             DX1,
                                             decimal=4)

    def test_Pow_cpu(self):
        self._Pow_helper(cpu_dev)

    @unittest.skipIf(not singa_wrap.USE_CUDA, 'CUDA is not enabled')
    def test_Pow_gpu(self):
        self._Pow_helper(gpu_dev)

    def _SoftSign_helper(self, dev):
        # y = x / (1 + np.abs(x))
        X = np.array([0.8, -1.2, 3.3, -3.6, -0.5,
                      0.5]).reshape(3, 2).astype(np.float32)
        XT = X / (1 + np.absolute(X))
        DY = np.ones((3, 2), dtype=np.float32)

        x = tensor.from_numpy(X)
        dy = tensor.from_numpy(DY)
        x.to_device(dev)
        dy.to_device(dev)

        result = autograd.softsign(x)
        dx = result.creator.backward(dy.data)

        G = 1.0 / np.square(np.absolute(X) + 1.0)
        DX = np.multiply(G, DY)

        np.testing.assert_array_almost_equal(tensor.to_numpy(result),
                                             XT,
                                             decimal=5)
        np.testing.assert_array_almost_equal(tensor.to_numpy(
            tensor.from_raw_tensor(dx)),
                                             DX,
                                             decimal=5)

    def test_SoftSign_cpu(self):
        self._SoftSign_helper(cpu_dev)

    @unittest.skipIf(not singa_wrap.USE_CUDA, 'CUDA is not enabled')
    def test_SoftSign_gpu(self):
        self._SoftSign_helper(gpu_dev)

    def _SoftPlus_helper(self, dev):
        #y = np.log(np.exp(x) + 1)
        X = np.array([0.8, -1.2, 3.3, -3.6, -0.5,
                      0.5]).reshape(3, 2).astype(np.float32)
        XT = np.log(np.exp(X) + 1)
        DY = np.ones((3, 2), dtype=np.float32)

        x = tensor.from_numpy(X)
        dy = tensor.from_numpy(DY)
        x.to_device(dev)
        dy.to_device(dev)

        result = autograd.softplus(x)
        dx = result.creator.backward(dy.data)

        G = 1.0 / (1.0 + np.exp(-X))
        DX = np.multiply(G, DY)

        np.testing.assert_array_almost_equal(tensor.to_numpy(result),
                                             XT,
                                             decimal=5)
        np.testing.assert_array_almost_equal(tensor.to_numpy(
            tensor.from_raw_tensor(dx)),
                                             DX,
                                             decimal=5)

    def test_SoftPlus_cpu(self):
        self._SoftPlus_helper(cpu_dev)

    @unittest.skipIf(not singa_wrap.USE_CUDA, 'CUDA is not enabled')
    def test_SoftPlus_gpu(self):
        self._SoftPlus_helper(gpu_dev)

    def _unsqueeze_helper(self, dev):
        data = [0.1, -1.0, 0.4, 4.0, -0.9, 9.0]

        x = np.array(data).reshape(1, 2, 3).astype(np.float32)
        y = x.reshape(1, 1, 2, 3, 1)
        dy = np.ones((1, 1, 2, 3, 1), dtype=np.float32)
        grad = dy.reshape(1, 2, 3)

        x = tensor.from_numpy(x)
        dy = tensor.from_numpy(dy)
        x.to_device(dev)
        dy.to_device(dev)

        result = autograd.unsqueeze(x, [0, 4])
        dx = result.creator.backward(dy.data)

        np.testing.assert_array_almost_equal(tensor.to_numpy(result),
                                             y,
                                             decimal=5)
        np.testing.assert_array_almost_equal(tensor.to_numpy(
            tensor.from_raw_tensor(dx)),
                                             grad,
                                             decimal=5)

    def test_unsqueeze_cpu(self):
        self._unsqueeze_helper(cpu_dev)

    @unittest.skipIf(not singa_wrap.USE_CUDA, 'CUDA is not enabled')
    def test_unsqueeze_gpu(self):
        self._unsqueeze_helper(gpu_dev)

    def _Sqrt_helper(self, dev):
        X = np.array([0.1, 1.0, 0.4, 4.0, 0.9,
                      9.0]).reshape(3, 2).astype(np.float32)
        XT = np.sqrt(X)
        DY = np.ones((3, 2), dtype=np.float32)

        x = tensor.from_numpy(X)
        dy = tensor.from_numpy(DY)
        x.to_device(dev)
        dy.to_device(dev)

        result = autograd.sqrt(x)
        dx = result.creator.backward(dy.data)

        G = 0.5 * np.power(X, -0.5)
        DX = np.multiply(G, DY)

        np.testing.assert_array_almost_equal(tensor.to_numpy(result),
                                             XT,
                                             decimal=5)
        np.testing.assert_array_almost_equal(tensor.to_numpy(
            tensor.from_raw_tensor(dx)),
                                             DX,
                                             decimal=5)

    def test_Sqrt_cpu(self):
        self._Sqrt_helper(cpu_dev)

    @unittest.skipIf(not singa_wrap.USE_CUDA, 'CUDA is not enabled')
    def test_Sqrt_gpu(self):
        self._Sqrt_helper(gpu_dev)

    def _transpose_helper(self, dev):
        x = np.random.randn(3, 2, 1)
        y = x.transpose(1, 2, 0)
        dy = np.random.randn(*(y.shape))
        grad = dy.transpose((2, 0, 1))

        x = tensor.from_numpy(x)
        dy = tensor.from_numpy(dy)
        x.to_device(dev)
        dy.to_device(dev)

        result = autograd.transpose(x, (1, 2, 0))
        dx = result.creator.backward(dy.data)
        np.testing.assert_array_almost_equal(tensor.to_numpy(result),
                                             y,
                                             decimal=5)
        np.testing.assert_array_almost_equal(tensor.to_numpy(
            tensor.from_raw_tensor(dx)),
                                             grad,
                                             decimal=5)

    def test_transpose_cpu(self):
        self._transpose_helper(cpu_dev)

    @unittest.skipIf(not singa_wrap.USE_CUDA, 'CUDA is not enabled')
    def test_transpose_gpu(self):
        self._transpose_helper(gpu_dev)

    def _Sign_helper(self, dev):
        X = np.array([0.8, -1.2, 3.3, -3.6, -0.5,
                      0.5]).reshape(3, 2).astype(np.float32)
        XT = np.sign(X)
        DY = np.ones((3, 2), dtype=np.float32)

        x = tensor.from_numpy(X)
        dy = tensor.from_numpy(DY)
        x.to_device(dev)
        dy.to_device(dev)
        result = autograd.sign(x)
        dx = result.creator.backward(dy.data)
        DX = np.multiply(DY, 0)

        np.testing.assert_array_almost_equal(tensor.to_numpy(result),
                                             XT,
                                             decimal=5)
        np.testing.assert_array_almost_equal(tensor.to_numpy(
            tensor.from_raw_tensor(dx)),
                                             DX,
                                             decimal=5)

    def test_Sign_cpu(self):
        self._Sign_helper(cpu_dev)

    @unittest.skipIf(not singa_wrap.USE_CUDA, 'CUDA is not enabled')
    def test_Sign_gpu(self):
        self._Sign_helper(gpu_dev)

    def _Log_helper(self, dev):
        X = np.array([0.1, 1.0, 0.4, 1.4, 0.9,
                      2.0]).reshape(3, 2).astype(np.float32)
        XT = np.log(X)
        DY = np.ones((3, 2), dtype=np.float32)

        x = tensor.from_numpy(X)
        dy = tensor.from_numpy(DY)
        x.to_device(dev)
        dy.to_device(dev)
        result = autograd.log(x)
        dx = result.creator.backward(dy.data)
        #dx = 1/x
        G = 1.0 / X
        DX = np.multiply(G, DY)

        np.testing.assert_array_almost_equal(tensor.to_numpy(result),
                                             XT,
                                             decimal=5)
        np.testing.assert_array_almost_equal(tensor.to_numpy(
            tensor.from_raw_tensor(dx)),
                                             DX,
                                             decimal=5)

    def test_Log_cpu(self):
        self._Log_helper(cpu_dev)

    @unittest.skipIf(not singa_wrap.USE_CUDA, 'CUDA is not enabled')
    def test_Log_gpu(self):
        self._Log_helper(gpu_dev)

    def _mul_helper(self, dev):
        x = np.array([0.1, -1.0, 0.4, 4.0, -0.9,
                      9.0]).reshape(3, 2).astype(np.float32)
        x1 = np.array([0.1, 1.0, 0.4, 4.0, 0.9,
                       9.0]).reshape(3, 2).astype(np.float32)
        y = x * x1
        dy = np.array([0.1, 1.0, 0.4, 4.0, 0.9,
                       9.0]).reshape(3, 2).astype(np.float32)
        grad0 = x1 * dy
        grad1 = x * dy

        x = tensor.from_numpy(x)
        slope = tensor.from_numpy(x1)
        dy = tensor.from_numpy(dy)
        x.to_device(dev)
        slope.to_device(dev)
        dy.to_device(dev)

        result = autograd.mul(x, slope)
        dx0, dx1 = result.creator.backward(dy.data)

        np.testing.assert_array_almost_equal(tensor.to_numpy(result),
                                             y,
                                             decimal=5)
        np.testing.assert_array_almost_equal(tensor.to_numpy(
            tensor.from_raw_tensor(dx0)),
                                             grad0,
                                             decimal=5)
        np.testing.assert_array_almost_equal(tensor.to_numpy(
            tensor.from_raw_tensor(dx1)),
                                             grad1,
                                             decimal=5)

    def test_mul_cpu(self):
        self._mul_helper(cpu_dev)

    @unittest.skipIf(not singa_wrap.USE_CUDA, 'CUDA is not enabled')
    def test_mul_gpu(self):
        self._mul_helper(gpu_dev)

    def _reshape_helper(self, dev):
        x = np.array([0.1, -1.0, 0.4, 4.0, -0.9,
                      9.0]).reshape(3, 2).astype(np.float32)
        y = x.reshape(2, 3)
        dy = np.array([1, 2, 3, 4, 5, 6]).reshape(2, 3).astype(np.float32)
        grad = dy.reshape(3, 2)

        x = tensor.from_numpy(x)
        dy = tensor.from_numpy(dy)
        x.to_device(dev)
        dy.to_device(dev)

        result = autograd.reshape(x, (2, 3))
        dx = result.creator.backward(dy.data)

        np.testing.assert_array_almost_equal(tensor.to_numpy(result),
                                             y,
                                             decimal=5)
        np.testing.assert_array_almost_equal(tensor.to_numpy(
            tensor.from_raw_tensor(dx)),
                                             grad,
                                             decimal=5)

    def test_reshape_cpu(self):
        self._reshape_helper(cpu_dev)

    @unittest.skipIf(not singa_wrap.USE_CUDA, 'CUDA is not enabled')
    def test_reshape_gpu(self):
        self._reshape_helper(gpu_dev)

    def _max_helper(self, dev):
        X0 = np.array([0.1, 0.2, 2.0, 0.0, 0.1,
                       0.2]).reshape(3, 2).astype(np.float32)
        X1 = np.array([1.0, 2.0, 1.0, 2.1, 0.0,
                       2.0]).reshape(3, 2).astype(np.float32)
        XT = np.maximum(X0, X1)

        DY = np.ones((3, 2), dtype=np.float32)
        x0 = tensor.from_numpy(X0)
        x1 = tensor.from_numpy(X1)
        dy = tensor.from_numpy(DY)
        x0.to_device(dev)
        x1.to_device(dev)
        dy.to_device(dev)

        result = autograd.max(x0, x1)
        dx0, dx1 = result.creator.backward(dy.data)

        G = np.subtract(X0, X1)
        DX0 = np.where(G > 0, 1, G * 0)
        DX1 = np.where(G < 0, 1, G * 0)

        np.testing.assert_array_almost_equal(tensor.to_numpy(result),
                                             XT,
                                             decimal=5)
        np.testing.assert_array_almost_equal(tensor.to_numpy(
            tensor.from_raw_tensor(dx0)),
                                             DX0,
                                             decimal=5)
        np.testing.assert_array_almost_equal(tensor.to_numpy(
            tensor.from_raw_tensor(dx1)),
                                             DX1,
                                             decimal=5)

    def test_max_cpu(self):
        self._max_helper(cpu_dev)

    @unittest.skipIf(not singa_wrap.USE_CUDA, 'CUDA is not enabled')
    def test_max_gpu(self):
        self._max_helper(gpu_dev)

    def _max_3inputs_helper(self, dev):
        data_0 = np.array([3, 2, 1]).astype(np.float32)
        data_1 = np.array([1, 4, 4]).astype(np.float32)
        data_2 = np.array([2, 5, 3]).astype(np.float32)
        XT = np.array([3, 5, 4]).astype(np.float32)

        DY = np.array([1, 1, 1]).astype(np.float32)
        x0 = tensor.from_numpy(data_0)
        x1 = tensor.from_numpy(data_1)
        x2 = tensor.from_numpy(data_2)
        dy = tensor.from_numpy(DY)
        x0.to_device(dev)
        x1.to_device(dev)
        x2.to_device(dev)
        dy.to_device(dev)

        result = autograd.max(x0, x1, x2)
        dx0, dx1, dx2 = result.creator.backward(dy.data)

        DX0 = np.array([1, 0, 0]).astype(np.float32)
        DX1 = np.array([0, 0, 1]).astype(np.float32)
        DX2 = np.array([0, 1, 0]).astype(np.float32)

        np.testing.assert_array_almost_equal(tensor.to_numpy(result),
                                             XT,
                                             decimal=5)
        np.testing.assert_array_almost_equal(tensor.to_numpy(
            tensor.from_raw_tensor(dx0)),
                                             DX0,
                                             decimal=5)
        np.testing.assert_array_almost_equal(tensor.to_numpy(
            tensor.from_raw_tensor(dx1)),
                                             DX1,
                                             decimal=5)
        np.testing.assert_array_almost_equal(tensor.to_numpy(
            tensor.from_raw_tensor(dx2)),
                                             DX2,
                                             decimal=5)

    def test_max_3inputs_cpu(self):
        self._max_3inputs_helper(cpu_dev)

    @unittest.skipIf(not singa_wrap.USE_CUDA, 'CUDA is not enabled')
    def test_max_3inputs_gpu(self):
        self._max_3inputs_helper(gpu_dev)

    def _max_1inputs_helper(self, dev):
        data_0 = np.array([3, 2, 1]).astype(np.float32)
        XT = np.array([3, 2, 1]).astype(np.float32)

        DY = np.array([1, 1, 1]).astype(np.float32)
        x0 = tensor.from_numpy(data_0)
        dy = tensor.from_numpy(DY)
        x0.to_device(dev)
        dy.to_device(dev)

        result = autograd.max(x0)
        dx0 = result.creator.backward(dy.data)

        DX0 = np.array([1, 1, 1]).astype(np.float32)

        np.testing.assert_array_almost_equal(tensor.to_numpy(result),
                                             XT,
                                             decimal=5)

    def test_max_1inputs_cpu(self):
        self._max_1inputs_helper(cpu_dev)

    @unittest.skipIf(not singa_wrap.USE_CUDA, 'CUDA is not enabled')
    def test_max_1inputs_gpu(self):
        self._max_1inputs_helper(gpu_dev)

    def _Div_helper(self, dev):
        X0 = np.array([7, -5, 0.2, -0.1, 0.3, 4]).reshape(3,
                                                          2).astype(np.float32)
        X1 = np.array([0.6, -1.3, 0.1, -0.1, 0.4,
                       0.3]).reshape(3, 2).astype(np.float32)
        XT = np.divide(X0, X1)

        DY = np.ones((3, 2), dtype=np.float32)
        x0 = tensor.from_numpy(X0)
        x1 = tensor.from_numpy(X1)
        dy = tensor.from_numpy(DY)
        x0.to_device(dev)
        x1.to_device(dev)
        dy.to_device(dev)

        result = autograd.div(x0, x1)
        dx0, dx1 = result.creator.backward(dy.data)

        G0 = 1.0 / X1
        DX0 = np.multiply(G0, DY)
        G1 = np.divide(-X0, np.square(X1))
        DX1 = np.multiply(G1, DY)

        np.testing.assert_array_almost_equal(tensor.to_numpy(result),
                                             XT,
                                             decimal=5)
        np.testing.assert_array_almost_equal(tensor.to_numpy(
            tensor.from_raw_tensor(dx0)),
                                             DX0,
                                             decimal=5)
        np.testing.assert_array_almost_equal(tensor.to_numpy(
            tensor.from_raw_tensor(dx1)),
                                             DX1,
                                             decimal=5)

    def test_Div_cpu(self):
        self._Div_helper(cpu_dev)

    @unittest.skipIf(not singa_wrap.USE_CUDA, 'CUDA is not enabled')
    def test_Div_gpu(self):
        self._Div_helper(gpu_dev)

    def _squeeze_helper(self, dev):
        x = np.random.randn(3, 1, 2, 1, 1)
        y = x.reshape(3, 2)
        dy = np.random.randn(3, 2)
        grad = dy.reshape(3, 1, 2, 1, 1)

        x = tensor.from_numpy(x)
        dy = tensor.from_numpy(dy)
        x.to_device(dev)
        dy.to_device(dev)

        result = autograd.squeeze(x, [1, 3, 4])
        dx = result.creator.backward(dy.data)

        np.testing.assert_array_almost_equal(tensor.to_numpy(result),
                                             y,
                                             decimal=5)
        np.testing.assert_array_almost_equal(tensor.to_numpy(
            tensor.from_raw_tensor(dx)),
                                             grad,
                                             decimal=5)

    def test_squeeze_cpu(self):
        self._squeeze_helper(cpu_dev)

    @unittest.skipIf(not singa_wrap.USE_CUDA, 'CUDA is not enabled')
    def test_squeeze_gpu(self):
        self._squeeze_helper(gpu_dev)

    def _shape_helper(self, dev):
        x = np.array([0.1, -1.0, 0.4, 4.0, -0.9,
                      9.0]).reshape(3, 2).astype(np.float32)
        y = list(x.shape)
        dy = np.ones((3, 2), dtype=np.float32)
        grad = list(dy.shape)

        x = tensor.from_numpy(x)
        dy = tensor.from_numpy(dy)
        x.to_device(dev)
        dy.to_device(dev)

        result = autograd.shape(x)
        dx = result.creator.backward(dy.data)

        np.testing.assert_array_almost_equal(tensor.to_numpy(result),
                                             y,
                                             decimal=5)
        np.testing.assert_array_almost_equal(dx, grad, decimal=5)

    def test_shape_cpu(self):
        self._shape_helper(cpu_dev)

    @unittest.skipIf(not singa_wrap.USE_CUDA, 'CUDA is not enabled')
    def test_shape_gpu(self):
        self._shape_helper(gpu_dev)

    def _min_helper(self, dev):
        X0 = np.array([0.1, 0.2, 2.0, 0.0, 0.1,
                       0.2]).reshape(3, 2).astype(np.float32)
        X1 = np.array([1.0, 2.0, 1.0, 2.1, 0.0,
                       2.0]).reshape(3, 2).astype(np.float32)
        XT = np.minimum(X0, X1)

        DY = np.ones((3, 2), dtype=np.float32)
        x0 = tensor.from_numpy(X0)
        x1 = tensor.from_numpy(X1)
        dy = tensor.from_numpy(DY)
        x0.to_device(dev)
        x1.to_device(dev)
        dy.to_device(dev)

        result = autograd.min(x0, x1)
        dx0, dx1 = result.creator.backward(dy.data)

        G = np.subtract(X0, X1)
        DX0 = np.where(G < 0, 1, G * 0)
        DX1 = np.where(G > 0, 1, G * 0)

        np.testing.assert_array_almost_equal(tensor.to_numpy(result),
                                             XT,
                                             decimal=5)
        np.testing.assert_array_almost_equal(tensor.to_numpy(
            tensor.from_raw_tensor(dx0)),
                                             DX0,
                                             decimal=5)
        np.testing.assert_array_almost_equal(tensor.to_numpy(
            tensor.from_raw_tensor(dx1)),
                                             DX1,
                                             decimal=5)

    def test_min_cpu(self):
        self._min_helper(cpu_dev)

    @unittest.skipIf(not singa_wrap.USE_CUDA, 'CUDA is not enabled')
    def test_min_gpu(self):
        self._min_helper(gpu_dev)

    def _min_3inputs_helper(self, dev):
        data_0 = np.array([3, 2, 1]).astype(np.float32)
        data_1 = np.array([1, 4, 4]).astype(np.float32)
        data_2 = np.array([2, 5, 0]).astype(np.float32)
        XT = np.array([1, 2, 0]).astype(np.float32)

        DY = np.array([1, 1, 1]).astype(np.float32)
        x0 = tensor.from_numpy(data_0)
        x1 = tensor.from_numpy(data_1)
        x2 = tensor.from_numpy(data_2)
        dy = tensor.from_numpy(DY)
        x0.to_device(dev)
        x1.to_device(dev)
        x2.to_device(dev)
        dy.to_device(dev)

        result = autograd.min(x0, x1, x2)
        dx0, dx1, dx2 = result.creator.backward(dy.data)

        DX0 = np.array([0, 1, 0]).astype(np.float32)
        DX1 = np.array([1, 0, 0]).astype(np.float32)
        DX2 = np.array([0, 0, 1]).astype(np.float32)

        np.testing.assert_array_almost_equal(tensor.to_numpy(result),
                                             XT,
                                             decimal=5)
        np.testing.assert_array_almost_equal(tensor.to_numpy(
            tensor.from_raw_tensor(dx0)),
                                             DX0,
                                             decimal=5)
        np.testing.assert_array_almost_equal(tensor.to_numpy(
            tensor.from_raw_tensor(dx1)),
                                             DX1,
                                             decimal=5)
        np.testing.assert_array_almost_equal(tensor.to_numpy(
            tensor.from_raw_tensor(dx2)),
                                             DX2,
                                             decimal=5)

    def test_min_3inputs_cpu(self):
        self._min_3inputs_helper(cpu_dev)

    @unittest.skipIf(not singa_wrap.USE_CUDA, 'CUDA is not enabled')
    def test_min_3inputs_gpu(self):
        self._min_3inputs_helper(gpu_dev)

    def _min_1inputs_helper(self, dev):
        data_0 = np.array([3, 2, 1]).astype(np.float32)
        XT = np.array([3, 2, 1]).astype(np.float32)

        DY = np.array([1, 1, 1]).astype(np.float32)
        x0 = tensor.from_numpy(data_0)
        dy = tensor.from_numpy(DY)
        x0.to_device(dev)
        dy.to_device(dev)

        result = autograd.min(x0)
        dx0 = result.creator.backward(dy.data)

        DX0 = np.array([1, 1, 1]).astype(np.float32)

        np.testing.assert_array_almost_equal(tensor.to_numpy(result),
                                             XT,
                                             decimal=5)
        np.testing.assert_array_almost_equal(tensor.to_numpy(
            tensor.from_raw_tensor(dx0)),
                                             DX0,
                                             decimal=5)

    def test_min_1inputs_cpu(self):
        self._min_1inputs_helper(cpu_dev)

    @unittest.skipIf(not singa_wrap.USE_CUDA, 'CUDA is not enabled')
    def test_min_1inputs_gpu(self):
        self._min_1inputs_helper(gpu_dev)

    def _HardSigmoid_helper(self, dev):
        x = np.random.randn(3, 2)
        #y = max(0, min(1, alpha * x + gamma))
        a = 0.2
        g = 0.5
        y = np.clip(x * 0.2 + 0.5, 0, 1)
        dy = np.random.randn(3, 2)
        grad = (0 < (np.clip(x * 0.2 + 0.5, 0, 1)) *
                (np.clip(x * 0.2 + 0.5, 0, 1) < 1)) * 0.2 * dy
        x = tensor.from_numpy(x)
        dy = tensor.from_numpy(dy)
        x.to_device(dev)
        dy.to_device(dev)

        result = autograd.hardsigmoid(x, a, g)
        dx = result.creator.backward(dy.data)
        np.testing.assert_array_almost_equal(tensor.to_numpy(result),
                                             y,
                                             decimal=5)
        np.testing.assert_array_almost_equal(tensor.to_numpy(
            tensor.from_raw_tensor(dx)),
                                             grad,
                                             decimal=5)

    def test_HardSigmoid_cpu(self):
        self._HardSigmoid_helper(cpu_dev)

    @unittest.skipIf(not singa_wrap.USE_CUDA, 'CUDA is not enabled')
    def test_HardSigmoid_gpu(self):
        self._HardSigmoid_helper(gpu_dev)

    def _prelu_helper(self, dev):
        x = np.random.randn(3, 2)
        slope = np.random.randn(3, 2)
        y = np.clip(x, 0, np.inf) + np.clip(x, -np.inf, 0) * slope
        dy = np.random.randn(3, 2)
        x0 = x.copy()
        x0[x0 > 0] = 1
        x0[x0 < 1] = 0
        grad0 = (x0 + (1 - x0) * slope) * dy
        grad1 = (1 - x0) * x * dy
        x = tensor.from_numpy(x)
        slope = tensor.from_numpy(slope)
        dy = tensor.from_numpy(dy)
        x.to_device(dev)
        slope.to_device(dev)
        dy.to_device(dev)
        result = autograd.prelu(x, slope)
        dx0, dx1 = result.creator.backward(dy.data)
        np.testing.assert_array_almost_equal(tensor.to_numpy(result),
                                             y,
                                             decimal=5)
        np.testing.assert_array_almost_equal(tensor.to_numpy(
            tensor.from_raw_tensor(dx0)),
                                             grad0,
                                             decimal=5)
        np.testing.assert_array_almost_equal(tensor.to_numpy(
            tensor.from_raw_tensor(dx1)),
                                             grad1,
                                             decimal=5)

    def test_prelu_cpu(self):
        self._prelu_helper(cpu_dev)

    @unittest.skipIf(not singa_wrap.USE_CUDA, 'CUDA is not enabled')
    def test_prelu_gpu(self):
        self._prelu_helper(gpu_dev)

    def _SeLU_helper(self, dev):
        x = np.random.randn(3, 2)
        a = 0.2
        g = 0.3
        y = np.clip(x, 0,
                    np.inf) * g + (np.exp(np.clip(x, -np.inf, 0)) - 1) * a * g
        dy = np.random.randn(3, 2)
        grad = (np.exp(np.clip(x, -np.inf, 0))) * g
        grad[x <= 0] = grad[x <= 0] * a
        grad *= dy

        x = tensor.from_numpy(x)
        dy = tensor.from_numpy(dy)
        x.to_device(dev)
        dy.to_device(dev)
        result = autograd.selu(x, a, g)
        dx = result.creator.backward(dy.data)
        np.testing.assert_array_almost_equal(tensor.to_numpy(result),
                                             y,
                                             decimal=5)
        np.testing.assert_array_almost_equal(tensor.to_numpy(
            tensor.from_raw_tensor(dx)),
                                             grad,
                                             decimal=5)

    def test_SeLU_cpu(self):
        self._SeLU_helper(cpu_dev)

    @unittest.skipIf(not singa_wrap.USE_CUDA, 'CUDA is not enabled')
    def test_SeLU_gpu(self):
        self._SeLU_helper(gpu_dev)

    def _and_helper(self, dev):
        x0 = np.array([0, -0.3, -0.1, 0.1, 0.5,
                       0.9]).reshape(3, 2).astype(np.float32)
        x1 = np.array([0, -0.3, 0, 0.1, 0.5, 0.9]).reshape(3,
                                                           2).astype(np.float32)

        y = np.logical_and(x0, x1)
        x0 = tensor.from_numpy(x0)
        x1 = tensor.from_numpy(x1)
        x0.to_device(dev)
        x1.to_device(dev)

        result = autograd._and(x0, x1)

        np.testing.assert_array_almost_equal(tensor.to_numpy(result),
                                             y,
                                             decimal=5)

    def test_and_cpu(self):
        self._and_helper(cpu_dev)

    @unittest.skipIf(not singa_wrap.USE_CUDA, 'CUDA is not enabled')
    def test_and_gpu(self):
        self._and_helper(gpu_dev)

    def _or_helper(self, dev):
        x0 = np.array([1.0, 1.0, 2.0, -3.0, 0,
                       -7.0]).reshape(3, 2).astype(np.float32)
        x1 = np.array([-1.0, 0, 2.0, 4.0, 0,
                       -7.0]).reshape(3, 2).astype(np.float32)

        y = np.logical_or(x0, x1)
        x0 = tensor.from_numpy(x0)
        x1 = tensor.from_numpy(x1)
        x0.to_device(dev)
        x1.to_device(dev)

        result = autograd._or(x0, x1)

        np.testing.assert_array_almost_equal(tensor.to_numpy(result),
                                             y,
                                             decimal=5)

    def test_or_cpu(self):
        self._or_helper(cpu_dev)

    @unittest.skipIf(not singa_wrap.USE_CUDA, 'CUDA is not enabled')
    def test_or_gpu(self):
        self._or_helper(gpu_dev)

    def _not_helper(self, dev):
        x = np.array([1.0, -1.0, 0, -0.1, 0,
                      -7.0]).reshape(3, 2).astype(np.float32)

        y = np.logical_not(x)
        x = tensor.from_numpy(x)
        x.to_device(dev)

        result = autograd._not(x)

        np.testing.assert_array_almost_equal(tensor.to_numpy(result),
                                             y,
                                             decimal=5)

    def test_not_cpu(self):
        self._not_helper(cpu_dev)

    @unittest.skipIf(not singa_wrap.USE_CUDA, 'CUDA is not enabled')
    def test_not_gpu(self):
        self._not_helper(gpu_dev)

    def _xor_helper(self, dev):
        x0 = np.array([0, -0.3, -0.1, 0.1, 0.5,
                       9.0]).reshape(3, 2).astype(np.float32)
        x1 = np.array([0, -0.3, 0, 0.1, 0, 0.9]).reshape(3,
                                                         2).astype(np.float32)

        y = np.logical_xor(x0, x1)
        x0 = tensor.from_numpy(x0)
        x1 = tensor.from_numpy(x1)
        x0.to_device(dev)
        x1.to_device(dev)

        result = autograd._xor(x0, x1)

        np.testing.assert_array_almost_equal(tensor.to_numpy(result),
                                             y,
                                             decimal=5)

    def test_xor_cpu(self):
        self._xor_helper(cpu_dev)

    @unittest.skipIf(not singa_wrap.USE_CUDA, 'CUDA is not enabled')
    def test_xor_gpu(self):
        self._xor_helper(gpu_dev)

    def _negative_helper(self, dev):
        X = np.array([0.1, 0, 0.4, 1. - 4, 0.9,
                      -2.0]).reshape(3, 2).astype(np.float32)
        XT = np.negative(X)
        DY = np.ones((3, 2), dtype=np.float32)

        x = tensor.from_numpy(X)
        dy = tensor.from_numpy(DY)
        x.to_device(dev)
        dy.to_device(dev)

        result = autograd.negative(x)
        dx = result.creator.backward(dy.data)
        DX = np.negative(DY)

        np.testing.assert_array_almost_equal(tensor.to_numpy(result),
                                             XT,
                                             decimal=5)
        np.testing.assert_array_almost_equal(tensor.to_numpy(
            tensor.from_raw_tensor(dx)),
                                             DX,
                                             decimal=5)

    def test_negative_cpu(self):
        self._negative_helper(cpu_dev)

    @unittest.skipIf(not singa_wrap.USE_CUDA, 'CUDA is not enabled')
    def test_negative_gpu(self):
        self._negative_helper(gpu_dev)

    def _reciprocal_helper(self, dev):
        X = np.array([0.1, 0, 0.4, 1. - 4, 0.9,
                      -2.0]).reshape(3, 2).astype(np.float32)
        DY = np.ones((3, 2), dtype=np.float32)

        x = tensor.from_numpy(X)
        dy = tensor.from_numpy(DY)
        x.to_device(dev)
        dy.to_device(dev)

        result = autograd.reciprocal(x)
        dx = result.creator.backward(dy.data)
        #dy/dx = -1/x**2
        with np.errstate(divide='ignore'):
            XT = np.reciprocal(X)
            DX = -1 / np.square(X)

        np.testing.assert_array_almost_equal(tensor.to_numpy(result),
                                             XT,
                                             decimal=5)
        np.testing.assert_array_almost_equal(tensor.to_numpy(
            tensor.from_raw_tensor(dx)),
                                             DX,
                                             decimal=5)

    def test_reciprocal_cpu(self):
        self._reciprocal_helper(cpu_dev)

    @unittest.skipIf(not singa_wrap.USE_CUDA, 'CUDA is not enabled')
    def test_reciprocal_gpu(self):
        self._reciprocal_helper(gpu_dev)

    def _and_broadcast_helper(self, dev):
        cases = [
            ([3, 4, 5], [5]),  # 3d vs 1d
            ([3, 4, 5], [4, 5]),  # 3d vs 2d
            ([3, 4, 5, 6], [5, 6]),  # 4d vs 2d
            ([3, 4, 5, 6], [4, 5, 6]),  # 4d vs 3d
            ([1, 4, 1, 6], [3, 1, 5, 6])  # 4d vs 4d
        ]
        for in1, in2 in cases:
            x = (np.random.randn(*in1) > 0).astype(np.float32)
            x1 = (np.random.randn(*in2) > 0).astype(np.float32)
            y = np.logical_and(x, x1)

            x = tensor.from_numpy(x)
            x1 = tensor.from_numpy(x1)
            x.to_device(dev)
            x1.to_device(dev)

            result = autograd._and(x, x1)
            np.testing.assert_array_almost_equal(tensor.to_numpy(result),
                                                 y,
                                                 decimal=5)

    def test_and_broadcast_cpu(self):
        self._and_broadcast_helper(cpu_dev)

    @unittest.skipIf(not singa_wrap.USE_CUDA, 'CUDA is not enabled')
    def test_and_broadcast_gpu(self):
        self._and_broadcast_helper(gpu_dev)

    def _or_broadcast_helper(self, dev):
        cases = [
            ([3, 4, 5], [5]),  # 3d vs 1d
            ([3, 4, 5], [4, 5]),  # 3d vs 2d
            ([3, 4, 5, 6], [5, 6]),  # 4d vs 2d
            ([3, 4, 5, 6], [4, 5, 6]),  # 4d vs 3d
            ([1, 4, 1, 6], [3, 1, 5, 6])  # 4d vs 4d
        ]
        for in1, in2 in cases:
            x = (np.random.randn(*in1) > 0).astype(np.float32)
            x1 = (np.random.randn(*in2) > 0).astype(np.float32)
            y = np.logical_or(x, x1)

            x = tensor.from_numpy(x)
            x1 = tensor.from_numpy(x1)
            x.to_device(dev)
            x1.to_device(dev)

            result = autograd._or(x, x1)
            np.testing.assert_array_almost_equal(tensor.to_numpy(result),
                                                 y,
                                                 decimal=5)

    def test_or_broadcast_cpu(self):
        self._or_broadcast_helper(cpu_dev)

    @unittest.skipIf(not singa_wrap.USE_CUDA, 'CUDA is not enabled')
    def test_or_broadcast_gpu(self):
        self._or_broadcast_helper(gpu_dev)

    def _xor_broadcast_helper(self, dev):
        cases = [
            ([3, 4, 5], [5]),  # 3d vs 1d
            ([3, 4, 5], [4, 5]),  # 3d vs 2d
            ([3, 4, 5, 6], [5, 6]),  # 4d vs 2d
            ([3, 4, 5, 6], [4, 5, 6]),  # 4d vs 3d
            ([1, 4, 1, 6], [3, 1, 5, 6])  # 4d vs 4d
        ]
        for in1, in2 in cases:
            x = (np.random.randn(*in1) > 0).astype(np.float32)
            x1 = (np.random.randn(*in2) > 0).astype(np.float32)
            y = np.logical_xor(x, x1)

            x = tensor.from_numpy(x)
            x1 = tensor.from_numpy(x1)
            x.to_device(dev)
            x1.to_device(dev)

            result = autograd._xor(x, x1)
            np.testing.assert_array_almost_equal(tensor.to_numpy(result),
                                                 y,
                                                 decimal=5)

    def test_xor_broadcast_cpu(self):
        self._xor_broadcast_helper(cpu_dev)

    @unittest.skipIf(not singa_wrap.USE_CUDA, 'CUDA is not enabled')
    def test_xor_broadcast_gpu(self):
        self._xor_broadcast_helper(gpu_dev)

    def _greater_broadcast_helper(self, dev):
        cases = [
            ([3, 4, 5], [5]),  # 3d vs 1d
            ([3, 4, 5], [4, 5]),  # 3d vs 2d
            ([3, 4, 5, 6], [5, 6]),  # 4d vs 2d
            ([3, 4, 5, 6], [4, 5, 6]),  # 4d vs 3d
            ([1, 4, 1, 6], [3, 1, 5, 6])  # 4d vs 4d
        ]
        for in1, in2 in cases:
            x = np.random.randn(*in1).astype(np.float32)
            x1 = np.random.randn(*in2).astype(np.float32)
            y = np.greater(x, x1)

            x = tensor.from_numpy(x)
            x1 = tensor.from_numpy(x1)
            x.to_device(dev)
            x1.to_device(dev)

            result = autograd.greater(x, x1)
            np.testing.assert_array_almost_equal(tensor.to_numpy(result),
                                                 y,
                                                 decimal=5)

    def test_greater_broadcast_cpu(self):
        self._greater_broadcast_helper(cpu_dev)

    @unittest.skipIf(not singa_wrap.USE_CUDA, 'CUDA is not enabled')
    def test_greater_broadcast_gpu(self):
        self._greater_broadcast_helper(gpu_dev)

    def _less_broadcast_helper(self, dev):
        dev = cpu_dev
        cases = [
            ([3, 4, 5], [5]),  # 3d vs 1d
            ([3, 4, 5], [4, 5]),  # 3d vs 2d
            ([3, 4, 5, 6], [5, 6]),  # 4d vs 2d
            ([3, 4, 5, 6], [4, 5, 6]),  # 4d vs 3d
            ([1, 4, 1, 6], [3, 1, 5, 6])  # 4d vs 4d
        ]
        for in1, in2 in cases:
            x = np.random.randn(*in1).astype(np.float32)
            x1 = np.random.randn(*in2).astype(np.float32)
            y = np.less(x, x1)

            x = tensor.from_numpy(x)
            x1 = tensor.from_numpy(x1)
            x.to_device(dev)
            x1.to_device(dev)

            result = autograd.less(x, x1)
            np.testing.assert_array_almost_equal(tensor.to_numpy(result),
                                                 y,
                                                 decimal=5)

    def test_less_broadcast_cpu(self):
        self._less_broadcast_helper(cpu_dev)

    @unittest.skipIf(not singa_wrap.USE_CUDA, 'CUDA is not enabled')
    def test_less_broadcast_gpu(self):
        self._less_broadcast_helper(gpu_dev)

    def _add_broadcast_helper(self, dev):
        cases = [
            ([3, 4, 5], [5]),  # 3d vs 1d
            ([3, 4, 5], [4, 5]),  # 3d vs 2d
            ([3, 4, 5, 6], [5, 6]),  # 4d vs 2d
            ([3, 4, 5, 6], [4, 5, 6]),  # 4d vs 3d
            ([1, 4, 1, 6], [3, 1, 5, 6])  # 4d vs 4d
        ]
        for in1, in2 in cases:
            x = np.random.randn(*in1).astype(np.float32)
            x1 = np.random.randn(*in2).astype(np.float32)
            y = x + x1

            dy = np.random.randn(*y.shape)
            grad0 = np.sum(dy, axis=axis_helper(y.shape,
                                                x.shape)).reshape(x.shape)
            grad1 = np.sum(dy, axis=axis_helper(y.shape,
                                                x1.shape)).reshape(x1.shape)

            x = tensor.from_numpy(x)
            x1 = tensor.from_numpy(x1)
            dy = tensor.from_numpy(dy)
            x.to_device(dev)
            x1.to_device(dev)
            dy.to_device(dev)

            result = autograd.add(x, x1)
            dx0, dx1 = result.creator.backward(dy.data)
            np.testing.assert_array_almost_equal(tensor.to_numpy(result),
                                                 y,
                                                 decimal=5)
            np.testing.assert_array_almost_equal(tensor.to_numpy(
                tensor.from_raw_tensor(dx0)),
                                                 grad0,
                                                 decimal=5)
            np.testing.assert_array_almost_equal(tensor.to_numpy(
                tensor.from_raw_tensor(dx1)),
                                                 grad1,
                                                 decimal=5)

    def test_add_broadcast_cpu(self):
        self._add_broadcast_helper(cpu_dev)

    @unittest.skipIf(not singa_wrap.USE_CUDA, 'CUDA is not enabled')
    def test_add_broadcast_gpu(self):
        self._add_broadcast_helper(gpu_dev)

    def _sub_broadcast_helper(self, dev):
        cases = [
            ([3, 4, 5], [5]),  # 3d vs 1d
            ([3, 4, 5], [4, 5]),  # 3d vs 2d
            ([3, 4, 5, 6], [5, 6]),  # 4d vs 2d
            ([3, 4, 5, 6], [4, 5, 6]),  # 4d vs 3d
            ([1, 4, 1, 6], [3, 1, 5, 6])  # 4d vs 4d
        ]
        for in1, in2 in cases:
            x = np.random.randn(*in1).astype(np.float32)
            x1 = np.random.randn(*in2).astype(np.float32)
            y = x - x1

            dy = np.random.randn(*y.shape)
            grad0 = np.sum(dy, axis=axis_helper(y.shape,
                                                x.shape)).reshape(x.shape)
            grad1 = np.sum(-dy, axis=axis_helper(y.shape,
                                                 x1.shape)).reshape(x1.shape)

            x = tensor.from_numpy(x)
            x1 = tensor.from_numpy(x1)
            dy = tensor.from_numpy(dy)
            x.to_device(dev)
            x1.to_device(dev)
            dy.to_device(dev)

            result = autograd.sub(x, x1)
            dx0, dx1 = result.creator.backward(dy.data)
            np.testing.assert_array_almost_equal(tensor.to_numpy(result),
                                                 y,
                                                 decimal=5)
            np.testing.assert_array_almost_equal(tensor.to_numpy(
                tensor.from_raw_tensor(dx0)),
                                                 grad0,
                                                 decimal=5)
            np.testing.assert_array_almost_equal(tensor.to_numpy(
                tensor.from_raw_tensor(dx1)),
                                                 grad1,
                                                 decimal=5)

    def test_sub_broadcast_cpu(self):
        self._sub_broadcast_helper(cpu_dev)

    @unittest.skipIf(not singa_wrap.USE_CUDA, 'CUDA is not enabled')
    def test_sub_broadcast_gpu(self):
        self._sub_broadcast_helper(gpu_dev)

    def _mul_broadcast_helper(self, dev):
        cases = [
            ([3, 4, 5], [5]),  # 3d vs 1d
            ([3, 4, 5], [4, 5]),  # 3d vs 2d
            ([3, 4, 5, 6], [5, 6]),  # 4d vs 2d
            ([3, 4, 5, 6], [4, 5, 6]),  # 4d vs 3d
            ([1, 4, 1, 6], [3, 1, 5, 6])  # 4d vs 4d
        ]
        for in1, in2 in cases:
            x = np.random.randn(*in1).astype(np.float32)
            x1 = np.random.randn(*in2).astype(np.float32)
            y = x * x1

            dy = np.random.randn(*y.shape)
            grad0 = np.sum(x1 * dy, axis=axis_helper(y.shape,
                                                     x.shape)).reshape(x.shape)
            grad1 = np.sum(x * dy, axis=axis_helper(y.shape,
                                                    x1.shape)).reshape(x1.shape)

            x = tensor.from_numpy(x)
            x1 = tensor.from_numpy(x1)
            dy = tensor.from_numpy(dy)
            x.to_device(dev)
            x1.to_device(dev)
            dy.to_device(dev)

            result = autograd.mul(x, x1)
            dx0, dx1 = result.creator.backward(dy.data)
            np.testing.assert_array_almost_equal(tensor.to_numpy(result),
                                                 y,
                                                 decimal=5)
            np.testing.assert_array_almost_equal(tensor.to_numpy(
                tensor.from_raw_tensor(dx0)),
                                                 grad0,
                                                 decimal=5)
            np.testing.assert_array_almost_equal(tensor.to_numpy(
                tensor.from_raw_tensor(dx1)),
                                                 grad1,
                                                 decimal=5)

    def test_mul_broadcast_cpu(self):
        self._mul_broadcast_helper(cpu_dev)

    @unittest.skipIf(not singa_wrap.USE_CUDA, 'CUDA is not enabled')
    def test_mul_broadcast_gpu(self):
        self._mul_broadcast_helper(gpu_dev)

    def _div_broadcast_helper(self, dev):
        cases = [
            ([3, 4, 5], [5]),  # 3d vs 1d
            ([3, 4, 5], [4, 5]),  # 3d vs 2d
            ([3, 4, 5, 6], [5, 6]),  # 4d vs 2d
            ([3, 4, 5, 6], [4, 5, 6]),  # 4d vs 3d
            ([1, 4, 1, 6], [3, 1, 5, 6])  # 4d vs 4d
        ]
        for in1, in2 in cases:
            x = np.random.randn(*in1).astype(np.float32)
            x1 = np.random.randn(*in2).astype(np.float32) + 1.0
            y = x / x1

            dy = np.random.randn(*y.shape).astype(np.float32)
            grad0 = np.sum(np.power(x1, -1) * dy,
                           axis=axis_helper(y.shape, x.shape)).reshape(x.shape)
            grad1 = np.sum(x * -np.power(x1, -2) * dy,
                           axis=axis_helper(y.shape,
                                            x1.shape)).reshape(x1.shape)

            x = tensor.from_numpy(x)
            x1 = tensor.from_numpy(x1)
            dy = tensor.from_numpy(dy)
            x.to_device(dev)
            x1.to_device(dev)
            dy.to_device(dev)

            result = autograd.div(x, x1)
            dx0, dx1 = result.creator.backward(dy.data)
            # use realtive and total error instead of demical number
            np.testing.assert_allclose(tensor.to_numpy(result),
                                       y,
                                       rtol=1e-4,
                                       atol=1e-4)
            np.testing.assert_allclose(tensor.to_numpy(
                tensor.from_raw_tensor(dx0)),
                                       grad0,
                                       rtol=1e-4,
                                       atol=1e-4)
            np.testing.assert_allclose(tensor.to_numpy(
                tensor.from_raw_tensor(dx1)),
                                       grad1,
                                       rtol=1e-4,
                                       atol=1e-4)

    def test_div_broadcast_cpu(self):
        self._div_broadcast_helper(cpu_dev)

    @unittest.skipIf(not singa_wrap.USE_CUDA, 'CUDA is not enabled')
    def test_div_broadcast_gpu(self):
        self._div_broadcast_helper(gpu_dev)

    def _pow_broadcast_helper(self, dev):
        cases = [
            ([3, 4, 5], [5]),  # 3d vs 1d
            ([3, 4, 5], [4, 5]),  # 3d vs 2d
            ([3, 4, 5, 6], [5, 6]),  # 4d vs 2d
            ([3, 4, 5, 6], [4, 5, 6]),  # 4d vs 3d
            ([1, 4, 1, 6], [3, 1, 5, 6])  # 4d vs 4d
        ]
        for in1, in2 in cases:
            x = np.random.randint(1, 10, size=in1).astype(np.float32)
            x1 = np.random.randint(1, 5, size=in2).astype(np.float32)
            y = np.power(x, x1).astype(np.float32)

            dy = np.random.randn(*y.shape).astype(np.float32)
            grad0 = np.sum(x1 * np.power(x, x1 - 1) * dy,
                           axis=axis_helper(y.shape, x.shape)).reshape(x.shape)
            grad1 = np.sum(np.power(x, x1) * np.log(x) * dy,
                           axis=axis_helper(y.shape,
                                            x1.shape)).reshape(x1.shape)

            x = tensor.from_numpy(x)
            x1 = tensor.from_numpy(x1)
            dy = tensor.from_numpy(dy)
            x.to_device(dev)
            x1.to_device(dev)
            dy.to_device(dev)

            result = autograd.pow(x, x1)
            dx0, dx1 = result.creator.backward(dy.data)
            np.testing.assert_array_almost_equal(tensor.to_numpy(result),
                                                 y,
                                                 decimal=2)
            np.testing.assert_array_almost_equal(tensor.to_numpy(
                tensor.from_raw_tensor(dx0)),
                                                 grad0,
                                                 decimal=2)
            np.testing.assert_array_almost_equal(tensor.to_numpy(
                tensor.from_raw_tensor(dx1)),
                                                 grad1,
                                                 decimal=2)

    def test_pow_broadcast_cpu(self):
        self._pow_broadcast_helper(cpu_dev)

    @unittest.skipIf(not singa_wrap.USE_CUDA, 'CUDA is not enabled')
    def test_pow_broadcast_gpu(self):
        self._pow_broadcast_helper(gpu_dev)

    def _prelu_broadcast_helper(self, dev):
        cases = [
            ([3, 4, 5], [5]),  # 3d vs 1d
            ([3, 4, 5], [4, 5]),  # 3d vs 2d
            ([3, 4, 5, 6], [5, 6]),  # 4d vs 2d
            ([3, 4, 5, 6], [4, 5, 6]),  # 4d vs 3d
            ([1, 4, 1, 6], [3, 1, 5, 6])  # 4d vs 4d
        ]
        for in1, in2 in cases:
            x = np.random.randn(*in1).astype(np.float32)
            slope = np.random.randn(*in2).astype(np.float32)
            y = np.clip(x, 0, np.inf) + np.clip(x, -np.inf, 0) * slope

            dy = np.random.randn(*y.shape).astype(np.float32)
            x0 = x.copy()
            x0[x0 > 0] = 1
            x0[x0 < 1] = 0
            grad0 = np.sum((x0 + (1 - x0) * slope) * dy,
                           axis=axis_helper(y.shape, x.shape)).reshape(x.shape)
            grad1 = np.sum((1 - x0) * x * dy,
                           axis=axis_helper(y.shape,
                                            slope.shape)).reshape(slope.shape)

            x = tensor.from_numpy(x)
            slope = tensor.from_numpy(slope)
            dy = tensor.from_numpy(dy)
            x.to_device(dev)
            slope.to_device(dev)
            dy.to_device(dev)

            result = autograd.prelu(x, slope)
            dx0, dx1 = result.creator.backward(dy.data)
            np.testing.assert_array_almost_equal(tensor.to_numpy(result),
                                                 y,
                                                 decimal=5)
            np.testing.assert_array_almost_equal(tensor.to_numpy(
                tensor.from_raw_tensor(dx0)),
                                                 grad0,
                                                 decimal=5)
            np.testing.assert_array_almost_equal(tensor.to_numpy(
                tensor.from_raw_tensor(dx1)),
                                                 grad1,
                                                 decimal=5)

    def test_prelu_broadcast_cpu(self):
        self._prelu_broadcast_helper(cpu_dev)

    @unittest.skipIf(not singa_wrap.USE_CUDA, 'CUDA is not enabled')
    def test_prelu_broadcast_gpu(self):
        self._prelu_broadcast_helper(gpu_dev)

    def _gemm_helper(self, dev):
        configs = [
            # alpha, beta, transA, transB, shapeA, shapeB, shapeC, shapeY
            [0.25, 0.35, 0, 0, (3, 4), (4, 5), (1, 5), (3, 5)],
            [0.25, 0.35, 0, 1, (3, 4), (5, 4), (1, 5), (3, 5)],
            [0.25, 0.35, 1, 0, (4, 3), (4, 5), (1, 5), (3, 5)],
            [0.25, 0.35, 1, 1, (4, 3), (5, 4), (1, 5), (3, 5)],
        ]
        for config in configs:
            alpha = config[0]
            beta = config[1]
            transA = config[2]
            transB = config[3]
            shapeA = config[4]
            shapeB = config[5]
            shapeC = config[6]
            shapeY = config[7]

            A = np.random.randn(*shapeA).astype(np.float32)
            DY = np.ones(shapeY, dtype=np.float32)

            if transB == 0:
                out_features = shapeB[1]
            else:
                out_features = shapeB[0]

            a = tensor.from_numpy(A)
            a.to_device(dev)
            dy = tensor.from_numpy(DY)
            dy.to_device(dev)

            gemm = layer.Gemm(out_features, alpha, beta, transA == 1,
                              transB == 1)
            result = gemm(a)

            params = gemm.get_params()
<<<<<<< HEAD
            B = tensor.to_numpy(params['.W'])
            C = tensor.to_numpy(params['.b'])
=======
            B = tensor.to_numpy(params['W'])
            C = tensor.to_numpy(params['b'])
>>>>>>> 3ce65039

            da, db, dc = result.creator.backward(dy.data)

            # Y = alpha * A' * B' + beta * C
            _A = A if transA == 0 else A.T
            _B = B if transB == 0 else B.T
            C = C if C is not None else np.array(0)
            Y = alpha * np.dot(_A, _B) + beta * C

            DA = alpha * np.matmul(DY, _B.T)
            DA = DA if transA == 0 else DA.T
            DB = alpha * np.matmul(_A.T, DY)
            DB = DB if transB == 0 else DB.T
            DC = beta * np.sum(DY, axis=axis_helper(Y.shape, C.shape)).reshape(
                C.shape)

            np.testing.assert_array_almost_equal(tensor.to_numpy(result),
                                                 Y,
                                                 decimal=5)
            np.testing.assert_array_almost_equal(tensor.to_numpy(
                tensor.from_raw_tensor(da)),
                                                 DA,
                                                 decimal=5)
            np.testing.assert_array_almost_equal(tensor.to_numpy(
                tensor.from_raw_tensor(db)),
                                                 DB,
                                                 decimal=5)
            np.testing.assert_array_almost_equal(tensor.to_numpy(
                tensor.from_raw_tensor(dc)),
                                                 DC,
                                                 decimal=5)

    def test_gemm_cpu(self):
        self._gemm_helper(cpu_dev)

    @unittest.skipIf(not singa_wrap.USE_CUDA, 'CUDA is not enabled')
    def test_gemm_gpu(self):
        self._gemm_helper(gpu_dev)

    def globalaveragepool_channel_first(self, dev):
        X = np.array([[[
            [1, 2, 3],
            [4, 5, 6],
            [7, 8, 9],
        ]]]).astype(np.float32)
        XT = np.array([[[[5]]]]).astype(np.float32)
        DY = np.ones((1, 1, 1, 1), dtype=np.float32)

        x = tensor.from_numpy(X)
        x.to_device(dev)
        dy = tensor.from_numpy(DY)
        dy.to_device(dev)

        result = autograd.globalaveragepool(x)
        dx = result.creator.backward(dy.data)

        DX = np.ones(X.shape, dtype=np.float32)
        DX = np.multiply(DX, DY) / np.prod(X.shape[2:])

        np.testing.assert_array_almost_equal(tensor.to_numpy(result),
                                             XT,
                                             decimal=5)
        np.testing.assert_array_almost_equal(tensor.to_numpy(
            tensor.from_raw_tensor(dx)),
                                             DX,
                                             decimal=5)

    def globalaveragepool_channel_last(self, dev):
        X = np.array([[
            [[1], [2], [3]],
            [[4], [5], [6]],
            [[7], [8], [9]],
        ]]).astype(np.float32)
        XT = np.array([[[[5]]]]).astype(np.float32)
        DY = np.ones((1, 1, 1, 1), dtype=np.float32)

        x = tensor.from_numpy(X)
        x.to_device(dev)
        dy = tensor.from_numpy(DY)
        dy.to_device(dev)

        result = autograd.globalaveragepool(x, 'channel_last')
        dx = result.creator.backward(dy.data)

        DX = np.ones(X.shape, dtype=np.float32)
        DX = np.multiply(DX, DY) / np.prod(X.shape[1:-1])

        np.testing.assert_array_almost_equal(tensor.to_numpy(result),
                                             XT,
                                             decimal=5)
        np.testing.assert_array_almost_equal(tensor.to_numpy(
            tensor.from_raw_tensor(dx)),
                                             DX,
                                             decimal=5)

    def test_globalaveragepool_cpu(self):
        self.globalaveragepool_channel_first(cpu_dev)
        self.globalaveragepool_channel_last(cpu_dev)

    @unittest.skipIf(not singa_wrap.USE_CUDA, 'CUDA is not enabled')
    def test_globalaveragepool_gpu(self):
        self.globalaveragepool_channel_first(gpu_dev)
        self.globalaveragepool_channel_last(gpu_dev)

    def constantOfShape_test(self, dev):
        # float_ones
        X = np.array([4, 3, 2]).astype(np.int64)
        x = tensor.from_numpy(X)
        x.to_device(dev)

        y = np.ones(X, dtype=np.float32)
        result = autograd.constant_of_shape(x, 1.0)

        np.testing.assert_array_almost_equal(tensor.to_numpy(result),
                                             y,
                                             decimal=5)
        # int32_zeros
        X = np.array([10, 6]).astype(np.int64)
        x = tensor.from_numpy(X)
        x.to_device(dev)

        y = np.ones(X, dtype=np.int32)
        result = autograd.constant_of_shape(x, 1)
        np.testing.assert_array_almost_equal(tensor.to_numpy(result),
                                             y,
                                             decimal=5)

    def test_constantOfShape_cpu(self):
        self.constantOfShape_test(cpu_dev)

    @unittest.skipIf(not singa_wrap.USE_CUDA, 'CUDA is not enabled')
    def test_constantOfShape_gpu(self):
        self.constantOfShape_test(gpu_dev)

    def dropout_test(self, dev):
        X = np.random.randn(3, 4, 5).astype(np.float32)
        dy = np.random.randn(3, 4, 5).astype(np.float32)

        x = tensor.from_numpy(X)
        dy = tensor.from_numpy(dy)
        x.to_device(dev)
        dy.to_device(dev)

        result = autograd.dropout(x, 0.5)
        dx = result.creator.backward(dy.data)
        self.check_shape(result.shape, (3, 4, 5))
        self.check_shape(dx.shape(), (3, 4, 5))

    def test_dropout_cpu(self):
        self.dropout_test(cpu_dev)

    @unittest.skipIf(not singa_wrap.USE_CUDA, 'CUDA is not enabled')
    def test_dropout_gpu(self):
        self.dropout_test(gpu_dev)

    def reduceSum_test(self, dev):
        shape = [3, 2, 2]
        cases = [(None, 1), ([1], 0), ([1], 1), ([-2], 1), ([1, 2], 1)]
        for axes, keepdims in cases:
            X = np.random.uniform(-10, 10, shape).astype(np.float32)
            _axes = tuple(axes) if axes is not None else None
            y = np.sum(X, axis=_axes, keepdims=keepdims == 1)
            dy = np.random.randn(*y.shape).astype(np.float32)

            x = tensor.from_numpy(X)
            dy = tensor.from_numpy(dy)
            x.to_device(dev)
            dy.to_device(dev)

            result = autograd.reduce_sum(x, axes, keepdims)
            dx = result.creator.backward(dy.data)

            np.testing.assert_array_almost_equal(tensor.to_numpy(result),
                                                 y,
                                                 decimal=5)
            self.check_shape(dx.shape(), tuple(shape))

    def test_reduceSum_cpu(self):
        self.reduceSum_test(cpu_dev)

    @unittest.skipIf(not singa_wrap.USE_CUDA, 'CUDA is not enabled')
    def test_reduceSum_gpu(self):
        self.reduceSum_test(gpu_dev)

    def reduceMean_test(self, dev):
        shape = [3, 2, 2]
        cases = [(None, 1), ([1], 0), ([1], 1), ([-2], 1), ([1, 2], 1)]
        for axes, keepdims in cases:
            X = np.random.uniform(-10, 10, shape).astype(np.float32)
            _axes = tuple(axes) if axes is not None else None
            y = np.mean(X, axis=_axes, keepdims=keepdims == 1)
            dy = np.random.randn(*y.shape).astype(np.float32)

            x = tensor.from_numpy(X)
            dy = tensor.from_numpy(dy)
            x.to_device(dev)
            dy.to_device(dev)

            result = autograd.reduce_mean(x, axes, keepdims)
            dx = result.creator.backward(dy.data)

            np.testing.assert_array_almost_equal(tensor.to_numpy(result),
                                                 y,
                                                 decimal=5)
            self.check_shape(dx.shape(), tuple(shape))

    def test_reduceMean_cpu(self):
        self.reduceMean_test(cpu_dev)

    @unittest.skipIf(not singa_wrap.USE_CUDA, 'CUDA is not enabled')
    def test_reduceMean_gpu(self):
        self.reduceMean_test(gpu_dev)

    def slice_test(self, dev):
        X = np.random.randn(20, 10, 5).astype(np.float32)
        indexes = np.array(range(20 * 10 * 5)).reshape(20, 10, 5)
        configs = [
            # starts, ends, axes, steps, y
            [[0, 0], [3, 10], [0, 1], [1, 1], X[0:3, 0:10],
             indexes[0:3, 0:10]],  # slice
            [[0, 0, 3], [20, 10, 4], None, None, X[:, :, 3:4],
             indexes[:, :, 3:4]],  # slice_default_axes
            [[1], [1000], [1], [1], X[:, 1:1000],
             indexes[:, 1:1000]],  # slice_end_out_of_bounds
            [[0], [-1], [1], [1], X[:, 0:-1],
             indexes[:, 0:-1]],  # slice_end_out_of_bounds
            [[20, 10, 4], [0, 0, 1], [0, 1, 2], [-1, -3, -2],
             X[20:0:-1, 10:0:-3, 4:1:-2], indexes[20:0:-1, 10:0:-3,
                                                  4:1:-2]],  # slice_neg_steps
            [[0, 0, 3], [20, 10, 4], [0, -2, -1], None, X[:, :, 3:4],
             indexes[:, :, 3:4]],  # slice_negative_axes
            # [[1000], [1000], [1], [1], X[:, 1000:1000], indexes[:, 1000:1000]], # slice_start_out_of_bounds # cannot support empty tensor
        ]
        for starts, ends, axes, steps, y, dx_idx in configs:
            dy = np.ones(y.shape).astype(np.float32)

            x = tensor.from_numpy(X)
            dy = tensor.from_numpy(dy)
            x.to_device(dev)
            dy.to_device(dev)

            result = autograd.slice(x, starts, ends, axes, steps)
            dx = result.creator.backward(dy.data)

            dx_idx = tuple(dx_idx.flatten().tolist())
            dX = np.array([
                1. if i in dx_idx else 0. for i in range(20 * 10 * 5)
            ]).reshape(X.shape)

            np.testing.assert_array_almost_equal(tensor.to_numpy(result),
                                                 y,
                                                 decimal=5)
            np.testing.assert_array_almost_equal(tensor.to_numpy(
                tensor.from_raw_tensor(dx)),
                                                 dX,
                                                 decimal=5)

    def test_slice_cpu(self):
        self.slice_test(cpu_dev)

    @unittest.skipIf(not singa_wrap.USE_CUDA, 'CUDA is not enabled')
    def test_slice_gpu(self):
        self.slice_test(gpu_dev)

    def ceil_test(self, dev):
        X = np.array([-1.5, 1.2]).astype(np.float32)
        DY = np.ones((2), dtype=np.float32)
        y = np.ceil(X)

        x = tensor.from_numpy(X)
        dy = tensor.from_numpy(DY)
        x.to_device(dev)
        dy.to_device(dev)

        result = autograd.ceil(x)
        dx = result.creator.backward(dy.data)
        DX = np.zeros((2), dtype=np.float32)

        np.testing.assert_array_almost_equal(tensor.to_numpy(result),
                                             y,
                                             decimal=5)
        np.testing.assert_array_almost_equal(tensor.to_numpy(
            tensor.from_raw_tensor(dx)),
                                             DX,
                                             decimal=5)

    def test_ceil_cpu(self):
        self.ceil_test(cpu_dev)

    @unittest.skipIf(not singa_wrap.USE_CUDA, 'CUDA is not enabled')
    def test_ceil_gpu(self):
        self.ceil_test(gpu_dev)

    def split_test(self, dev):
        X = np.array([1., 2., 3., 4., 5., 6.]).astype(np.float32)
        DY1 = np.ones((2), dtype=np.float32)
        DY2 = np.ones((4), dtype=np.float32)
        y = [
            np.array([1., 2.]).astype(np.float32),
            np.array([3., 4., 5., 6.]).astype(np.float32)
        ]

        x = tensor.from_numpy(X)
        dy1 = tensor.from_numpy(DY1)
        dy2 = tensor.from_numpy(DY2)
        x.to_device(dev)
        dy1.to_device(dev)
        dy2.to_device(dev)

        result = autograd.split(x, 0, (2, 4))
        dx = result[0].creator.backward(dy1.data, dy2.data)
        DX = np.ones((6), dtype=np.float32)

        for idx, _r in enumerate(result):
            np.testing.assert_array_almost_equal(tensor.to_numpy(_r),
                                                 y[idx],
                                                 decimal=5)
        np.testing.assert_array_almost_equal(tensor.to_numpy(
            tensor.from_raw_tensor(dx)),
                                             DX,
                                             decimal=5)

    def test_split_cpu(self):
        self.split_test(cpu_dev)

    @unittest.skipIf(not singa_wrap.USE_CUDA, 'CUDA is not enabled')
    def test_split_gpu(self):
        self.split_test(gpu_dev)

    def gather_test(self, dev):
        config = [([0, 1, 3], 0), ([0, 1, 3], 1), ([[0, 1], [1, 2], [2, 3]], 1),
                  ([0, -1, -2], 0)]  # (indices, axis)
        for indices, _axis in config:
            X = np.random.randn(5, 4, 3, 2).astype(np.float32)
            y = np.take(X, indices, axis=_axis)
            DY = np.ones(y.shape, dtype=np.float32)

            x = tensor.from_numpy(X)
            dy = tensor.from_numpy(DY)
            x.to_device(dev)
            dy.to_device(dev)

            result = autograd.gather(x, _axis, indices)
            dx = result.creator.backward(dy.data)

            np.testing.assert_array_almost_equal(tensor.to_numpy(result),
                                                 y,
                                                 decimal=5)
            self.check_shape(dx.shape(), tuple(X.shape))

    def test_gather_cpu(self):
        self.gather_test(cpu_dev)

    @unittest.skipIf(not singa_wrap.USE_CUDA, 'CUDA is not enabled')
    def test_gather_gpu(self):
        self.gather_test(gpu_dev)

    def tile_test(self, dev):
        config_repeats = [
            2,
            [2, 2],
            [2, 1, 2],
        ]
        for repeats in config_repeats:
            X = np.array([0, 1, 2]).astype(np.float32)
            y = np.tile(X, repeats)
            DY = np.copy(y)

            x = tensor.from_numpy(X)
            dy = tensor.from_numpy(DY)
            x.to_device(dev)
            dy.to_device(dev)

            result = autograd.tile(x, repeats)
            dx = result.creator.backward(dy.data)
            DX = np.multiply(X, np.prod(repeats))
            np.testing.assert_array_almost_equal(tensor.to_numpy(result),
                                                 y,
                                                 decimal=5)
            np.testing.assert_array_almost_equal(tensor.to_numpy(
                tensor.from_raw_tensor(dx)),
                                                 DX,
                                                 decimal=5)

    def test_tile_cpu(self):
        self.tile_test(cpu_dev)

    @unittest.skipIf(not singa_wrap.USE_CUDA, 'CUDA is not enabled')
    def test_tile_gpu(self):
        self.tile_test(gpu_dev)

    def noneZero_test(self, dev):
        X = np.array([[1, 0], [1, 1]]).astype(np.float32)
        y = np.array((np.nonzero(X)))

        x = tensor.from_numpy(X)
        x.to_device(dev)

        result = autograd.nonzero(x)
        np.testing.assert_array_almost_equal(tensor.to_numpy(result),
                                             y,
                                             decimal=5)

    def test_noneZero_cpu(self):
        self.noneZero_test(cpu_dev)

    @unittest.skipIf(not singa_wrap.USE_CUDA, 'CUDA is not enabled')
    def test_noneZero_gpu(self):
        self.noneZero_test(gpu_dev)

    def cast_test(self, dev):
        config = [
            (np.float32, np.int32, tensor.int32),
            (np.int32, np.float32, tensor.float32),
        ]
        for t1, t2, t3 in config:
            X = np.array([[1, 0], [1, 1]]).astype(t1)
            y = np.array([[1, 0], [1, 1]]).astype(t2)

            x = tensor.from_numpy(X)
            x.to_device(dev)

            result = autograd.cast(x, t3)
            result_np = tensor.to_numpy(result)
            assert result_np.dtype == y.dtype, "type %s != %s." % (
                result_np.dtype, y.dtype)
            np.testing.assert_array_almost_equal(result_np, y, decimal=5)

    def test_cast_cpu(self):
        self.cast_test(cpu_dev)

    @unittest.skipIf(not singa_wrap.USE_CUDA, 'CUDA is not enabled')
    def test_cast_gpu(self):
        self.cast_test(gpu_dev)

    def onehot_test(self, dev):

        def one_hot(indices, depth, axis=-1, dtype=np.float32):  # type: ignore
            ''' Compute one hot from indices at a specific axis '''
            values = np.asarray(indices)
            rank = len(values.shape)
            depth_range = np.arange(depth)
            if axis < 0:
                axis += (rank + 1)
            ls = values.shape[0:axis]
            rs = values.shape[axis:rank]
            targets = np.reshape(depth_range, (1,) * len(ls) +
                                 depth_range.shape + (1,) * len(rs))
            values = np.reshape(np.mod(values, depth), ls + (1,) + rs)
            return np.asarray(targets == values, dtype=dtype)

        axisValue = 1
        on_value = 3
        off_value = 1
        output_type = np.float32
        indices = np.array([[1, 9], [2, 4]], dtype=np.float32)
        depth = np.array([10], dtype=np.float32)
        values = np.array([off_value, on_value], dtype=output_type)
        y = one_hot(indices, depth, axis=axisValue, dtype=output_type)
        y = y * (on_value - off_value) + off_value

        x = tensor.from_numpy(indices)
        x.to_device(dev)

        result = autograd.onehot(axisValue, x, depth, values)
        np.testing.assert_array_almost_equal(tensor.to_numpy(result),
                                             y,
                                             decimal=5)

    def test_onehot_cpu(self):
        self.onehot_test(cpu_dev)

    @unittest.skipIf(not singa_wrap.USE_CUDA, 'CUDA is not enabled')
    def test_onehot_gpu(self):
        self.onehot_test(gpu_dev)

    @unittest.skipIf(not singa_wrap.USE_CUDA, 'CUDA is not enabled')
    def test_cudnn_rnn_operation(self, dev=gpu_dev):
        # init params, inputs
        hidden_size = 7
        seq_length = 5
        batch_size = 6
        feature_size = 3
        directions = 2
        num_layers = 2

        for mode in [0, 1, 2, 3]:  # 0-relu, 1-tanh, 2-lstm, 3-gru
            x = tensor.Tensor(shape=(seq_length, batch_size, feature_size),
                              device=dev).gaussian(0, 1)
            hx = tensor.Tensor(shape=(num_layers * directions, batch_size,
                                      hidden_size),
                               device=dev).gaussian(0, 1)
            cx = tensor.Tensor(shape=(num_layers * directions, batch_size,
                                      hidden_size),
                               device=dev).gaussian(0, 1)
            dy = tensor.Tensor(shape=(seq_length, batch_size,
                                      directions * hidden_size),
                               device=dev).gaussian(0, 1)

            # init cudnn rnn op
            rnn_handle = singa.CudnnRNNHandle(x.data,
                                              hidden_size,
                                              mode,
                                              num_layers=num_layers,
                                              dropout=0.1,
                                              bidirectional=1)

            w = tensor.Tensor(shape=(rnn_handle.weights_size,),
                              device=dev).gaussian(0, 1)

            # return sequence, y shape = {seq, bs, hidden}
            # init operator/operation
            _rnn = autograd._RNN(rnn_handle, return_sequences=True)

            # forward
            y = _rnn(x, hx, cx, w)[0]
            assert y.shape == dy.shape
            # print(ys)

            # backward
            dx, dhx, dcx, dw = _rnn.backward(dy.data)

            # return no sequence, y shape = {bs, hidden}
            _rnn = autograd._RNN(rnn_handle, return_sequences=False)
            dy = tensor.Tensor(shape=(batch_size, directions * hidden_size),
                               device=dev).gaussian(0, 1)
            y = _rnn(x, hx, cx, w)[0]

            assert y.shape == dy.shape
            # backward
            dx, dhx, dcx, dw = _rnn.backward(dy.data)

    def cossim_helper(self, dev):
        A = np.random.randn(*[3, 10]).astype(np.float32)
        B = np.random.randn(*[3, 10]).astype(np.float32)

        a = tensor.from_numpy(A)
        a.to_device(dev)
        b = tensor.from_numpy(B)
        b.to_device(dev)

        DY = np.random.randn(3).astype(np.float32)
        dy = tensor.from_numpy(DY)
        dy.to_device(dev)

        y = autograd.cossim(a, b)
        da, db = y.creator.backward(dy.data)  # CTensor

        self.check_shape(y.shape, (3,))
        self.check_shape(da.shape(), (3, 10))
        self.check_shape(db.shape(), (3, 10))

    def test_cossim_cpu(self):
        self.cossim_helper(cpu_dev)

    @unittest.skipIf(not singa_wrap.USE_CUDA, 'CUDA is not enabled')
    def test_cossim_gpu(self):
        self.cossim_helper(gpu_dev)

<<<<<<< HEAD
    def pad_helper(self, dev):
        X = np.array([
            [1.0, 1.2],
            [2.3, 3.4],
            [4.5, 5.7],
        ]).astype(np.float32)
        Y1 = np.array([
            [0.0, 0.0, 1.0, 1.2],
            [0.0, 0.0, 2.3, 3.4],
            [0.0, 0.0, 4.5, 5.7],
        ],).astype(np.float32)
        Y2 = np.array([
            [1.0, 1.2, 1.0, 1.2],
            [2.3, 3.4, 2.3, 3.4],
            [4.5, 5.7, 4.5, 5.7],
        ],).astype(np.float32)
        Y3 = np.array([
            [1.0, 1.0, 1.0, 1.2],
            [2.3, 2.3, 2.3, 3.4],
            [4.5, 4.5, 4.5, 5.7],
        ],).astype(np.float32)

        x = tensor.from_numpy(X)
        x.to_device(dev)
        pads = [0, 2, 0, 0]

        DY = np.random.randn(3, 4).astype(np.float32)
        dy = tensor.from_numpy(DY)
        dy.to_device(dev)

        y1 = autograd.pad(x, "constant", pads)
        y2 = autograd.pad(x, "reflect", pads)
        y3 = autograd.pad(x, "edge", pads)
        dx1 = y1.creator.backward(dy.data)
        dx2 = y2.creator.backward(dy.data)
        dx3 = y3.creator.backward(dy.data)
        pad_width = []
        half_width = len(pads) // 2
        for i in range(half_width):
            pad_width += [[pads[i], pads[i + half_width]]]

        np.testing.assert_array_almost_equal(tensor.to_numpy(y1),
                                             np.pad(
                                                 X,
                                                 pad_width=pad_width,
                                                 mode="constant",
                                                 constant_values=0.,
                                             ),
                                             decimal=5)
        np.testing.assert_array_almost_equal(tensor.to_numpy(y2),
                                             np.pad(
                                                 X,
                                                 pad_width=pad_width,
                                                 mode="reflect",
                                             ),
                                             decimal=5)
        np.testing.assert_array_almost_equal(tensor.to_numpy(y3),
                                             np.pad(
                                                 X,
                                                 pad_width=pad_width,
                                                 mode="edge",
                                             ),
                                             decimal=5)
        self.check_shape(dx1.shape(), (3, 2))
        self.check_shape(dx2.shape(), (3, 2))
        self.check_shape(dx3.shape(), (3, 2))

    def test_pad_cpu(self):
        self.pad_helper(cpu_dev)

    # @unittest.skipIf(not singa_wrap.USE_CUDA, 'CUDA is not enabled')
    # def test_pad_gpu(self):
    #     self.pad_helper(gpu_dev)
=======
    def upsample_helper(self, dev):
        X = np.array([[[
            [1, 2],
            [3, 4],
        ]]], dtype=np.float32)
        x = tensor.from_numpy(X)
        x.to_device(dev)

        scales = np.array([1.0, 1.0, 2.0, 3.0], dtype=np.float32)
        y_t = np.array([[[
            [1, 1, 1, 2, 2, 2],
            [1, 1, 1, 2, 2, 2],
            [3, 3, 3, 4, 4, 4],
            [3, 3, 3, 4, 4, 4],
        ]]],dtype=np.float32)
        dy = tensor.from_numpy(y_t)
        dy.to_device(dev)

        y = autograd.upsample(x, "nearest", scales)
        dx = y.creator.backward(dy.data)
        np.testing.assert_array_almost_equal(tensor.to_numpy(y), y_t)
        self.check_shape(dx.shape(), tuple(X.shape))

    def test_upsample_cpu(self):
        self.upsample_helper(cpu_dev)

    @unittest.skipIf(not singa_wrap.USE_CUDA, 'CUDA is not enabled')
    def test_upsample_gpu(self):
        self.upsample_helper(gpu_dev)
>>>>>>> 3ce65039


if __name__ == '__main__':
    unittest.main()<|MERGE_RESOLUTION|>--- conflicted
+++ resolved
@@ -2520,13 +2520,8 @@
             result = gemm(a)
 
             params = gemm.get_params()
-<<<<<<< HEAD
-            B = tensor.to_numpy(params['.W'])
-            C = tensor.to_numpy(params['.b'])
-=======
             B = tensor.to_numpy(params['W'])
             C = tensor.to_numpy(params['b'])
->>>>>>> 3ce65039
 
             da, db, dc = result.creator.backward(dy.data)
 
@@ -3086,7 +3081,6 @@
     def test_cossim_gpu(self):
         self.cossim_helper(gpu_dev)
 
-<<<<<<< HEAD
     def pad_helper(self, dev):
         X = np.array([
             [1.0, 1.2],
@@ -3157,10 +3151,10 @@
     def test_pad_cpu(self):
         self.pad_helper(cpu_dev)
 
-    # @unittest.skipIf(not singa_wrap.USE_CUDA, 'CUDA is not enabled')
-    # def test_pad_gpu(self):
-    #     self.pad_helper(gpu_dev)
-=======
+    @unittest.skipIf(not singa_wrap.USE_CUDA, 'CUDA is not enabled')
+    def test_pad_gpu(self):
+        self.pad_helper(gpu_dev)
+
     def upsample_helper(self, dev):
         X = np.array([[[
             [1, 2],
@@ -3175,7 +3169,8 @@
             [1, 1, 1, 2, 2, 2],
             [3, 3, 3, 4, 4, 4],
             [3, 3, 3, 4, 4, 4],
-        ]]],dtype=np.float32)
+        ]]],
+                       dtype=np.float32)
         dy = tensor.from_numpy(y_t)
         dy.to_device(dev)
 
@@ -3190,7 +3185,6 @@
     @unittest.skipIf(not singa_wrap.USE_CUDA, 'CUDA is not enabled')
     def test_upsample_gpu(self):
         self.upsample_helper(gpu_dev)
->>>>>>> 3ce65039
 
 
 if __name__ == '__main__':
