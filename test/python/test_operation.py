--- conflicted
+++ resolved
@@ -1049,8 +1049,7 @@
         np.testing.assert_array_almost_equal(tensor.to_numpy(result), XT, decimal=5)
         np.testing.assert_array_almost_equal(tensor.to_numpy(tensor.from_raw_tensor(dx)), DX, decimal=5)
 
-<<<<<<< HEAD
-=======
+
     def test_Sign_cpu(self):
         X = np.array([0.8, -1.2, 3.3, -3.6, -0.5, 0.5]).reshape(3, 2).astype(np.float32)
         XT = np.sign(X)
@@ -1184,6 +1183,6 @@
         np.testing.assert_array_almost_equal(tensor.to_numpy(result), y, decimal=5)
         np.testing.assert_array_almost_equal(tensor.to_numpy(tensor.from_raw_tensor(dx)), grad, decimal=5)
 
->>>>>>> 4d81e98c
+
 if __name__ == '__main__':
     unittest.main()