# Licensed to the Apache Software Foundation (ASF) under one
# or more contributor license agreements.  See the NOTICE file
# distributed with this work for additional information
# regarding copyright ownership.  The ASF licenses this file
# to you under the Apache License, Version 2.0 (the
# "License"); you may not use this file except in compliance
# with the License.  You may obtain a copy of the License at
#
#   http://www.apache.org/licenses/LICENSE-2.0
#
# Unless required by applicable law or agreed to in writing, software
# distributed under the License is distributed on an "AS IS" BASIS,
# WITHOUT WARRANTIES OR CONDITIONS OF ANY KIND, either express or implied.
# See the License for the specific language governing permissions and
# limitations under the License.
# =============================================================================

import unittest
from builtins import str

from singa import tensor
from singa import singa_wrap as singa
from singa import autograd
from singa import sonnx
from singa import opt

import onnx
from onnx import (defs, checker, helper, numpy_helper, mapping, ModelProto,
                  GraphProto, NodeProto, AttributeProto, TensorProto,
                  OperatorSetIdProto)
from onnx.helper import make_tensor, make_tensor_value_info, make_node, make_graph

from cuda_helper import gpu_dev, cpu_dev

import numpy as np
import itertools

autograd.training = True

_default_opset_version = 10


def expect(node, inputs, outputs, name, opset_version=_default_opset_version):
    onnx_node = sonnx.OnnxNode(node)
    input_tensors = {}
    input_labels = [x for x in onnx_node.inputs if x != ""]
    # prepare input tensors
    for key, val in zip(input_labels, inputs):
        if node.op_type=="Clip" and key in ("min", "max"):
            input_tensors[key] = val.item()
        else:
            # very important! must be float
            if not isinstance(val, np.ndarray) or len(val.shape) == 0:
                val = np.array([val])
            x = tensor.from_numpy(val.astype(np.float32))
            x.to_device(gpu_dev)
            input_tensors[key] = x
    outputs_dict = sonnx.run_node(onnx_node, input_tensors, opset_version)
    for out1, out2 in zip(outputs, outputs_dict.values()):
        np.testing.assert_array_almost_equal(out1,
                                             tensor.to_numpy(out2),
                                             decimal=5)


class TestPythonOnnxBackend(unittest.TestCase):
    """
    This class aims to test the backend functionality of sonnx,
    The most of the code is borrowed from onnx.
    """

    def test_conv2d(self):
        x = np.array([[[
            [0., 1., 2., 3., 4.],  # (1, 1, 5, 5) input tensor
            [5., 6., 7., 8., 9.],
            [10., 11., 12., 13., 14.],
            [15., 16., 17., 18., 19.],
            [20., 21., 22., 23., 24.]
        ]]]).astype(np.float32)

        W = np.array([[[
            [1., 1., 1.],  # (1, 1, 3, 3) tensor for convolution weights
            [1., 1., 1.],
            [1., 1., 1.]
        ]]]).astype(np.float32)

        # Convolution with padding
        node_with_padding = onnx.helper.make_node(
            'Conv',
            inputs=['x', 'W'],
            outputs=['y'],
            kernel_shape=[3, 3],
            # Default values for other attributes: strides=[1, 1], dilations=[1, 1], groups=1
            pads=[1, 1, 1, 1],
        )

        y_with_padding = np.array([[[
            [12., 21., 27., 33., 24.],  # (1, 1, 5, 5) output tensor
            [33., 54., 63., 72., 51.],
            [63., 99., 108., 117., 81.],
            [93., 144., 153., 162., 111.],
            [72., 111., 117., 123., 84.]
        ]]]).astype(np.float32)

        expect(node_with_padding,
               inputs=[x, W],
               outputs=[y_with_padding],
               name='test_basic_conv_with_padding')

        # Convolution without padding
        node_without_padding = onnx.helper.make_node(
            'Conv',
            inputs=['x', 'W'],
            outputs=['y'],
            kernel_shape=[3, 3],
            # Default values for other attributes: strides=[1, 1], dilations=[1, 1], groups=1
            pads=[0, 0, 0, 0],
        )
        y_without_padding = np.array([[[
            [54., 63., 72.],  # (1, 1, 3, 3) output tensor
            [99., 108., 117.],
            [144., 153., 162.]
        ]]]).astype(np.float32)
        expect(node_without_padding,
               inputs=[x, W],
               outputs=[y_without_padding],
               name='test_basic_conv_without_padding')

    def test_conv2d_with_strides(self):  # type: () -> None

        x = np.array([[[
            [0., 1., 2., 3., 4.],  # (1, 1, 7, 5) input tensor
            [5., 6., 7., 8., 9.],
            [10., 11., 12., 13., 14.],
            [15., 16., 17., 18., 19.],
            [20., 21., 22., 23., 24.],
            [25., 26., 27., 28., 29.],
            [30., 31., 32., 33., 34.]
        ]]]).astype(np.float32)
        W = np.array([[[
            [1., 1., 1.],  # (1, 1, 3, 3) tensor for convolution weights
            [1., 1., 1.],
            [1., 1., 1.]
        ]]]).astype(np.float32)

        # Convolution with strides=2 and padding
        node_with_padding = onnx.helper.make_node(
            'Conv',
            inputs=['x', 'W'],
            outputs=['y'],
            kernel_shape=[3, 3],
            pads=[1, 1, 1, 1],
            # Default values for other attributes: dilations=[1, 1], groups=1
            strides=[2, 2],
        )
        y_with_padding = np.array([[[
            [12., 27., 24.],  # (1, 1, 4, 3) output tensor
            [63., 108., 81.],
            [123., 198., 141.],
            [112., 177., 124.]
        ]]]).astype(np.float32)
        expect(node_with_padding,
               inputs=[x, W],
               outputs=[y_with_padding],
               name='test_conv_with_strides_padding')

        # Convolution with strides=2 and no padding
        node_without_padding = onnx.helper.make_node(
            'Conv',
            inputs=['x', 'W'],
            outputs=['y'],
            kernel_shape=[3, 3],
            pads=[0, 0, 0, 0],
            # Default values for other attributes: dilations=[1, 1], groups=1
            strides=[2, 2],
        )
        y_without_padding = np.array([[[
            [54., 72.],  # (1, 1, 3, 2) output tensor
            [144., 162.],
            [234., 252.]
        ]]]).astype(np.float32)
        expect(node_without_padding,
               inputs=[x, W],
               outputs=[y_without_padding],
               name='test_conv_with_strides_no_padding')

        # Convolution with strides=2 and padding only along one dimension (the H dimension in NxCxHxW tensor)
        node_with_asymmetric_padding = onnx.helper.make_node(
            'Conv',
            inputs=['x', 'W'],
            outputs=['y'],
            kernel_shape=[3, 3],
            pads=[1, 0, 1, 0],
            # Default values for other attributes: dilations=[1, 1], groups=1
            strides=[2, 2],
        )
        y_with_asymmetric_padding = np.array([[[
            [21., 33.],  # (1, 1, 4, 2) output tensor
            [99., 117.],
            [189., 207.],
            [171., 183.]
        ]]]).astype(np.float32)
        expect(node_with_asymmetric_padding,
               inputs=[x, W],
               outputs=[y_with_asymmetric_padding],
               name='test_conv_with_strides_and_asymmetric_padding')

    def test_averagepool_2d_precomputed_pads(self):  # type: () -> None
        """
        input_shape: [1, 1, 5, 5]
        output_shape: [1, 1, 5, 5]
        pad_shape: [4, 4] -> [2, 2, 2, 2] by axis
        """
        node = onnx.helper.make_node('AveragePool',
                                     inputs=['x'],
                                     outputs=['y'],
                                     kernel_shape=[5, 5],
                                     pads=[2, 2, 2, 2])
        x = np.array([[[
            [1, 2, 3, 4, 5],
            [6, 7, 8, 9, 10],
            [11, 12, 13, 14, 15],
            [16, 17, 18, 19, 20],
            [21, 22, 23, 24, 25],
        ]]]).astype(np.float32)
        y = np.array([[[[7, 7.5, 8, 8.5, 9], [9.5, 10, 10.5, 11, 11.5],
                        [12, 12.5, 13, 13.5, 14], [14.5, 15, 15.5, 16, 16.5],
                        [17, 17.5, 18, 18.5, 19]]]]).astype(np.float32)

        expect(node,
               inputs=[x],
               outputs=[y],
               name='test_averagepool_2d_precomputed_pads')

    def test_averagepool_2d_precomputed_strides(self):  # type: () -> None
        """
        input_shape: [1, 1, 5, 5]
        output_shape: [1, 1, 2, 2]
        """
        node = onnx.helper.make_node('AveragePool',
                                     inputs=['x'],
                                     outputs=['y'],
                                     kernel_shape=[2, 2],
                                     strides=[2, 2])
        x = np.array([[[
            [1, 2, 3, 4, 5],
            [6, 7, 8, 9, 10],
            [11, 12, 13, 14, 15],
            [16, 17, 18, 19, 20],
            [21, 22, 23, 24, 25],
        ]]]).astype(np.float32)
        y = np.array([[[[4, 6], [14, 16]]]]).astype(np.float32)

        expect(node,
               inputs=[x],
               outputs=[y],
               name='test_averagepool_2d_precomputed_strides')

    def test_averagepool_2d_precomputed_same_upper(self):  # type: () -> None
        """
        input_shape: [1, 1, 5, 5]
        output_shape: [1, 1, 3, 3]
        pad_shape: [2, 2] -> [1, 1, 1, 1] by axis
        """
        node = onnx.helper.make_node('AveragePool',
                                     inputs=['x'],
                                     outputs=['y'],
                                     kernel_shape=[3, 3],
                                     strides=[2, 2],
                                     auto_pad='SAME_UPPER')
        x = np.array([[[
            [1, 2, 3, 4, 5],
            [6, 7, 8, 9, 10],
            [11, 12, 13, 14, 15],
            [16, 17, 18, 19, 20],
            [21, 22, 23, 24, 25],
        ]]]).astype(np.float32)
        y = np.array([[[[4, 5.5, 7], [11.5, 13, 14.5],
                        [19, 20.5, 22]]]]).astype(np.float32)

        expect(node,
               inputs=[x],
               outputs=[y],
               name='test_averagepool_2d_precomputed_same_upper')

    def test_averagepool_2d_default(self):  # type: () -> None
        """
        input_shape: [1, 3, 32, 32]
        output_shape: [1, 3, 31, 31]
        """
        node = onnx.helper.make_node(
            'AveragePool',
            inputs=['x'],
            outputs=['y'],
            kernel_shape=[2, 2],
        )
        x = np.random.randn(1, 3, 32, 32).astype(np.float32)
        x_shape = np.shape(x)
        kernel_shape = (2, 2)
        strides = (1, 1)
        out_shape = get_output_shape('VALID', x_shape[2:], kernel_shape,
                                     strides)
        padded = x
        y = pool(padded, x_shape, kernel_shape, strides, out_shape, (0, 0),
                 'AVG')

        expect(node,
               inputs=[x],
               outputs=[y],
               name='test_averagepool_2d_default')

    def test_averagepool_2d_pads(self):  # type: () -> None
        """
        input_shape: [1, 3, 28, 28]
        output_shape: [1, 3, 30, 30]
        pad_shape: [4, 4] -> [2, 2, 2, 2] by axis
        """
        node = onnx.helper.make_node('AveragePool',
                                     inputs=['x'],
                                     outputs=['y'],
                                     kernel_shape=[3, 3],
                                     pads=[2, 2, 2, 2])
        x = np.random.randn(1, 3, 28, 28).astype(np.float32)
        x_shape = np.shape(x)
        kernel_shape = (3, 3)
        strides = (1, 1)
        pad_bottom = 2
        pad_top = 2
        pad_right = 2
        pad_left = 2
        pad_shape = [pad_top + pad_bottom, pad_left + pad_right]
        out_shape = get_output_shape('VALID', np.add(x_shape[2:], pad_shape),
                                     kernel_shape, strides)
        padded = np.pad(x, ((0, 0), (0, 0), (pad_top, pad_bottom),
                            (pad_left, pad_right)),
                        mode='constant',
                        constant_values=np.nan)
        y = pool(padded, x_shape, kernel_shape, strides, out_shape, pad_shape,
                 'AVG')

        expect(node, inputs=[x], outputs=[y], name='test_averagepool_2d_pads')

    def test_averagepool_2d_strides(self):  # type: () -> None
        """
        input_shape: [1, 3, 32, 32]
        output_shape: [1, 3, 10, 10]
        """
        node = onnx.helper.make_node('AveragePool',
                                     inputs=['x'],
                                     outputs=['y'],
                                     kernel_shape=[5, 5],
                                     strides=[3, 3])
        x = np.random.randn(1, 3, 32, 32).astype(np.float32)
        x_shape = np.shape(x)
        kernel_shape = (5, 5)
        strides = (3, 3)
        out_shape = get_output_shape('VALID', x_shape[2:], kernel_shape,
                                     strides)
        padded = x
        y = pool(padded, x_shape, kernel_shape, strides, out_shape, (0, 0),
                 'AVG')

        expect(node,
               inputs=[x],
               outputs=[y],
               name='test_averagepool_2d_strides')

    def test_maxpool_2d_precomputed_pads(self):  # type: () -> None
        """
        input_shape: [1, 1, 5, 5]
        output_shape: [1, 1, 5, 5]
        pad_shape: [4, 4] -> [2, 2, 2, 2] by axis
        """
        node = onnx.helper.make_node('MaxPool',
                                     inputs=['x'],
                                     outputs=['y'],
                                     kernel_shape=[5, 5],
                                     pads=[2, 2, 2, 2])
        x = np.array([[[
            [1, 2, 3, 4, 5],
            [6, 7, 8, 9, 10],
            [11, 12, 13, 14, 15],
            [16, 17, 18, 19, 20],
            [21, 22, 23, 24, 25],
        ]]]).astype(np.float32)
        y = np.array([[[[13, 14, 15, 15, 15], [18, 19, 20, 20, 20],
                        [23, 24, 25, 25, 25], [23, 24, 25, 25, 25],
                        [23, 24, 25, 25, 25]]]]).astype(np.float32)

        expect(node,
               inputs=[x],
               outputs=[y],
               name='test_maxpool_2d_precomputed_pads')

    def test_maxpool_with_argmax_2d_precomputed_pads(self):  # type: () -> None
        """
        input_shape: [1, 1, 5, 5]
        output_shape: [1, 1, 5, 5]
        pad_shape: [4, 4] -> [2, 2, 2, 2] by axis
        """
        node = onnx.helper.make_node('MaxPool',
                                     inputs=['x'],
                                     outputs=['y', 'z'],
                                     kernel_shape=[5, 5],
                                     pads=[2, 2, 2, 2])
        x = np.array([[[
            [1, 2, 3, 4, 5],
            [6, 7, 8, 9, 10],
            [11, 12, 13, 14, 15],
            [16, 17, 18, 19, 20],
            [21, 22, 23, 24, 25],
        ]]]).astype(np.float32)
        y = np.array([[[[13, 14, 15, 15, 15], [18, 19, 20, 20, 20],
                        [23, 24, 25, 25, 25], [23, 24, 25, 25, 25],
                        [23, 24, 25, 25, 25]]]]).astype(np.float32)
        z = np.array([[[[12, 13, 14, 14, 14], [17, 18, 19, 19, 19],
                        [22, 23, 24, 24, 24], [22, 23, 24, 24, 24],
                        [22, 23, 24, 24, 24]]]]).astype(np.int64)

        expect(node,
               inputs=[x],
               outputs=[y, z],
               name='test_maxpool_with_argmax_2d_precomputed_pads')

    def test_maxpool_2d_precomputed_strides(self):  # type: () -> None
        """
        input_shape: [1, 1, 5, 5]
        output_shape: [1, 1, 2, 2]
        """
        node = onnx.helper.make_node('MaxPool',
                                     inputs=['x'],
                                     outputs=['y'],
                                     kernel_shape=[2, 2],
                                     strides=[2, 2])
        x = np.array([[[
            [1, 2, 3, 4, 5],
            [6, 7, 8, 9, 10],
            [11, 12, 13, 14, 15],
            [16, 17, 18, 19, 20],
            [21, 22, 23, 24, 25],
        ]]]).astype(np.float32)
        y = np.array([[[[7, 9], [17, 19]]]]).astype(np.float32)

        expect(node,
               inputs=[x],
               outputs=[y],
               name='test_maxpool_2d_precomputed_strides')

    def test_maxpool_with_argmax_2d_precomputed_strides(
        self):  # type: () -> None
        """
        input_shape: [1, 1, 5, 5]
        output_shape: [1, 1, 2, 2]
        """
        node = onnx.helper.make_node('MaxPool',
                                     inputs=['x'],
                                     outputs=['y', 'z'],
                                     kernel_shape=[2, 2],
                                     strides=[2, 2],
                                     storage_order=1)
        x = np.array([[[
            [1, 2, 3, 4, 5],
            [6, 7, 8, 9, 10],
            [11, 12, 13, 14, 15],
            [16, 17, 18, 19, 20],
            [21, 22, 23, 24, 25],
        ]]]).astype(np.float32)
        y = np.array([[[[7, 9], [17, 19]]]]).astype(np.float32)
        z = np.array([[[[6, 16], [8, 18]]]]).astype(np.int64)

        expect(node,
               inputs=[x],
               outputs=[y, z],
               name='test_maxpool_with_argmax_2d_precomputed_strides')

    def test_maxpool_2d_precomputed_same_upper(self):  # type: () -> None
        """
        input_shape: [1, 1, 5, 5]
        output_shape: [1, 1, 3, 3]
        pad_shape: [2, 2] -> [1, 1, 1, 1] by axis
        """
        node = onnx.helper.make_node('MaxPool',
                                     inputs=['x'],
                                     outputs=['y'],
                                     kernel_shape=[3, 3],
                                     strides=[2, 2],
                                     auto_pad='SAME_UPPER')
        x = np.array([[[
            [1, 2, 3, 4, 5],
            [6, 7, 8, 9, 10],
            [11, 12, 13, 14, 15],
            [16, 17, 18, 19, 20],
            [21, 22, 23, 24, 25],
        ]]]).astype(np.float32)
        y = np.array([[[[7, 9, 10], [17, 19, 20], [22, 24,
                                                   25]]]]).astype(np.float32)

        expect(node,
               inputs=[x],
               outputs=[y],
               name='test_maxpool_2d_precomputed_same_upper')

    def test_maxpool_2d_default(self):  # type: () -> None
        """
        input_shape: [1, 3, 32, 32]
        output_shape: [1, 3, 31, 31]
        """
        node = onnx.helper.make_node(
            'MaxPool',
            inputs=['x'],
            outputs=['y'],
            kernel_shape=[2, 2],
        )
        x = np.random.randn(1, 3, 32, 32).astype(np.float32)
        x_shape = np.shape(x)
        kernel_shape = (2, 2)
        strides = (1, 1)
        out_shape = get_output_shape('VALID', x_shape[2:], kernel_shape,
                                     strides)
        padded = x
        y = pool(padded, x_shape, kernel_shape, strides, out_shape, (0, 0),
                 'MAX')

        expect(node, inputs=[x], outputs=[y], name='test_maxpool_2d_default')

    def test_maxpool_2d_pads(self):  # type: () -> None
        """
        input_shape: [1, 3, 28, 28]
        output_shape: [1, 3, 30, 30]
        pad_shape: [4, 4] -> [2, 2, 2, 2] by axis
        """
        node = onnx.helper.make_node('MaxPool',
                                     inputs=['x'],
                                     outputs=['y'],
                                     kernel_shape=[3, 3],
                                     pads=[2, 2, 2, 2])
        x = np.random.randn(1, 3, 28, 28).astype(np.float32)
        x_shape = np.shape(x)
        kernel_shape = (3, 3)
        strides = (1, 1)
        pad_bottom = pad_top = pad_right = pad_left = 2
        pad_shape = [pad_top + pad_bottom, pad_left + pad_right]
        out_shape = get_output_shape('VALID', np.add(x_shape[2:], pad_shape),
                                     kernel_shape, strides)
        padded = np.pad(x, ((0, 0), (0, 0), (pad_top, pad_bottom),
                            (pad_left, pad_right)),
                        mode='constant',
                        constant_values=np.nan)
        y = pool(padded, x_shape, kernel_shape, strides, out_shape, pad_shape,
                 'MAX')

        expect(node, inputs=[x], outputs=[y], name='test_maxpool_2d_pads')

    def test_maxpool_2d_strides(self):  # type: () -> None
        """
        input_shape: [1, 3, 32, 32]
        output_shape: [1, 3, 10, 10]
        """
        node = onnx.helper.make_node('MaxPool',
                                     inputs=['x'],
                                     outputs=['y'],
                                     kernel_shape=[5, 5],
                                     strides=[3, 3])
        x = np.random.randn(1, 3, 32, 32).astype(np.float32)
        x_shape = np.shape(x)
        kernel_shape = (5, 5)
        strides = (3, 3)
        out_shape = get_output_shape('VALID', x_shape[2:], kernel_shape,
                                     strides)
        padded = x
        y = pool(padded, x_shape, kernel_shape, strides, out_shape, (0, 0),
                 'MAX')

        expect(node, inputs=[x], outputs=[y], name='test_maxpool_2d_strides')

    def test_reshape(self):  # type: () -> None

        def reshape_reference_implementation(
            data, shape):  # type: (np.ndarray, np.ndarray) -> np.ndarray
            # replace zeros with corresponding dim size
            # we need to do this because np.reshape doesn't support 0
            new_shape = np.copy(shape)
            zeros_index = np.where(shape == 0)
            new_shape[zeros_index] = np.array(data.shape)[zeros_index]
            reshaped = np.reshape(data, new_shape)
            return reshaped

        original_shape = [2, 3, 4]
        test_cases = {
            'reordered_all_dims': np.array([4, 2, 3], dtype=np.int64),
            'reordered_last_dims': np.array([2, 4, 3], dtype=np.int64),
            'reduced_dims': np.array([2, 12], dtype=np.int64),
            'extended_dims': np.array([2, 3, 2, 2], dtype=np.int64),
            'one_dim': np.array([24], dtype=np.int64),
            'negative_dim': np.array([2, -1, 2], dtype=np.int64),
            'negative_extended_dims': np.array([-1, 2, 3, 4], dtype=np.int64),
            'zero_dim': np.array([2, 0, 4, 1], dtype=np.int64),
            'zero_and_negative_dim': np.array([2, 0, 1, -1], dtype=np.int64),
        }
        data = np.random.random_sample(original_shape).astype(np.float32)

        for test_name, shape in test_cases.items():
            node = onnx.helper.make_node(
                'Reshape',
                inputs=['data', 'shape'],
                outputs=['reshaped'],
            )

            reshaped = reshape_reference_implementation(data, shape)

            expect(node,
                   inputs=[data, shape],
                   outputs=[reshaped],
                   name='test_reshape_' + test_name)

    def test_concat(self):  # type: () -> None
        test_cases = {
            # '1d': ([1, 2], not support 1d
            #    [3, 4]),
            '2d': ([[1, 2], [3, 4]], [[5, 6], [7, 8]]),
            '3d': ([[[1, 2], [3, 4]], [[5, 6], [7, 8]]], [[[9, 10], [11, 12]],
                                                          [[13, 14], [15, 16]]])
        }  # type: Dict[Text, Sequence[Any]]

        for test_case, values_ in test_cases.items():
            values = [np.asarray(v, dtype=np.float32) for v in values_]
            for i in range(len(values[0].shape)):
                in_args = ['value' + str(k) for k in range(len(values))]
                node = onnx.helper.make_node('Concat',
                                             inputs=[s for s in in_args],
                                             outputs=['output'],
                                             axis=i)
                output = np.concatenate(values, i)
                expect(node,
                       inputs=[v for v in values],
                       outputs=[output],
                       name='test_concat_' + test_case + '_axis_' + str(i))

            for i in range(-len(values[0].shape), 0):
                in_args = ['value' + str(k) for k in range(len(values))]
                node = onnx.helper.make_node('Concat',
                                             inputs=[s for s in in_args],
                                             outputs=['output'],
                                             axis=i)
                output = np.concatenate(values, i)
                expect(node,
                       inputs=[v for v in values],
                       outputs=[output],
                       name='test_concat_' + test_case + '_axis_negative_' +
                       str(abs(i)))

    def test_flatten(self):  # type: () -> None
        shape = (2, 3, 4, 5)
        a = np.random.random_sample(shape).astype(np.float32)

        for i in range(len(shape)):
            node = onnx.helper.make_node(
                'Flatten',
                inputs=['a'],
                outputs=['b'],
                axis=i,
            )

            new_shape = (1, -1) if i == 0 else (np.prod(shape[0:i]).astype(int),
                                                -1)
            b = np.reshape(a, new_shape)
            expect(node,
                   inputs=[a],
                   outputs=[b],
                   name='test_flatten_axis' + str(i))

    def test_flatten_with_default_axis(self):  # type: () -> None
        node = onnx.helper.make_node(
            'Flatten',
            inputs=['a'],
            outputs=['b'],  # Default value for axis: axis=1
        )

        shape = (5, 4, 3, 2)
        a = np.random.random_sample(shape).astype(np.float32)
        new_shape = (5, 24)
        b = np.reshape(a, new_shape)
        expect(node, inputs=[a], outputs=[b], name='test_flatten_default_axis')

    def test_flatten_negative_axis(self):  # type: () -> None
        shape = (2, 3, 4, 5)
        a = np.random.random_sample(shape).astype(np.float32)

        for i in range(-len(shape), 0):
            node = onnx.helper.make_node(
                'Flatten',
                inputs=['a'],
                outputs=['b'],
                axis=i,
            )

            new_shape = (np.prod(shape[0:i]).astype(int), -1)
            b = np.reshape(a, new_shape)
            expect(node,
                   inputs=[a],
                   outputs=[b],
                   name='test_flatten_negative_axis' + str(abs(i)))

    def test_add(self):  # type: () -> None
        node = onnx.helper.make_node(
            'Add',
            inputs=['x', 'y'],
            outputs=['sum'],
        )

        x = np.random.randn(3, 4, 5).astype(np.float32)
        y = np.random.randn(3, 4, 5).astype(np.float32)
        expect(node, inputs=[x, y], outputs=[x + y], name='test_add')

    def test_add_broadcast(self):  # type: () -> None
        node = onnx.helper.make_node(
            'Add',
            inputs=['x', 'y'],
            outputs=['sum'],
        )

        # todo, we don't support 3d here
        x = np.random.randn(3, 4, 5).astype(np.float32)
        y = np.random.randn(5).astype(np.float32)
        expect(node, inputs=[x, y], outputs=[x + y], name='test_add_bcast')

    def test_sum(self):  # type: () -> None
        data_0 = np.array([3, 0, 2]).astype(np.float32)
        data_1 = np.array([1, 3, 4]).astype(np.float32)
        data_2 = np.array([2, 6, 6]).astype(np.float32)
        result = np.array([6, 9, 12]).astype(np.float32)
        node = onnx.helper.make_node(
            'Sum',
            inputs=['data_0', 'data_1', 'data_2'],
            outputs=['result'],
        )
        expect(node,
               inputs=[data_0, data_1, data_2],
               outputs=[result],
               name='test_sum_example')

        node = onnx.helper.make_node(
            'Sum',
            inputs=['data_0'],
            outputs=['result'],
        )
        expect(node,
               inputs=[data_0],
               outputs=[data_0],
               name='test_sum_one_input')

        result = np.add(data_0, data_1)
        node = onnx.helper.make_node(
            'Sum',
            inputs=['data_0', 'data_1'],
            outputs=['result'],
        )
        expect(node,
               inputs=[data_0, data_1],
               outputs=[result],
               name='test_sum_two_inputs')

    def test_relu(self):  # type: () -> None
        node = onnx.helper.make_node(
            'Relu',
            inputs=['x'],
            outputs=['y'],
        )
        x = np.random.randn(3, 4, 5).astype(np.float32)
        y = np.clip(x, 0, np.inf)

        expect(node, inputs=[x], outputs=[y], name='test_relu')

    def test_sigmoid(self):  # type: () -> None
        node = onnx.helper.make_node(
            'Sigmoid',
            inputs=['x'],
            outputs=['y'],
        )

        x = np.array([-1, 0, 1]).astype(np.float32)
        # expected output [0.26894143, 0.5, 0.7310586]
        y = 1.0 / (1.0 + np.exp(np.negative(x)))
        expect(node, inputs=[x], outputs=[y], name='test_sigmoid_example')

        x = np.random.randn(3, 4, 5).astype(np.float32)
        y = 1.0 / (1.0 + np.exp(np.negative(x)))
        expect(node, inputs=[x], outputs=[y], name='test_sigmoid')

    def test_matmul(self):  # type: () -> None
        node = onnx.helper.make_node(
            'MatMul',
            inputs=['a', 'b'],
            outputs=['c'],
        )

        # 2d
        a = np.random.randn(3, 4).astype(np.float32)
        b = np.random.randn(4, 3).astype(np.float32)
        c = np.matmul(a, b)
        expect(node, inputs=[a, b], outputs=[c], name='test_matmul_2d')

        # todo, # 3d not support 3d
        # a = np.random.randn(2, 3, 4).astype(np.float32)
        # b = np.random.randn(2, 4, 3).astype(np.float32)
        # c = np.matmul(a, b)
        # expect(node, inputs=[a, b], outputs=[c],
        #        name='test_matmul_3d')

        # todo, # 4d not support 4d
        # a = np.random.randn(1, 2, 3, 4).astype(np.float32)
        # b = np.random.randn(1, 2, 4, 3).astype(np.float32)
        # c = np.matmul(a, b)
        # expect(node, inputs=[a, b], outputs=[c],
        #        name='test_matmul_4d')

    def test_cos(self):  # type: () -> None
        node = onnx.helper.make_node(
            'Cos',
            inputs=['x'],
            outputs=['y'],
        )

        x = np.array([-1, 0, 1]).astype(np.float32)
        y = np.cos(x)
        expect(node, inputs=[x], outputs=[y], name='test_cos_example')

        x = np.random.randn(3, 4, 5).astype(np.float32)
        y = np.cos(x)
        expect(node, inputs=[x], outputs=[y], name='test_cos')

    def test_cosh(self):  # type: () -> None
        node = onnx.helper.make_node(
            'Cosh',
            inputs=['x'],
            outputs=['y'],
        )

        x = np.array([-1, 0, 1]).astype(np.float32)
        y = np.cosh(x)  # expected output [1.54308069,  1.,  1.54308069]
        expect(node, inputs=[x], outputs=[y], name='test_cosh_example')

        x = np.random.randn(3, 4, 5).astype(np.float32)
        y = np.cosh(x)
        expect(node, inputs=[x], outputs=[y], name='test_cosh')

    def test_Sin(self):  # type: () -> None
        node = onnx.helper.make_node(
            'Sin',
            inputs=['x'],
            outputs=['y'],
        )

        x = np.array([-1, 0, 1]).astype(np.float32)
        y = np.sin(x)
        expect(node, inputs=[x], outputs=[y], name='test_sin_example')

        x = np.random.randn(3, 4, 5).astype(np.float32)
        y = np.sin(x)
        expect(node, inputs=[x], outputs=[y], name='test_sin')

    def test_Sinh(self):  # type: () -> None
        node = onnx.helper.make_node(
            'Sinh',
            inputs=['x'],
            outputs=['y'],
        )

        x = np.array([-1, 0, 1]).astype(np.float32)
        y = np.sinh(x)  # expected output [-1.17520118,  0.,  1.17520118]
        expect(node, inputs=[x], outputs=[y], name='test_sinh_example')

        x = np.random.randn(3, 4, 5).astype(np.float32)
        y = np.sinh(x)
        expect(node, inputs=[x], outputs=[y], name='test_sinh')

    def test_Tan(self):  # type: () -> None
        node = onnx.helper.make_node(
            'Tan',
            inputs=['x'],
            outputs=['y'],
        )

        x = np.array([-1, 0, 1]).astype(np.float32)
        y = np.tan(x)
        expect(node, inputs=[x], outputs=[y], name='test_tan_example')

        x = np.random.randn(3, 4, 5).astype(np.float32)
        y = np.tan(x)
        expect(node, inputs=[x], outputs=[y], name='test_tan')

    def test_Tanh(self):  # type: () -> None
        node = onnx.helper.make_node(
            'Tanh',
            inputs=['x'],
            outputs=['y'],
        )

        x = np.array([-1, 0, 1]).astype(np.float32)
        y = np.tanh(x)  # expected output [-0.76159418, 0., 0.76159418]
        expect(node, inputs=[x], outputs=[y], name='test_tanh_example')

        x = np.random.randn(3, 4, 5).astype(np.float32)
        y = np.tanh(x)
        expect(node, inputs=[x], outputs=[y], name='test_tanh')

    def test_Acos(self):  # type: () -> None
        node = onnx.helper.make_node(
            'Acos',
            inputs=['x'],
            outputs=['y'],
        )

        x = np.array([-0.5, 0, 0.5]).astype(np.float32)
        y = np.arccos(x)
        expect(node, inputs=[x], outputs=[y], name='test_acos_example')

        x = np.random.rand(3, 4, 5).astype(np.float32)
        y = np.arccos(x)
        expect(node, inputs=[x], outputs=[y], name='test_acos')

    def test_Acosh(self):  # type: () -> None
        node = onnx.helper.make_node(
            'Acosh',
            inputs=['x'],
            outputs=['y'],
        )

        x = np.array([10, np.e, 1]).astype(np.float32)
        y = np.arccosh(x)  # expected output [2.99322295,  1.65745449,  0.]
        expect(node, inputs=[x], outputs=[y], name='test_acosh_example')

        x = np.random.uniform(1.0, 10.0, (3, 4, 5)).astype(np.float32)
        y = np.arccosh(x)
        expect(node, inputs=[x], outputs=[y], name='test_acosh')

    def test_Asin(self):  # type: () -> None
        node = onnx.helper.make_node(
            'Asin',
            inputs=['x'],
            outputs=['y'],
        )

        x = np.array([-0.5, 0, 0.5]).astype(np.float32)
        y = np.arcsin(x)
        expect(node, inputs=[x], outputs=[y], name='test_asin_example')

        x = np.random.rand(3, 4, 5).astype(np.float32)
        y = np.arcsin(x)
        expect(node, inputs=[x], outputs=[y], name='test_asin')

    def test_Asinh(self):  # type: () -> None
        node = onnx.helper.make_node(
            'Asinh',
            inputs=['x'],
            outputs=['y'],
        )

        x = np.array([-1, 0, 1]).astype(np.float32)
        y = np.arcsinh(x)  # expected output [-0.88137358,  0.,  0.88137358]
        expect(node, inputs=[x], outputs=[y], name='test_asinh_example')

        x = np.random.randn(3, 4, 5).astype(np.float32)
        y = np.arcsinh(x)
        expect(node, inputs=[x], outputs=[y], name='test_asinh')

    def test_Atan(self):  # type: () -> None
        node = onnx.helper.make_node(
            'Atan',
            inputs=['x'],
            outputs=['y'],
        )

        x = np.array([-1, 0, 1]).astype(np.float32)
        y = np.arctan(x)
        expect(node, inputs=[x], outputs=[y], name='test_atan_example')

        x = np.random.randn(3, 4, 5).astype(np.float32)
        y = np.arctan(x)
        expect(node, inputs=[x], outputs=[y], name='test_atan')

    def test_Atanh(self):  # type: () -> None
        node = onnx.helper.make_node(
            'Atanh',
            inputs=['x'],
            outputs=['y'],
        )

        x = np.array([-0.5, 0, 0.5]).astype(np.float32)
        y = np.arctanh(x)  # expected output [-0.54930615,  0.,  0.54930615]
        expect(node, inputs=[x], outputs=[y], name='test_atanh_example')

        x = np.random.uniform(0.0, 1.0, (3, 4, 5)).astype(np.float32)
        y = np.arctanh(x)
        expect(node, inputs=[x], outputs=[y], name='test_atanh')

    def test_selu(self):  # type: () -> None
        node = onnx.helper.make_node('Selu',
                                     inputs=['x'],
                                     outputs=['y'],
                                     alpha=2.0,
                                     gamma=3.0)

        x = np.array([-1, 0, 1]).astype(np.float32)
        # expected output [-3.79272318, 0., 3.]
        y = np.clip(x, 0, np.inf) * 3.0 + \
            (np.exp(np.clip(x, -np.inf, 0)) - 1) * 2.0 * 3.0
        expect(node, inputs=[x], outputs=[y], name='test_selu_example')

        x = np.random.randn(3, 4, 5).astype(np.float32)
        y = np.clip(x, 0, np.inf) * 3.0 + \
            (np.exp(np.clip(x, -np.inf, 0)) - 1) * 2.0 * 3.0
        expect(node, inputs=[x], outputs=[y], name='test_selu')

    def test_selu_default(self):  # type: () -> None
        default_alpha = 1.67326319217681884765625
        default_gamma = 1.05070102214813232421875
        node = onnx.helper.make_node(
            'Selu',
            inputs=['x'],
            outputs=['y'],
        )
        x = np.random.randn(3, 4, 5).astype(np.float32)
        y = np.clip(x, 0, np.inf) * default_gamma + \
            (np.exp(np.clip(x, -np.inf, 0)) - 1) * default_alpha * default_gamma
        expect(node, inputs=[x], outputs=[y], name='test_selu_default')

    def test_elu(self):  # type: () -> None
        node = onnx.helper.make_node('Elu',
                                     inputs=['x'],
                                     outputs=['y'],
                                     alpha=2.0)

        x = np.array([-1, 0, 1]).astype(np.float32)
        # expected output [-1.2642411, 0., 1.]
        y = np.clip(x, 0, np.inf) + (np.exp(np.clip(x, -np.inf, 0)) - 1) * 2.0
        expect(node, inputs=[x], outputs=[y], name='test_elu_example')

        x = np.random.randn(3, 4, 5).astype(np.float32)
        y = np.clip(x, 0, np.inf) + (np.exp(np.clip(x, -np.inf, 0)) - 1) * 2.0
        expect(node, inputs=[x], outputs=[y], name='test_elu')

    def test_elu_default(self):  # type: () -> None
        default_alpha = 1.0
        node = onnx.helper.make_node(
            'Elu',
            inputs=['x'],
            outputs=['y'],
        )
        x = np.random.randn(3, 4, 5).astype(np.float32)
        y = np.clip(x, 0, np.inf) + \
            (np.exp(np.clip(x, -np.inf, 0)) - 1) * default_alpha
        expect(node, inputs=[x], outputs=[y], name='test_elu_default')

    def test_equal(self):  # type: () -> None
        node = onnx.helper.make_node(
            'Equal',
            inputs=['x', 'y'],
            outputs=['z'],
        )

        x = (np.random.randn(3, 4, 5) * 10).astype(np.int32)
        y = (np.random.randn(3, 4, 5) * 10).astype(np.int32)
        z = np.equal(x, y)

        expect(node, inputs=[x, y], outputs=[z], name='test_equal')

    def test_equal_broadcast(self):  # type: () -> None
        node = onnx.helper.make_node(
            'Equal',
            inputs=['x', 'y'],
            outputs=['z'],
        )

        x = (np.random.randn(3, 4, 5) * 10).astype(np.int32)
        y = (np.random.randn(5) * 10).astype(np.int32)
        z = np.equal(x, y).astype(np.int32)  # need to convert to int type
        expect(node, inputs=[x, y], outputs=[z], name='test_equal_bcast')

    def test_less(self):  # type: () -> None
        node = onnx.helper.make_node(
            'Less',
            inputs=['x', 'y'],
            outputs=['less'],
        )

        x = np.random.randn(3, 4, 5).astype(np.float32)
        y = np.random.randn(3, 4, 5).astype(np.float32)
        z = np.less(x, y)
        expect(node, inputs=[x, y], outputs=[z], name='test_less')

    def test_less_broadcast(self):  # type: () -> None
        node = onnx.helper.make_node(
            'Less',
            inputs=['x', 'y'],
            outputs=['less'],
        )

        x = np.random.randn(3, 4, 5).astype(np.float32)
        y = np.random.randn(5).astype(np.float32)
        z = np.less(x, y)
        expect(node, inputs=[x, y], outputs=[z], name='test_less_bcast')

    def test_sign(self):  # type: () -> None
        node = onnx.helper.make_node(
            'Sign',
            inputs=['x'],
            outputs=['y'],
        )

        x = np.array(range(-5, 6)).astype(np.float32)
        y = np.sign(x)
        expect(node, inputs=[x], outputs=[y], name='test_sign')

    def test_sub(self):  # type: () -> None
        node = onnx.helper.make_node(
            'Sub',
            inputs=['x', 'y'],
            outputs=['z'],
        )

        x = np.array([1, 2, 3]).astype(np.float32)
        y = np.array([3, 2, 1]).astype(np.float32)
        z = x - y  # expected output [-2., 0., 2.]
        expect(node, inputs=[x, y], outputs=[z], name='test_sub_example')

        x = np.random.randn(3, 4, 5).astype(np.float32)
        y = np.random.randn(3, 4, 5).astype(np.float32)
        z = x - y
        expect(node, inputs=[x, y], outputs=[z], name='test_sub')

    def test_sub_broadcast(self):  # type: () -> None
        node = onnx.helper.make_node(
            'Sub',
            inputs=['x', 'y'],
            outputs=['z'],
        )

        x = np.random.randn(3, 4, 5).astype(np.float32)
        y = np.random.randn(5).astype(np.float32)
        z = x - y
        expect(node, inputs=[x, y], outputs=[z], name='test_sub_bcast')

    def test_sqrt(self):  # type: () -> None
        node = onnx.helper.make_node(
            'Sqrt',
            inputs=['x'],
            outputs=['y'],
        )

        x = np.array([1, 4, 9]).astype(np.float32)
        y = np.sqrt(x)  # expected output [1., 2., 3.]
        expect(node, inputs=[x], outputs=[y], name='test_sqrt_example')

        x = np.abs(np.random.randn(3, 4, 5).astype(np.float32))
        y = np.sqrt(x)
        expect(node, inputs=[x], outputs=[y], name='test_sqrt')

    def test_log(self):  # type: () -> None
        node = onnx.helper.make_node(
            'Log',
            inputs=['x'],
            outputs=['y'],
        )

        x = np.array([1, 10]).astype(np.float32)
        y = np.log(x)  # expected output [0., 2.30258512]
        expect(node, inputs=[x], outputs=[y], name='test_log_example')

        x = np.exp(np.random.randn(3, 4, 5).astype(np.float32))
        y = np.log(x)
        expect(node, inputs=[x], outputs=[y], name='test_log')

    def test_greater(self):  # type: () -> None
        node = onnx.helper.make_node(
            'Greater',
            inputs=['x', 'y'],
            outputs=['greater'],
        )

        x = np.random.randn(3, 4, 5).astype(np.float32)
        y = np.random.randn(3, 4, 5).astype(np.float32)
        z = np.greater(x, y)
        expect(node, inputs=[x, y], outputs=[z], name='test_greater')

    def test_greater_broadcast(self):  # type: () -> None
        node = onnx.helper.make_node(
            'Greater',
            inputs=['x', 'y'],
            outputs=['greater'],
        )

        x = np.random.randn(3, 4, 5).astype(np.float32)
        y = np.random.randn(5).astype(np.float32)
        z = np.greater(x, y)
        expect(node, inputs=[x, y], outputs=[z], name='test_greater_bcast')

    def test_hardsigmoid(self):  # type: () -> None
        node = onnx.helper.make_node('HardSigmoid',
                                     inputs=['x'],
                                     outputs=['y'],
                                     alpha=0.5,
                                     beta=0.6)

        x = np.array([-1, 0, 1]).astype(np.float32)
        y = np.clip(x * 0.5 + 0.6, 0, 1)  # expected output [0.1, 0.6, 1.]
        expect(node, inputs=[x], outputs=[y], name='test_hardsigmoid_example')

        x = np.random.randn(3, 4, 5).astype(np.float32)
        y = np.clip(x * 0.5 + 0.6, 0, 1)
        expect(node, inputs=[x], outputs=[y], name='test_hardsigmoid')

    def test_hardsigmoid_default(self):  # type: () -> None
        default_alpha = 0.2
        default_beta = 0.5
        node = onnx.helper.make_node(
            'HardSigmoid',
            inputs=['x'],
            outputs=['y'],
        )
        x = np.random.randn(3, 4, 5).astype(np.float32)
        y = np.clip(x * default_alpha + default_beta, 0, 1)
        expect(node, inputs=[x], outputs=[y], name='test_hardsigmoid_default')

    def test_identity(self):
        node = onnx.helper.make_node(
            'Identity',
            inputs=['x'],
            outputs=['y'],
        )

        data = np.array([[[
            [1, 2],
            [3, 4],
        ]]], dtype=np.float32)

        expect(node, inputs=[data], outputs=[data], name='test_identity')

    def test_softplus(self):
        node = onnx.helper.make_node(
            'Softplus',
            inputs=['x'],
            outputs=['y'],
        )

        x = np.array([-1, 0, 1]).astype(np.float32)
        # expected output [0.31326166, 0.69314718, 1.31326163]
        y = np.log(np.exp(x) + 1)
        expect(node, inputs=[x], outputs=[y], name='test_softplus_example')

        x = np.random.randn(3, 4, 5).astype(np.float32)
        y = np.log(np.exp(x) + 1)
        expect(node, inputs=[x], outputs=[y], name='test_softplus')

    def test_softsign(self):
        node = onnx.helper.make_node(
            'Softsign',
            inputs=['x'],
            outputs=['y'],
        )

        x = np.array([-1, 0, 1]).astype(np.float32)
        y = np.array([-0.5, 0, 0.5]).astype(np.float32)
        expect(node, inputs=[x], outputs=[y], name='test_softsign_example')

        x = np.random.randn(3, 4, 5).astype(np.float32)
        y = x / (1 + np.abs(x))
        expect(node, inputs=[x], outputs=[y], name='test_softsign')

    def test_mean(self):
        data_0 = np.array([3, 0, 2]).astype(np.float32)
        data_1 = np.array([1, 3, 4]).astype(np.float32)
        data_2 = np.array([2, 6, 6]).astype(np.float32)
        result = np.array([2, 3, 4]).astype(np.float32)
        node = onnx.helper.make_node(
            'Mean',
            inputs=['data_0', 'data_1', 'data_2'],
            outputs=['result'],
        )
        expect(node,
               inputs=[data_0, data_1, data_2],
               outputs=[result],
               name='test_mean_example')

        node = onnx.helper.make_node(
            'Mean',
            inputs=['data_0'],
            outputs=['result'],
        )
        expect(node,
               inputs=[data_0],
               outputs=[data_0],
               name='test_mean_one_input')

        result = np.divide(np.add(data_0, data_1), 2.)
        node = onnx.helper.make_node(
            'Mean',
            inputs=['data_0', 'data_1'],
            outputs=['result'],
        )
        expect(node,
               inputs=[data_0, data_1],
               outputs=[result],
               name='test_mean_two_inputs')

    def test_transpose_default(self):  # type: () -> None
        shape = (2, 3, 4)
        data = np.random.random_sample(shape).astype(np.float32)

        node = onnx.helper.make_node('Transpose',
                                     inputs=['data'],
                                     outputs=['transposed'])

        transposed = np.transpose(data)
        expect(node,
               inputs=[data],
               outputs=[transposed],
               name='test_transpose_default')

    def test_transpose_all_permutations(self):  # type: () -> None
        shape = (2, 3, 4)
        data = np.random.random_sample(shape).astype(np.float32)
        permutations = list(itertools.permutations(np.arange(len(shape))))

        for i in range(len(permutations)):
            node = onnx.helper.make_node('Transpose',
                                         inputs=['data'],
                                         outputs=['transposed'],
                                         perm=permutations[i])
            transposed = np.transpose(data, permutations[i])
            expect(node,
                   inputs=[data],
                   outputs=[transposed],
                   name='test_transpose_all_permutations_' + str(i))

    def test_max(self):
        data_0 = np.array([3, 2, 1]).astype(np.float32)
        data_1 = np.array([1, 4, 4]).astype(np.float32)
        data_2 = np.array([2, 5, 3]).astype(np.float32)
        result = np.array([3, 5, 4]).astype(np.float32)
        # todo, not support 3 inputs
        node = onnx.helper.make_node(
            'Max',
            inputs=['data_0', 'data_1', 'data_2'],
            outputs=['result'],
        )
        expect(node,
               inputs=[data_0, data_1, data_2],
               outputs=[result],
               name='test_max_example')

        # todo, not support 1 inputs
        node = onnx.helper.make_node(
            'Max',
            inputs=['data_0'],
            outputs=['result'],
        )
        expect(node,
               inputs=[data_0],
               outputs=[data_0],
               name='test_max_one_input')

        result = np.maximum(data_0, data_1)
        node = onnx.helper.make_node(
            'Max',
            inputs=['data_0', 'data_1'],
            outputs=['result'],
        )
        expect(node,
               inputs=[data_0, data_1],
               outputs=[result],
               name='test_max_two_inputs')

    def test_min(self):
        data_0 = np.array([3, 2, 1]).astype(np.float32)
        data_1 = np.array([1, 4, 4]).astype(np.float32)
        data_2 = np.array([2, 5, 0]).astype(np.float32)
        result = np.array([1, 2, 0]).astype(np.float32)
        node = onnx.helper.make_node(
            'Min',
            inputs=['data_0', 'data_1', 'data_2'],
            outputs=['result'],
        )
        expect(node,
               inputs=[data_0, data_1, data_2],
               outputs=[result],
               name='test_min_example')

        node = onnx.helper.make_node(
            'Min',
            inputs=['data_0'],
            outputs=['result'],
        )
        expect(node,
               inputs=[data_0],
               outputs=[data_0],
               name='test_min_one_input')

        result = np.minimum(data_0, data_1)
        node = onnx.helper.make_node(
            'Min',
            inputs=['data_0', 'data_1'],
            outputs=['result'],
        )
        expect(node,
               inputs=[data_0, data_1],
               outputs=[result],
               name='test_min_two_inputs')

    def test_shape(self):
        node = onnx.helper.make_node(
            'Shape',
            inputs=['x'],
            outputs=['y'],
        )

        x = np.array([
            [1, 2, 3],
            [4, 5, 6],
        ]).astype(np.float32)
        y = np.array([
            2,
            3,
        ]).astype(np.int64)

        expect(node, inputs=[x], outputs=[y], name='test_shape_example')

        x = np.random.randn(3, 4, 5).astype(np.float32)
        y = np.array(x.shape).astype(np.int64)

        expect(node, inputs=[x], outputs=[y], name='test_shape')

    def test_and(self):  # type: () -> None
        node = onnx.helper.make_node(
            'And',
            inputs=['x', 'y'],
            outputs=['and'],
        )

        # 2d
        x = (np.random.randn(3, 4) > 0).astype(np.bool)
        y = (np.random.randn(3, 4) > 0).astype(np.bool)
        z = np.logical_and(x, y)
        expect(node, inputs=[x, y], outputs=[z], name='test_and2d')

        # 3d
        x = (np.random.randn(3, 4, 5) > 0).astype(np.bool)
        y = (np.random.randn(3, 4, 5) > 0).astype(np.bool)
        z = np.logical_and(x, y)
        expect(node, inputs=[x, y], outputs=[z], name='test_and3d')

        # 4d
        x = (np.random.randn(3, 4, 5, 6) > 0).astype(np.bool)
        y = (np.random.randn(3, 4, 5, 6) > 0).astype(np.bool)
        z = np.logical_and(x, y)
        expect(node, inputs=[x, y], outputs=[z], name='test_and4d')

    def test_and_broadcast(self):  # type: () -> None
        node = onnx.helper.make_node(
            'And',
            inputs=['x', 'y'],
            outputs=['and'],
        )

        # 3d vs 1d
        x = (np.random.randn(3, 4, 5) > 0).astype(np.bool)
        y = (np.random.randn(5) > 0).astype(np.bool)
        z = np.logical_and(x, y)
        expect(node, inputs=[x, y], outputs=[z], name='test_and_bcast3v1d')

        # 3d vs 2d
        x = (np.random.randn(3, 4, 5) > 0).astype(np.bool)
        y = (np.random.randn(4, 5) > 0).astype(np.bool)
        z = np.logical_and(x, y)
        expect(node, inputs=[x, y], outputs=[z], name='test_and_bcast3v2d')

        # 4d vs 2d
        x = (np.random.randn(3, 4, 5, 6) > 0).astype(np.bool)
        y = (np.random.randn(5, 6) > 0).astype(np.bool)
        z = np.logical_and(x, y)
        expect(node, inputs=[x, y], outputs=[z], name='test_and_bcast4v2d')

        # 4d vs 3d
        x = (np.random.randn(3, 4, 5, 6) > 0).astype(np.bool)
        y = (np.random.randn(4, 5, 6) > 0).astype(np.bool)
        z = np.logical_and(x, y)
        expect(node, inputs=[x, y], outputs=[z], name='test_and_bcast4v3d')

        # 4d vs 4d
        x = (np.random.randn(1, 4, 1, 6) > 0).astype(np.bool)
        y = (np.random.randn(3, 1, 5, 6) > 0).astype(np.bool)
        z = np.logical_and(x, y)
        expect(node, inputs=[x, y], outputs=[z], name='test_and_bcast4v4d')

    def test_or(self):
        node = onnx.helper.make_node(
            'Or',
            inputs=['x', 'y'],
            outputs=['or'],
        )

        # 2d
        x = (np.random.randn(3, 4) > 0).astype(np.bool)
        y = (np.random.randn(3, 4) > 0).astype(np.bool)
        z = np.logical_or(x, y)
        expect(node, inputs=[x, y], outputs=[z], name='test_or2d')

        # 3d
        x = (np.random.randn(3, 4, 5) > 0).astype(np.bool)
        y = (np.random.randn(3, 4, 5) > 0).astype(np.bool)
        z = np.logical_or(x, y)
        expect(node, inputs=[x, y], outputs=[z], name='test_or3d')

        # 4d
        x = (np.random.randn(3, 4, 5, 6) > 0).astype(np.bool)
        y = (np.random.randn(3, 4, 5, 6) > 0).astype(np.bool)
        z = np.logical_or(x, y)
        expect(node, inputs=[x, y], outputs=[z], name='test_or4d')

    def test_or_broadcast(self):  # type: () -> None
        node = onnx.helper.make_node(
            'Or',
            inputs=['x', 'y'],
            outputs=['or'],
        )

        # 3d vs 1d
        x = (np.random.randn(3, 4, 5) > 0).astype(np.bool)
        y = (np.random.randn(5) > 0).astype(np.bool)
        z = np.logical_or(x, y)
        expect(node, inputs=[x, y], outputs=[z], name='test_or_bcast3v1d')

        # 3d vs 2d
        x = (np.random.randn(3, 4, 5) > 0).astype(np.bool)
        y = (np.random.randn(4, 5) > 0).astype(np.bool)
        z = np.logical_or(x, y)
        expect(node, inputs=[x, y], outputs=[z], name='test_or_bcast3v2d')

        # 4d vs 2d
        x = (np.random.randn(3, 4, 5, 6) > 0).astype(np.bool)
        y = (np.random.randn(5, 6) > 0).astype(np.bool)
        z = np.logical_or(x, y)
        expect(node, inputs=[x, y], outputs=[z], name='test_or_bcast4v2d')

        # 4d vs 3d
        x = (np.random.randn(3, 4, 5, 6) > 0).astype(np.bool)
        y = (np.random.randn(4, 5, 6) > 0).astype(np.bool)
        z = np.logical_or(x, y)
        expect(node, inputs=[x, y], outputs=[z], name='test_or_bcast4v3d')

        # 4d vs 4d
        x = (np.random.randn(1, 4, 1, 6) > 0).astype(np.bool)
        y = (np.random.randn(3, 1, 5, 6) > 0).astype(np.bool)
        z = np.logical_or(x, y)
        expect(node, inputs=[x, y], outputs=[z], name='test_or_bcast4v4d')

    def test_xor(self):  # type: () -> None
        node = onnx.helper.make_node(
            'Xor',
            inputs=['x', 'y'],
            outputs=['xor'],
        )

        # 2d
        x = (np.random.randn(3, 4) > 0).astype(np.bool)
        y = (np.random.randn(3, 4) > 0).astype(np.bool)
        z = np.logical_xor(x, y)
        expect(node, inputs=[x, y], outputs=[z], name='test_xor2d')

        # 3d
        x = (np.random.randn(3, 4, 5) > 0).astype(np.bool)
        y = (np.random.randn(3, 4, 5) > 0).astype(np.bool)
        z = np.logical_xor(x, y)
        expect(node, inputs=[x, y], outputs=[z], name='test_xor3d')

        # 4d
        x = (np.random.randn(3, 4, 5, 6) > 0).astype(np.bool)
        y = (np.random.randn(3, 4, 5, 6) > 0).astype(np.bool)
        z = np.logical_xor(x, y)
        expect(node, inputs=[x, y], outputs=[z], name='test_xor4d')

    def test_xor_broadcast(self):  # type: () -> None
        node = onnx.helper.make_node(
            'Xor',
            inputs=['x', 'y'],
            outputs=['xor'],
        )

        # 3d vs 1d
        x = (np.random.randn(3, 4, 5) > 0).astype(np.bool)
        y = (np.random.randn(5) > 0).astype(np.bool)
        z = np.logical_xor(x, y)
        expect(node, inputs=[x, y], outputs=[z], name='test_xor_bcast3v1d')

        # 3d vs 2d
        x = (np.random.randn(3, 4, 5) > 0).astype(np.bool)
        y = (np.random.randn(4, 5) > 0).astype(np.bool)
        z = np.logical_xor(x, y)
        expect(node, inputs=[x, y], outputs=[z], name='test_xor_bcast3v2d')

        # 4d vs 2d
        x = (np.random.randn(3, 4, 5, 6) > 0).astype(np.bool)
        y = (np.random.randn(5, 6) > 0).astype(np.bool)
        z = np.logical_xor(x, y)
        expect(node, inputs=[x, y], outputs=[z], name='test_xor_bcast4v2d')

        # 4d vs 3d
        x = (np.random.randn(3, 4, 5, 6) > 0).astype(np.bool)
        y = (np.random.randn(4, 5, 6) > 0).astype(np.bool)
        z = np.logical_xor(x, y)
        expect(node, inputs=[x, y], outputs=[z], name='test_xor_bcast4v3d')

        # 4d vs 4d
        x = (np.random.randn(1, 4, 1, 6) > 0).astype(np.bool)
        y = (np.random.randn(3, 1, 5, 6) > 0).astype(np.bool)
        z = np.logical_xor(x, y)
        expect(node, inputs=[x, y], outputs=[z], name='test_xor_bcast4v4d')

    def test_not(self):
        node = onnx.helper.make_node(
            'Not',
            inputs=['x'],
            outputs=['not'],
        )

        # 2d
        x = (np.random.randn(3, 4) > 0).astype(np.bool)
        expect(node,
               inputs=[x],
               outputs=[np.logical_not(x)],
               name='test_not_2d')

        # 3d
        x = (np.random.randn(3, 4, 5) > 0).astype(np.bool)
        expect(node,
               inputs=[x],
               outputs=[np.logical_not(x)],
               name='test_not_3d')

        # 4d
        x = (np.random.randn(3, 4, 5, 6) > 0).astype(np.bool)
        expect(node,
               inputs=[x],
               outputs=[np.logical_not(x)],
               name='test_not_4d')

    def test_neg(self):
        node = onnx.helper.make_node(
            'Neg',
            inputs=['x'],
            outputs=['y'],
        )

        x = np.array([-4, 2]).astype(np.float32)
        y = np.negative(x)  # expected output [4., -2.],
        expect(node, inputs=[x], outputs=[y], name='test_neg_example')

        x = np.random.randn(3, 4, 5).astype(np.float32)
        y = np.negative(x)
        expect(node, inputs=[x], outputs=[y], name='test_neg')

    def test_reciprocal(self):
        node = onnx.helper.make_node(
            'Reciprocal',
            inputs=['x'],
            outputs=['y'],
        )

        x = np.array([-4, 2]).astype(np.float32)
        y = np.reciprocal(x)  # expected output [-0.25, 0.5],
        expect(node, inputs=[x], outputs=[y], name='test_reciprocal_example')

        x = np.random.rand(3, 4, 5).astype(np.float32) + 0.5
        y = np.reciprocal(x)
        expect(node, inputs=[x], outputs=[y], name='test_reciprocal')

    def test_batchnorm(self):  # type: () -> None
        # we changed this test cases
        # according to the paper https://arxiv.org/pdf/1502.03167.pdf
        def _batchnorm_test_mode(x,
                                 s,
                                 bias,
                                 mean,
                                 var,
                                 momentum=0.9,
                                 epsilon=1e-5):  # type: ignore
            dims_x = len(x.shape)
            dim_ones = (1,) * (dims_x - 2)
            s = s.reshape(-1, *dim_ones)
            bias = bias.reshape(-1, *dim_ones)
            mean = mean.reshape(-1, *dim_ones)
            var = var.reshape(-1, *dim_ones)
            batch_m = x.mean(axis=(0, 2, 3), keepdims=True)
            batch_v = x.var(axis=(0, 2, 3), keepdims=True)
            return s * (x - batch_m) / np.sqrt(batch_v + epsilon) + bias

        # input size: (1, 2, 1, 3)
        x = np.array([[[[-1, 0, 1]], [[2, 3, 4]]]]).astype(np.float32)
        s = np.array([1.0, 1.5]).astype(np.float32)
        bias = np.array([0, 1]).astype(np.float32)
        mean = np.array([0, 3]).astype(np.float32)
        var = np.array([1, 1.5]).astype(np.float32)
        y = _batchnorm_test_mode(x, s, bias, mean, var).astype(np.float32)

        node = onnx.helper.make_node(
            'BatchNormalization',
            inputs=['x', 's', 'bias', 'mean', 'var'],
            outputs=['y'],
        )

        # output size: (1, 2, 1, 3)
        expect(node,
               inputs=[x, s, bias, mean, var],
               outputs=[y],
               name='test_batchnorm_example')

        # input size: (2, 3, 4, 5)
        x = np.random.randn(2, 3, 4, 5).astype(np.float32)
        s = np.random.randn(3).astype(np.float32)
        bias = np.random.randn(3).astype(np.float32)
        mean = np.random.randn(3).astype(np.float32)
        var = np.random.rand(3).astype(np.float32)
        epsilon = 1e-2
        y = _batchnorm_test_mode(x, s, bias, mean, var,
                                 epsilon).astype(np.float32)

        node = onnx.helper.make_node(
            'BatchNormalization',
            inputs=['x', 's', 'bias', 'mean', 'var'],
            outputs=['y'],
            epsilon=epsilon,
        )

        # output size: (2, 3, 4, 5)
        expect(node,
               inputs=[x, s, bias, mean, var],
               outputs=[y],
               name='test_batchnorm_epsilon')

    def test_softmax(self):  # type: () -> None
        node = onnx.helper.make_node(
            'Softmax',
            inputs=['x'],
            outputs=['y'],
        )
        x = np.array([[-1, 0, 1]]).astype(np.float32)
        # expected output [[0.09003058, 0.24472848, 0.66524094]]
        y = np.exp(x) / np.sum(np.exp(x), axis=1)
        expect(node, inputs=[x], outputs=[y], name='test_softmax_example')

    def test_softmax_axis(self):  # type: () -> None

        def softmax_2d(x):  # type: (np.ndarray) -> np.ndarray
            max_x = np.max(x, axis=1).reshape((-1, 1))
            exp_x = np.exp(x - max_x)
            return exp_x / np.sum(exp_x, axis=1).reshape((-1, 1))

        x = np.array([[0, 1, 2, 3], [10000, 10001, 10002,
                                     10003]]).astype(np.float32)
        # expected output [[0.0320586, 0.08714432, 0.23688284, 0.64391428],
        #                 [0.0320586, 0.08714432, 0.23688284, 0.64391428]]
        y = softmax_2d(x)

        node = onnx.helper.make_node(
            'Softmax',
            inputs=['x'],
            outputs=['y'],
        )
        expect(node, inputs=[x], outputs=[y], name='test_softmax_large_number')

        x = np.abs(np.random.randn(3, 4, 5).astype(np.float32))
        node = onnx.helper.make_node(
            'Softmax',
            inputs=['x'],
            outputs=['y'],
            axis=0,
        )
        y = softmax_2d(x.reshape(1, 60)).reshape(3, 4, 5)
        expect(node, inputs=[x], outputs=[y], name='test_softmax_axis_0')

        node = onnx.helper.make_node(
            'Softmax',
            inputs=['x'],
            outputs=['y'],
            axis=1,
        )
        y = softmax_2d(x.reshape(3, 20)).reshape(3, 4, 5)
        expect(node, inputs=[x], outputs=[y], name='test_softmax_axis_1')

        # default axis is 1
        node = onnx.helper.make_node(
            'Softmax',
            inputs=['x'],
            outputs=['y'],
        )
        expect(node, inputs=[x], outputs=[y], name='test_softmax_default_axis')

        node = onnx.helper.make_node(
            'Softmax',
            inputs=['x'],
            outputs=['y'],
            axis=2,
        )
        y = softmax_2d(x.reshape(12, 5)).reshape(3, 4, 5)
        expect(node, inputs=[x], outputs=[y], name='test_softmax_axis_2')

        node = onnx.helper.make_node(
            'Softmax',
            inputs=['x'],
            outputs=['y'],
            axis=-1,
        )
        y = softmax_2d(x.reshape(12, 5)).reshape(3, 4, 5)
        expect(node, inputs=[x], outputs=[y], name='test_softmax_negative_axis')

    def test_div(self):  # type: () -> None
        node = onnx.helper.make_node(
            'Div',
            inputs=['x', 'y'],
            outputs=['z'],
        )

        x = np.array([3, 4]).astype(np.float32)
        y = np.array([1, 2]).astype(np.float32)
        z = x / y  # expected output [3., 2.]
        expect(node, inputs=[x, y], outputs=[z], name='test_div_example')

        x = np.random.randn(3, 4, 5).astype(np.float32)
        y = np.random.rand(3, 4, 5).astype(np.float32) + 1.0
        z = x / y
        expect(node, inputs=[x, y], outputs=[z], name='test_div')

    def test_div_broadcast(self):  # type: () -> None
        node = onnx.helper.make_node(
            'Div',
            inputs=['x', 'y'],
            outputs=['z'],
        )

        x = np.random.randn(3, 4, 5).astype(np.float32)
        y = np.random.rand(5).astype(np.float32) + 1.0
        z = x / y
        expect(node, inputs=[x, y], outputs=[z], name='test_div_bcast')

    def test_pow(self):
        node = onnx.helper.make_node(
            'Pow',
            inputs=['x', 'y'],
            outputs=['z'],
        )

        x = np.array([1, 2, 3]).astype(np.float32)
        y = np.array([4, 5, 6]).astype(np.float32)  # todo, not exactly same
        z = np.power(x, y)  # expected output [1., 32., 729.]
        expect(node, inputs=[x, y], outputs=[z], name='test_pow_example')

        x = np.arange(24).reshape(2, 3, 4).astype(
            np.float32)  # todo, cannot too big here
        y = np.random.randn(2, 3, 4).astype(np.float32)
        z = np.power(x, y)
        expect(node, inputs=[x, y], outputs=[z], name='test_pow')

    def test_pow_broadcast(self):  # type: () -> None
        node = onnx.helper.make_node(
            'Pow',
            inputs=['x', 'y'],
            outputs=['z'],
        )

        x = np.array([1, 2, 3]).astype(np.float32)
        y = np.array(2).astype(np.float32)
        z = np.power(x, y)  # expected output [1., 4., 9.]
        expect(node, inputs=[x, y], outputs=[z], name='test_pow_bcast_scalar')

        node = onnx.helper.make_node(
            'Pow',
            inputs=['x', 'y'],
            outputs=['z'],
        )
        x = np.array([[1, 2, 3], [4, 5, 6]]).astype(np.float32)
        y = np.array([1, 2, 3]).astype(np.float32)
        # expected output [[1, 4, 27], [4, 25, 216]]
        z = np.power(x, y).astype(np.float32)
        expect(node, inputs=[x, y], outputs=[z], name='test_pow_bcast_array')

    def test_clip(self):
        node = onnx.helper.make_node(
            'Clip',
            inputs=['x', 'min', 'max'],
            outputs=['y'],
        )

        x = np.array([-2, 0, 2]).astype(np.float32)
        min_val = np.float32(-1)
        max_val = np.float32(1)
        y = np.clip(x, min_val, max_val)  # expected output [-1., 0., 1.]
        expect(node,
               inputs=[x, min_val, max_val],
               outputs=[y],
               name='test_clip_example')

        x = np.random.randn(3, 4, 5).astype(np.float32)
        y = np.clip(x, min_val, max_val)
        expect(node,
               inputs=[x, min_val, max_val],
               outputs=[y],
               name='test_clip')
        node = onnx.helper.make_node(
            'Clip',
            inputs=['x', 'min', 'max'],
            outputs=['y'],
        )

        min_val = np.float32(-5)
        max_val = np.float32(5)

        x = np.array([-1, 0, 1]).astype(np.float32)
        y = np.array([-1, 0, 1]).astype(np.float32)
        expect(node,
               inputs=[x, min_val, max_val],
               outputs=[y],
               name='test_clip_inbounds')

        x = np.array([-6, 0, 6]).astype(np.float32)
        y = np.array([-5, 0, 5]).astype(np.float32)
        expect(node,
               inputs=[x, min_val, max_val],
               outputs=[y],
               name='test_clip_outbounds')

        x = np.array([-1, 0, 6]).astype(np.float32)
        y = np.array([-1, 0, 5]).astype(np.float32)
        expect(node,
               inputs=[x, min_val, max_val],
               outputs=[y],
               name='test_clip_splitbounds')

    def test_clip_default(self):  # type: () -> None
        node = onnx.helper.make_node(
            'Clip',
            inputs=['x', 'min'],
            outputs=['y'],
        )
        min_val = np.float32(0)
        x = np.random.randn(3, 4, 5).astype(np.float32)
        y = np.clip(x, min_val, np.inf)
        expect(node,
               inputs=[x, min_val],
               outputs=[y],
               name='test_clip_default_min')

        no_min = ""  # optional input, not supplied
<<<<<<< HEAD
        node = onnx.helper.make_node(
            'Clip',
            inputs=['x', no_min, 'max'],
            outputs=['y'],
        )
        max_val = np.float32(0)
        x = np.random.randn(3, 4, 5).astype(np.float32)
        y = np.clip(x, -np.inf, max_val)
        expect(node,
               inputs=[x, max_val],
               outputs=[y],
               name='test_clip_default_max')
=======
        # cannot support this type of input
        # node = onnx.helper.make_node(
        #     'Clip',
        #     inputs=['x', no_min, 'max'],
        #     outputs=['y'],
        # )
        # max_val = np.float32(0)
        # x = np.random.randn(3, 4, 5).astype(np.float32)
        # y = np.clip(x, -np.inf, max_val)
        # expect(node, inputs=[x, max_val], outputs=[y],
        #        name='test_clip_default_max')
>>>>>>> 09c8a2e6

        no_max = ""  # optional input, not supplied
        node = onnx.helper.make_node(
            'Clip',
            inputs=['x', no_min, no_max],
            outputs=['y'],
        )

        x = np.array([-1, 0, 1]).astype(np.float32)
        y = np.array([-1, 0, 1]).astype(np.float32)
        expect(node, inputs=[x], outputs=[y], name='test_clip_default_inbounds')

    def test_prelu(self):
        node = onnx.helper.make_node(
            'PRelu',
            inputs=['x', 'slope'],
            outputs=['y'],
        )

        x = np.random.randn(3, 4, 5).astype(np.float32)
        slope = np.random.randn(3, 4, 5).astype(np.float32)
        y = np.clip(x, 0, np.inf) + np.clip(x, -np.inf, 0) * slope

        expect(node, inputs=[x, slope], outputs=[y], name='test_prelu_example')

    #todo, not support prelu broadcast
    def test_prelu_broadcast(self):  # type: () -> None
        node = onnx.helper.make_node(
            'PRelu',
            inputs=['x', 'slope'],
            outputs=['y'],
        )

        x = np.random.randn(3, 4, 5).astype(np.float32)
        slope = np.random.randn(5).astype(np.float32)
        y = np.clip(x, 0, np.inf) + np.clip(x, -np.inf, 0) * slope

        expect(node,
               inputs=[x, slope],
               outputs=[y],
               name='test_prelu_broadcast')

    def test_mul(self):
        node = onnx.helper.make_node(
            'Mul',
            inputs=['x', 'y'],
            outputs=['z'],
        )

        x = np.array([1, 2, 3]).astype(np.float32)
        y = np.array([4, 5, 6]).astype(np.float32)
        z = x * y  # expected output [4., 10., 18.]
        expect(node, inputs=[x, y], outputs=[z], name='test_mul_example')

        x = np.random.randn(3, 4, 5).astype(np.float32)
        y = np.random.randn(3, 4, 5).astype(np.float32)
        z = x * y
        expect(node, inputs=[x, y], outputs=[z], name='test_mul')

    def test_mul_broadcast(self):  # type: () -> None
        node = onnx.helper.make_node(
            'Mul',
            inputs=['x', 'y'],
            outputs=['z'],
        )

        x = np.random.randn(3, 4, 5).astype(np.float32)
        y = np.random.randn(5).astype(np.float32)
        z = x * y
        expect(node, inputs=[x, y], outputs=[z], name='test_mul_bcast')
        
    def test_gemm_default_zero_bias(self):
        node = onnx.helper.make_node(
            'Gemm',
            inputs=['a', 'b', 'c'],
            outputs=['y']
        )
        a = np.random.ranf([3, 5]).astype(np.float32)
        b = np.random.ranf([5, 4]).astype(np.float32)
        c = np.zeros([1, 4]).astype(np.float32)
        y = gemm_reference_implementation(a, b, c)
        expect(node, inputs=[a, b, c], outputs=[y],
                name='test_gemm_default_zero_bias')

    def test_gemm_default_no_bias(self):
        node = onnx.helper.make_node(
            'Gemm',
            inputs=['a', 'b'],
            outputs=['y']
        )
        a = np.random.ranf([2, 10]).astype(np.float32)
        b = np.random.ranf([10, 3]).astype(np.float32)
        y = gemm_reference_implementation(a, b)
        expect(node, inputs=[a, b], outputs=[y],
                name='test_gemm_default_no_bias')

    def test_gemm_default_scalar_bias(self):
        node = onnx.helper.make_node(
            'Gemm',
            inputs=['a', 'b', 'c'],
            outputs=['y']
        )
        a = np.random.ranf([2, 3]).astype(np.float32)
        b = np.random.ranf([3, 4]).astype(np.float32)
        c = np.array(3.14).astype(np.float32)
        y = gemm_reference_implementation(a, b, c)
        expect(node, inputs=[a, b, c], outputs=[y],
                name='test_gemm_default_scalar_bias')

    def test_gemm_default_single_elem_vector_bias(self):
        node = onnx.helper.make_node(
            'Gemm',
            inputs=['a', 'b', 'c'],
            outputs=['y']
        )
        a = np.random.ranf([3, 7]).astype(np.float32)
        b = np.random.ranf([7, 3]).astype(np.float32)
        c = np.random.ranf([1]).astype(np.float32)
        y = gemm_reference_implementation(a, b, c)
        expect(node, inputs=[a, b, c], outputs=[y],
                name='test_gemm_default_single_elem_vector_bias')

    def test_gemm_default_vector_bias(self):
        node = onnx.helper.make_node(
            'Gemm',
            inputs=['a', 'b', 'c'],
            outputs=['y']
        )
        a = np.random.ranf([2, 7]).astype(np.float32)
        b = np.random.ranf([7, 4]).astype(np.float32)
        c = np.random.ranf([1, 4]).astype(np.float32)
        y = gemm_reference_implementation(a, b, c)
        expect(node, inputs=[a, b, c], outputs=[y],
                name='test_gemm_default_vector_bias')

    def test_gemm_default_matrix_bias(self):
        node = onnx.helper.make_node(
            'Gemm',
            inputs=['a', 'b', 'c'],
            outputs=['y']
        )
        a = np.random.ranf([3, 6]).astype(np.float32)
        b = np.random.ranf([6, 4]).astype(np.float32)
        c = np.random.ranf([3, 4]).astype(np.float32)
        y = gemm_reference_implementation(a, b, c)
        expect(node, inputs=[a, b, c], outputs=[y],
                name='test_gemm_default_matrix_bias')

    def test_gemm_transposeA(self):
        node = onnx.helper.make_node(
            'Gemm',
            inputs=['a', 'b', 'c'],
            outputs=['y'],
            transA=1
        )
        a = np.random.ranf([6, 3]).astype(np.float32)
        b = np.random.ranf([6, 4]).astype(np.float32)
        c = np.zeros([1, 4]).astype(np.float32)
        y = gemm_reference_implementation(a, b, c, transA=1)
        expect(node, inputs=[a, b, c], outputs=[y],
                name='test_gemm_transposeA')

    def test_gemm_transposeB(self):
        node = onnx.helper.make_node(
            'Gemm',
            inputs=['a', 'b', 'c'],
            outputs=['y'],
            transB=1
        )
        a = np.random.ranf([3, 6]).astype(np.float32)
        b = np.random.ranf([4, 6]).astype(np.float32)
        c = np.zeros([1, 4]).astype(np.float32)
        y = gemm_reference_implementation(a, b, c, transB=1)
        expect(node, inputs=[a, b, c], outputs=[y],
                name='test_gemm_transposeB')

    def test_gemm_alpha(self):
        node = onnx.helper.make_node(
            'Gemm',
            inputs=['a', 'b', 'c'],
            outputs=['y'],
            alpha=0.5
        )
        a = np.random.ranf([3, 5]).astype(np.float32)
        b = np.random.ranf([5, 4]).astype(np.float32)
        c = np.zeros([1, 4]).astype(np.float32)
        y = gemm_reference_implementation(a, b, c, alpha=0.5)
        expect(node, inputs=[a, b, c], outputs=[y],
                name='test_gemm_alpha')

    def test_gemm_beta(self):
        node = onnx.helper.make_node(
            'Gemm',
            inputs=['a', 'b', 'c'],
            outputs=['y'],
            beta=0.5
        )
        a = np.random.ranf([2, 7]).astype(np.float32)
        b = np.random.ranf([7, 4]).astype(np.float32)
        c = np.random.ranf([1, 4]).astype(np.float32)
        y = gemm_reference_implementation(a, b, c, beta=0.5)
        expect(node, inputs=[a, b, c], outputs=[y],
                name='test_gemm_beta')

    def test_gemm_all_attributes(self):
        node = onnx.helper.make_node(
            'Gemm',
            inputs=['a', 'b', 'c'],
            outputs=['y'],
            alpha=0.25,
            beta=0.35,
            transA=1,
            transB=1
        )
        a = np.random.ranf([4, 3]).astype(np.float32)
        b = np.random.ranf([5, 4]).astype(np.float32)
        c = np.random.ranf([1, 5]).astype(np.float32)
        y = gemm_reference_implementation(a, b, c, transA=1, transB=1, alpha=0.25, beta=0.35)
        expect(node, inputs=[a, b, c], outputs=[y],
                name='test_gemm_all_attributes')


def gemm_reference_implementation(A, B, C=None, alpha=1., beta=1., transA=0,
                                transB=0):  # type: (np.ndarray, np.ndarray, Optional[np.ndarray], float, float, int, int) -> np.ndarray
    A = A if transA == 0 else A.T
    B = B if transB == 0 else B.T
    C = C if C is not None else np.array(0)

    Y = alpha * np.dot(A, B) + beta * C

    return Y


# return padding shape of conv2d or pooling
def get_pad_shape(
    auto_pad,  # type: Text
    input_spatial_shape,  # type: Sequence[int]
    kernel_spatial_shape,  # type: Sequence[int]
    strides_spatial,  # type: Sequence[int]
    output_spatial_shape  # type: Sequence[int]
):  # type: (...) -> Sequence[int]
    pad_shape = [0] * len(input_spatial_shape)
    if auto_pad in ('SAME_UPPER', 'SAME_LOWER'):
        for i in range(len(input_spatial_shape)):
            pad_shape[i] = (output_spatial_shape[i] - 1) * strides_spatial[i] + \
                kernel_spatial_shape[i] - input_spatial_shape[i]
    elif auto_pad == 'VALID':
        pass
    return pad_shape


# return output shape of conv2d or pooling


def get_output_shape(
    auto_pad,  # type: Text
    input_spatial_shape,  # type: Sequence[int]
    kernel_spatial_shape,  # type: Sequence[int]
    strides_spatial  # type: Sequence[int]
):  # type: (...) -> Sequence[int]
    out_shape = [0] * len(input_spatial_shape)
    if auto_pad in ('SAME_UPPER', 'SAME_LOWER'):
        for i in range(len(input_spatial_shape)):
            out_shape[i] = int(
                np.ceil(
                    float(input_spatial_shape[i]) / float(strides_spatial[i])))
    elif auto_pad == 'VALID':
        for i in range(len(input_spatial_shape)):
            out_shape[i] = int(
                np.ceil(
                    float(input_spatial_shape[i] -
                          (kernel_spatial_shape[i] - 1)) /
                    float(strides_spatial[i])))
    return out_shape


def pool(
    padded,  # type: np.ndarray
    x_shape,  # type: Sequence[int]
    kernel_shape,  # type: Sequence[int]
    strides_shape,  # type: Sequence[int]
    out_shape,  # type: Sequence[int]
    pad_shape,  # type: Sequence[int]
    pooling_type,  # type: Text
    count_include_pad=0  # type: int
):  # type: (...) -> np.ndarray
    spatial_size = len(x_shape) - 2
    y = np.zeros([x_shape[0], x_shape[1]] + list(out_shape))

    for shape in itertools.product(
            range(x_shape[0]), range(x_shape[1]), *[
                range(
                    int((x_shape[i + 2] + pad_shape[i] - kernel_shape[i]) /
                        strides_shape[i] + 1)) for i in range(spatial_size)
            ]):
        window = padded[shape[0], shape[1]]
        window_vals = np.array([
            window[i] for i in list(
                itertools.product(*[
                    range(strides_shape[i] *
                          shape[i + 2], strides_shape[i] * shape[i + 2] +
                          kernel_shape[i]) for i in range(spatial_size)
                ]))
        ])
        if pooling_type == 'AVG':
            f = np.average
        elif pooling_type == 'MAX':
            f = np.max
        else:
            raise NotImplementedError(
                'Pooling type {} does not support. Should be AVG, MAX'.format(
                    pooling_type))

        if count_include_pad == 1 and pooling_type == 'AVG':
            y[shape] = f(window_vals)
        else:
            y[shape] = f(window_vals[np.where(~np.isnan(window_vals))])
    return y.astype(np.float32)

    def test_globalaveragepool(self):
        node = onnx.helper.make_node(
            'GlobalAveragePool',
            inputs=['x'],
            outputs=['y'],
        )
        x = np.array([[[
            [1, 2, 3],
            [4, 5, 6],
            [7, 8, 9],
        ]]]).astype(np.float32)
        y = np.array([[[[5]]]]).astype(np.float32)
        expect(node, inputs=[x], outputs=[y], name='test_globalaveragepool_precomputed')

if __name__ == '__main__':
    unittest.main()<|MERGE_RESOLUTION|>--- conflicted
+++ resolved
@@ -1949,7 +1949,6 @@
                name='test_clip_default_min')
 
         no_min = ""  # optional input, not supplied
-<<<<<<< HEAD
         node = onnx.helper.make_node(
             'Clip',
             inputs=['x', no_min, 'max'],
@@ -1962,19 +1961,6 @@
                inputs=[x, max_val],
                outputs=[y],
                name='test_clip_default_max')
-=======
-        # cannot support this type of input
-        # node = onnx.helper.make_node(
-        #     'Clip',
-        #     inputs=['x', no_min, 'max'],
-        #     outputs=['y'],
-        # )
-        # max_val = np.float32(0)
-        # x = np.random.randn(3, 4, 5).astype(np.float32)
-        # y = np.clip(x, -np.inf, max_val)
-        # expect(node, inputs=[x, max_val], outputs=[y],
-        #        name='test_clip_default_max')
->>>>>>> 09c8a2e6
 
         no_max = ""  # optional input, not supplied
         node = onnx.helper.make_node(
