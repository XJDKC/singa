--- conflicted
+++ resolved
@@ -202,14 +202,9 @@
   EXPECT_NEAR(exp(2) / (exp(1) + exp(2)), dptr2[1], 1e-5);
 }
 
-<<<<<<< HEAD
-TEST_F(TensorMath, SoftMaxOnAxis) {
-  Tensor in(Shape{2, 2, 2, 2}, std::make_shared<singa::CudaGPU>());
-=======
 #ifdef USE_CUDNN
 TEST_F(TensorMath, SoftMaxOnAxisCUDNN) {
   Tensor in(Shape{2,2,2,2}, std::make_shared<singa::CudaGPU>() );
->>>>>>> c2e98d54
   Gaussian(0.0f, 1.0f, &in);
 
   // -4, -3, -2, -1, 0, 1, 2, 3
