--- conflicted
+++ resolved
@@ -32,20 +32,12 @@
 CUDA_HDRS := include/singa/utils/math_kernel.h
 
 CUDNN_SRCS := src/neuralnet/loss_layer/cudnn_softmaxloss.cc \
-<<<<<<< HEAD
-              src/neuralnet/neuron_layer/cudnn_softmax.cc \
-              src/neuralnet/neuron_layer/cudnn_pooling.cc \
-              src/neuralnet/neuron_layer/cudnn_activation.cc \
-              src/neuralnet/neuron_layer/cudnn_lrn.cc \
-              src/neuralnet/neuron_layer/cudnn_convolution.cc
-=======
 			  src/neuralnet/neuron_layer/cudnn_softmax.cc \
 			  src/neuralnet/neuron_layer/cudnn_pooling.cc \
 			  src/neuralnet/neuron_layer/cudnn_activation.cc \
 			  src/neuralnet/neuron_layer/cudnn_lrn.cc \
 			  src/neuralnet/neuron_layer/cudnn_convolution.cc \
 			  src/neuralnet/neuron_layer/cudnn_bm.cc
->>>>>>> 9c2c2974
 
 PY_SRCS := tool/python/singa/driver_wrap.cxx \
            src/driver.cc
@@ -114,7 +106,7 @@
               src/utils/updater.cc \
               src/utils/blob.cc \
               src/utils/image_transform.cc \
-              src/utils/job_manager.cc 
+              src/utils/job_manager.cc
 
 
 SINGA_HDRS := include/singa.h \
@@ -224,7 +216,7 @@
                 -lglog  \
                 -lprotobuf \
                 -lopenblas \
-                -lczmq 
+                -lczmq
 if LMDB
 singa_LDFLAGS += -llmdb
 endif
@@ -258,7 +250,7 @@
               -funroll-loops -DTHREADED -I$(top_srcdir)/include $(DEFAULT_FLAGS)
 singatool_LDFLAGS = -lsinga \
                     -lglog  \
-                    -lprotobuf 
+                    -lprotobuf
 
 if DDIST
 singatool_SOURCES += $(ZOOKEEPER_SRCS)
