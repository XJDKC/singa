--- conflicted
+++ resolved
@@ -1829,7 +1829,6 @@
 def leakyrelu(x, a=0.01):
     return LeakyRelu(a)(x)[0]
 
-<<<<<<< HEAD
 
 class Sign(Operation):
     def __init__(self):
@@ -1847,8 +1846,8 @@
 
 def sign(a):
     return Sign()(a)[0]
-=======
-  
+
+    
 class Pow(Operation):
     def __init__(self):
         super(Pow, self).__init__()
@@ -1946,5 +1945,4 @@
 
 
 def sub(a, b):
-    return Sub()(a,b)[0]
->>>>>>> 806dbe7d
+    return Sub()(a,b)[0]