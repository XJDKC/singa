#
# Licensed to the Apache Software Foundation (ASF) under one
# or more contributor license agreements.  See the NOTICE file
# distributed with this work for additional information
# regarding copyright ownership.  The ASF licenses this file
# to you under the Apache License, Version 2.0 (the
# "License"); you may not use this file except in compliance
# with the License.  You may obtain a copy of the License at
#
#   http://www.apache.org/licenses/LICENSE-2.0
#
# Unless required by applicable law or agreed to in writing,
# software distributed under the License is distributed on an
# "AS IS" BASIS, WITHOUT WARRANTIES OR CONDITIONS OF ANY
# KIND, either express or implied.  See the License for the
# specific language governing permissions and limitations
# under the License.
#

from __future__ import division

from collections import Counter, deque
import numpy as np
import math

from .tensor import Tensor
from . import singa_wrap as singa


CTensor = singa.Tensor
training = False


def infer_dependency(op):
    """
    Infer the dependency of all operations with the
    given op as the last operation.
    Operation A is depending on B if A uses the output(s) of B.

    Args:
        op: an Operation instance, e.g. the loss operation.

    Return:
        a Counter instance with the operation as the key,
        and the number of operations that are depending on it as the value;
        and a Counter instance with the id of the output tensor as the key, and 
        the number of operations that are depending on it as the value.
    """

    # current op is not inserted into the dependency_count
    # if the current op is not a terminal op, then this function may just
    # count dependency of a branch.
    op_count = Counter()
    tensor_count = Counter()
    queue = deque([op])
    while len(queue) > 0:
        cur_op = queue.pop()
        for src_op, xid, _, _ in cur_op.src:
            if src_op not in op_count:
                op_count[src_op] = 1
                queue.append(src_op)
            else:
                op_count[src_op] += 1
            tensor_count[xid] += 1
    return op_count, tensor_count


def gradients(y, dy=None):
    """
    Compute the gradients of the output w.r.t the parameters

    Args:
        y: the output tensor, e.g., the loss
        dy: gradient of the target w.r.t y; None indicates the gradient is 1.0;
            it can be used to rescale the loss.

    Return:
        a dictionary storing the gradient tensors of all tensors
            whose stores_grad is true (e.g. parameter tensors)
    """
    grads = {}  # mapping: x->dx if x.stores_grad
    for p, dp in backward(y, dy):
        grads[p] = dp
    return grads


def backward(y, dy=None):
    """
    Run the backward propagation starting at y.
    Args:
        y: a Tensor instance, usually the loss
        dy: a number or a Tensor instance, for the gradient of the
            objective/loss w.r.t y, usually None, i.e., 1.0
    Return:
        yeild the parameter (tensor with stores_grad true) and the
            gradient tensors.
    """
    assert isinstance(y, Tensor), "wrong input type."
    op_dep, tensor_dep = infer_dependency(y.creator)
    assert y.size() == 1, (
        "y must be a Tensor with a single value;" "size of y is % d" % y.size()
    )

    # by default the dy is a tensor with 1.0 for each sample;
    if dy is None:
        dy = float(1.0)
    elif isinstance(dy, Tensor):
        dy = dy.data
    else:
        dy = float(dy)

    # ready is a queue of (operation, dy list)
    ready = deque([(y.creator, (dy,))])
    not_ready = {}  # mapping: op->[dy]

    if y.stores_grad:
        # gradients[y] = dy
        if isinstance(dy, float):
            g = np.array(dy)
        else:
            g = dy
        tg = Tensor(device=g.device(), data=g)
        yield (y, tg)

    while len(ready) > 0:
        op, dys = ready.pop()
        if not op.requires_grad or isinstance(op, Dummy):
            continue
        # if not isinstance(op, tensor.Dummy):
        dxs = op._do_backward(*dys)
        # TODO src and dx must match

        assert len(op.src) == len(dxs), (
            "the number of src ops (=%d) and dx (=%d) not match"
            % (len(op.src), len(dxs))
        )
        for (src_op, x_id, y, y_stores_grad), dx in zip(op.src, dxs):
            # prefix x is w.r.t op; prefix y is w.r.t src_op.
            # x_id is the python id of one input arg of src_op, denoted as x.
            # y_idx (below) is the index of x among the outputs of src_op.
            # not_ready[src_op][y_idx] records the intermediate gradient
            # of the y_idx'th output of src_op. 'intermediate gradient'
            # indicates that if this output is used in multiple children
            # operations, then we have to add the graident (dx) from all these
            # children operations. When src_op is ready, it means that
            # the gradient of all its outputs are available, i.e. all children
            # operations have been backwarded.
            # y is None if y.stores_grad is false; otherwise it is a Tensor

            if isinstance(src_op, Dummy) and (not src_op.stores_grad):
                continue

            y_idx = src_op.y_id2idx[x_id]
            if src_op not in not_ready:
                # src_op may have mulitple outputs
                not_ready[src_op] = [None for _ in src_op.y_id2idx]
                not_ready[src_op][y_idx] = dx
            else:
                dxs_ = not_ready[src_op]
                if dxs_[y_idx] is None:
                    dxs_[y_idx] = dx
                else:
                    # add the gradient from another children operation that
                    # uses y_idx'th output of src_op as input arg
                    dxs_[y_idx] += dx

            op_dep[src_op] -= 1
            tensor_dep[x_id] -= 1

            if y_stores_grad and tensor_dep[x_id] == 0:
                # store the gradient for final return, e.g. for parameters.
                # it may cause a delay to yield. Only after src_op's all
                # output tensors have recieved the gradients, then output
                g = not_ready[src_op][y_idx]
                tg = Tensor(
                    device=g.device(), data=g, name=src_op.grad_name(y_idx)
                )
                yield (y, tg)

            if op_dep[src_op] == 0:
                if src_op.requires_grad is True:
                    assert not isinstance(
                        src_op, Dummy
                    ), "Dummy op does not do backward()"
                    ready.append((src_op, not_ready[src_op]))
                del not_ready[src_op]
        del op  # delete the operation to free all tensors from this op


class Operation(object):
    """
    An operation includes the forward and backward function of
    tensor calculation.
    Steps to add a specific operation Xxxx:
    1. create a subclass of Operation, name it as Xxxx
    2. override the forward() and backward(); The arguments of forward()
       and backward() should only include CTensor;
    """

    op_count = 0

    def __init__(self, name=None):
        if name is None:
            self.name = "{}#{}".format(
                self.__class__.__name__, Operation.op_count
            )
            Operation.op_count += 1
        else:
            self.name = name

    def __call__(self, *xs):
        return self._do_forward(*xs)

    def output_name(self, idx):
        """
        Args:
            idx: index of the output among all outputs

        Return:
            the name of the output tensor
        """
        return "{}:{}".format(self.name, idx)

    def grad_name(self, idx):
        """
        Args:
            idx: index of the output among all outputs

        Return:
            the name of the gradient of the output tensor
        """
        return "{}_g".format(self.output_name(idx))

    def _do_forward(self, *xs):
        """
        Do not call this function from user code. It is called by __call__().
        Args:
            xs, Tensor instance(s)
        Returns:
            Tensor instance(s)
        """
        # TODO add the pre hook
        assert all(
            [isinstance(x, Tensor) for x in xs]
        ), "xs should include only Tensor instances"

        # need to do backward if any of its input arg needs gradient
        self.requires_grad = any([x.requires_grad for x in xs])

        self.src = []
        for x in xs:
            if x.stores_grad:
                # store the tensor whose gradient needs be returned in
                # backward(), e.g. if x is parameter
                self.src.append((x.creator, id(x), x, x.stores_grad))
            else:
                # for intermediate tensors, they will be released soon;
                # no need to store them --> use None
                self.src.append((x.creator, id(x), None, x.stores_grad))

        # get the CTensor (data) if the input arg is Tensor
        xs = tuple(x.data for x in xs)
        ys = self.forward(*xs)
        if not isinstance(ys, tuple):
            ys = (ys,)
        # create Tensor based on CTensor(data);
        # assume outputs are all Tensor instances
        ys = tuple(
            Tensor(
                device=y.device(),
                data=y,
                requires_grad=self.requires_grad,
                creator=self,
                name=self.output_name(idx),
            )
            for idx, y in enumerate(ys)
        )
        # map from python id to output index
        self.y_id2idx = {id(y): i for i, y in enumerate(ys)}
        # TODO add the post hook
        return ys

    def _do_backward(self, *dys):
        dxs = self.backward(*dys)
        if not isinstance(dxs, tuple):
            dxs = (dxs,)
        return dxs

    def forward(self, *xs):
        """Forward propagation.
        Args:
            xs: input args consisting of only CTensors.
        Returns:
            CTensor instance(s)
        """
        raise NotImplementedError

    def backward(self, *dys):
        """ Backward propagation.
        Args:
            dys: input args consisting of only CTensors.
        Returns:
            CTensor instance(s)
        """
        raise NotImplementedError

    def get_params(self):
        return []


class Dummy(Operation):
    """Dummy operation whice serves as a placehoder for autograd
    Args:
        name(string): set it for debug
    """

    def __init__(self, tensor, name=None):
        super(Dummy, self).__init__(name)
        self.src = []
        self.y_id2idx = {id(tensor): 0}
        self.stores_grad = tensor.stores_grad
        self.requires_grad = False

    def output_name(self, idx):
        return self.name

    def grad_name(self, idx):
        return "{}_g".format(self.name)

class Mean(Operation):
    def __init__(self):
        super(Mean, self).__init__()

    def forward(self, *l):
        """
        Args:
            l: a list of CTensor
            element-wise mean operator
        Returns:
            a new CTensor
        """
        if training:
            self.l = len(l)
        assert(len(l)>0);
        x = singa.Tensor(list(l[0].shape()),l[0].device())
        x.SetFloatValue(0.0)
        for i in range(len(l)):
            x+=l[i]
        return singa.MultFloat(x,1/len(l))

    def backward(self, dy):
        """
        Args:
            dy(CTensor): dL / dy
        Returns:
            a list of dx(CTensor)
        """
        return [singa.MultFloat(dy,1/self.l)]*self.l

def mean(*l):
    return Mean()(*l)[0]


class ReLU(Operation):
    def __init__(self):
        super(ReLU, self).__init__()

    def forward(self, x):
        """
        Args:
            x(CTensor): input tensor
        Returns:
            a new CTensor whose element y = x if x >= 0; otherwise 0;
        """
        if training:
            self.input = x
        return singa.ReLU(x)

    def backward(self, dy):
        """
        Args:
            dy(CTensor): dL / dy
        Returns:
            dx(CTensor): dL / dx = dy if x >= 0; otherwise 0;
        """
        dx = singa.GTFloat(self.input, 0.0)
        return singa.__mul__(dy, dx)


def relu(x):
    return ReLU()(x)[0]


class Less(Operation):
    def __init__(self):
        super(Less, self).__init__()

    def forward(self, x,y):
        """Do forward propgation.
        Store the [x<y] if requires gradient.
        Args:
            x (CTensor): matrix
            y (CTensor): matrix
        Returns:
            a CTensor for the result
        """
        cur = singa.LTFloat(singa.__sub__(x,y),0)
        if training:
            self.cache = cur
        return cur

    def backward(self, dy):
        """
        Args:
            dy (CTensor): data for the dL / dy, L is the loss
        Returns:
            a tuple for (dx0, dx1)
        """
        assert 0,('no backward function for less')
        return None

def less(x,y):
    return Less()(x,y)[0]







class Clip(Operation):
    def __init__(self,min,max):
        super(Clip, self).__init__()
        self.max=max
        self.min=min
    def forward(self, x):
        """
        Args:
            x(CTensor): input tensor
        Returns:
            np.clip(x,min,max)
        """
        mask0 = singa.LTFloat(x, self.min)
        mask1 = singa.GTFloat(x, self.max)
        mask00 = singa.MultFloat(mask0,self.min)
        mask11 = singa.MultFloat(mask1,self.max)
        mask2 = singa.LEFloat(x, self.max)
        mask3 = singa.GEFloat(x, self.min)
        maskm = singa.__mul__(mask2,mask3)
        if training:
            self.mask = maskm
        return singa.__add__(singa.__add__(singa.__mul__(maskm,x),mask00),mask11)

    def backward(self, dy):
        return singa.__mul__(dy, self.mask)

def clip(x,min,max):
    return Clip(min,max)(x)[0]

class Identity(Operation):
    def __init__(self):
        super(Identity, self).__init__()
    def forward(self,x):
        return x

    def backward(self, dy):
        """
        Args:
            dy(CTensor): dL / dy
        Returns:
            dx(CTensor): dL / dx = dy;
        """
        return dy


def identity(x):
    return Identity()(x)[0]

class Matmul(Operation):
    """For matrix multiplication"""

    def __init__(self):
        super(Matmul, self).__init__()

    def forward(self, x, w):
        """Do forward propgation.
        Store the x(or w) if w(or x) requires gradient.
        Args:
            x (CTensor): matrix
            w (CTensor): matrix
        Returns:
            a CTensor for the result
        """
        if training:
            self.input = (x, w)
        return singa.Mult(x, w)

    def backward(self, dy):
        """
        Args:
            dy (CTensor): data for the dL / dy, L is the loss
        Returns:
            a tuple for (dx, dw)
        """
        return (
            singa.Mult(dy, singa.DefaultTranspose(self.input[1])),
            singa.Mult(singa.DefaultTranspose(self.input[0]), dy),
        )


def matmul(x, w):
    return Matmul()(x, w)[0]

class Greater(Operation):
    def __init__(self):
        super(Greater, self).__init__()

    def forward(self, x,y):
        """Do forward propgation.
        Store the [x>y] if requires gradient.
        Args:
            x (CTensor): matrix
            y (CTensor): matrix
        Returns:
            a CTensor for the result
        """
        cur = singa.GTFloat(singa.__sub__(x,y),0)
        if training:
            self.cache = cur
        return cur

    def backward(self, dy):
        """
        Args:
            dy (CTensor): data for the dL / dy, L is the loss
        Returns:
            a tuple for (dx0, dx1)
        """
        assert 0,('no backward function for greater')
        return None

def greater(x,y):
    return Greater()(x,y)[0]

class AddBias(Operation):
    """
    Add Bias to each row / column of the Tensor, depending on the axis arg.
    """

    def __init__(self, axis=0):
        """
        To indicate the calculation axis, 0 for row, 1 for column.
        Args:
            axis: 0 or 1, default is 0.
        """
        super(AddBias, self).__init__()
        self.axis = axis

    def forward(self, x, b):
        """
        Args:
            x: matrix.
            b: bias to be added.
        Return:
            the result Tensor
        """
        if self.axis == 0:
            singa.AddRow(b, x)
        elif self.axis == 1:
            singa.AddColumn(b, x)
        return x

    def backward(self, dy):
        """
        Args:
            dy (CTensor): data for the dL / dy, L is the loss.
        Return:
            a tuple for (db, dx), db is data for dL / db, dx is data
            for dL / dx.
        """
        if self.axis == 0:
            return dy, singa.Sum(dy, 0)
        elif self.axis == 1:
            return dy, singa.Sum(dy, 0)


def add_bias(x, b, axis=0):
    return AddBias(axis)(x, b)[0]


class Reshape(Operation):
    def __init__(self,shape):
        super(Reshape, self).__init__()
        self.shape=list(shape)

    def forward(self, x):
        self.cache=x.shape()
        return singa.Reshape(x, self.shape)

    def backward(self, dy):
        return singa.Reshape(dy, self.cache)


def reshape(a,shape):
    return Reshape(shape)(a)[0]


class Add(Operation):
    def __init__(self):
        super(Add, self).__init__()

    def forward(self, a, b):
        return singa.__add__(a, b)

    def backward(self, dy):
        return dy, dy


def add(a, b):
    return Add()(a, b)[0]


class SoftMax(Operation):
    """
    Apply SoftMax for each row of the Tensor or each column of the Tensor
    according to the parameter axis.
    """

    def __init__(self, axis=0):
        super(SoftMax, self).__init__()
        self.axis = axis

    def forward(self, x):
        """
        Args:
            x(data): the input 1d or 2d tensor
        Returns:
            the result Tensor
        """
        if self.axis == 1:
            x = singa.DefaultTranspose(x)
        self.output = singa.SoftMax(x)
        if self.axis == 0:
            return self.output
        elif self.axis == 1:
            return singa.DefaultTranspose(self.output)

    def backward(self, dy):
        """
        Args:
            dy (CTensor): data for the dL / dy, L is the loss
        Returns:
            dx (Ctensor): data for the dL / dx, L is the loss,
            x is the input of current Opertion
        """
        # calculations are made on numpy array
        if self.axis == 1:
            dy = singa.DefaultTranspose(dy)
        grad = ctensor2numpy(dy)
        output = ctensor2numpy(self.output)
        out_1 = np.einsum("ki,ki->ki", grad, output)
        medium_out = np.einsum("ki,kj->kij", output, output)
        out_2 = np.einsum("kij,kj->ki", medium_out, grad)
        out = out_1 - out_2
        dx = CTensor(out_1.shape)
        dx.CopyFloatDataFromHostPtr(out.flatten())
        """grad = Tensor(data=dy)
        output = Tensor(data=self.output)
        out_1 = einsum('ki,ki->ki', grad, output)
        medium_out = einsum('ki,kj->kij', output, output)
        out_2 = einsum('kij,kj->ki', medium_out, grad)
        out = out_1 - out_2
        dx = CTensor(out_1.data.shape)
        dx.CopyFloatDataFromHostPtr(out.data.flatten())"""
        if self.axis == 0:
            return dx
        elif self.axis == 1:
            return singa.DefaultTranspose(dx)


def softmax(x, axis=0):
    return SoftMax(axis)(x)[0]

class Sum(Operation):
    def __init__(self):
        super(Sum, self).__init__()

    def forward(self, *l):
        if training:
            self.l = len(l)
        assert(len(l)>0);
        x = singa.Tensor(list(l[0].shape()),l[0].device())
        x.SetFloatValue(0.0)
        for i in range(len(l)):
            x+=l[i]
        return x

    def backward(self, dy):
        return [dy]*self.l


def sum(*l):
    return Sum()(*l)[0]

class CrossEntropy(Operation):
    def __init__(self):
        super(CrossEntropy, self).__init__()

    """
    Calculte negative log likelihood loss for a batch of training data.
    """

    def forward(self, x, t):
        """
        Args:
            x (CTensor): 1d or 2d tensor, the prediction data(output)
                         of current network.
            t (CTensor): 1d or 2d tensor, the target data for training.
        Returns:
            loss (CTensor): scalar.
        """
        loss = CTensor((1,))
        loss_data = -singa.SumAsFloat(singa.__mul__(t, singa.Log(x)))
        loss.SetFloatValue(loss_data / x.shape()[0])
        self.x = x
        self.t = t
        self.input = (x, t)
        return loss

    def backward(self, dy=1.0):
        """
        Args:
            dy (float or CTensor): scalar, accumulate gradient from outside
                                of current network, usually equal to 1.0
        Returns:
            dx (CTensor): data for the dL /dx, L is the loss, x is the output
                          of current network. note that this is true for
                          dy = 1.0
        """
        dx = singa.__div__(self.t, self.x)
        dx *= float(-1 / self.x.shape()[0])
        if isinstance(dy, float):
            # dtype of dy: float
            dx *= dy
            return dx, None
        elif isinstance(dy, CTensor):
            pass  # TODO, broadcast elementwise multiply seems not support


def cross_entropy(y, t):
    return CrossEntropy()(y, t)[0]


class SoftMaxCrossEntropy(Operation):
    def __init__(self, t):
        super(SoftMaxCrossEntropy, self).__init__()
        self.t = t.data

    def forward(self, x):
        self.p = singa.SoftMax(x)
        loss = CTensor((1,), self.p.device())
        ret = singa.CrossEntropyFwd(self.p, self.t)
        loss.SetFloatValue(singa.SumAsFloat(ret) / x.shape()[0])
        return loss

    def backward(self, dy=1.0):
        dx = singa.SoftmaxCrossEntropyBwd(self.p, self.t)
        return singa.DivFloat(dx, float(self.p.shape()[0]))


def softmax_cross_entropy(x, t):
    # x is the logits and t is the ground truth; both are 2D.
    return SoftMaxCrossEntropy(t)(x)[0]


class MeanSquareError(Operation):
    def __init__(self):
        super(MeanSquareError, self).__init__()

    def forward(self, x, t):
        self.err = singa.__sub__(x, t)
        sqr = singa.Square(self.err)
        loss = CTensor((1,), x.device())
        loss.SetFloatValue(singa.SumAsFloat(sqr) / x.shape()[0] / 2)
        return loss

    def backward(self, dy=1.0):
        dx = self.err
        dx *= float(1 / self.err.shape()[0])
        if isinstance(dy, float):
            # dtype of dy: float
            dx *= dy
            return dx, None
        elif isinstance(dy, CTensor):
            pass  # TODO, broadcast elementwise multiply seems not support


def mse_loss(x, t):
    return MeanSquareError()(x, t)[0]


def ctensor2numpy(x):
    """
    To be used in SoftMax Operation.
    Convert a singa_tensor to numpy_tensor.
    """
    np_array = x.GetFloatValue(int(x.Size()))
    return np_array.reshape(x.shape())


class Flatten(Operation):
    def __init__(self, start_axis=1):
        super(Flatten, self).__init__()
        # flatten all axis after (inclusive) start_axis
        self.start_axis = start_axis
        assert start_axis == 1, "must flatten into 2d array not"

    def forward(self, x):
        # TODO Do flatten start from axis != 1
        self.shape = list(x.shape())
        y = singa.Reshape(x, (x.shape()[0], x.Size() // x.shape()[0]))
        return y

    def backward(self, dy):
        dx = singa.Reshape(dy, self.shape)
        return dx


def flatten(x):
    return Flatten()(x)[0]


class Layer(object):
    def __init__(self):
        pass

    def device_check(self, *inputs):
        x_device = inputs[0].device
        x_dev_id = x_device.id()
        for var in inputs:
            if var.device.id() != x_dev_id:
                var.to_device(x_device)

    def find_sublayers(self):
        # return a list whose elements are in form of (attribute_name,
        # sublayer)
        sublayers = []
        for attr in self.__dict__:
            if isinstance(self.__dict__[attr], Layer):
                sublayers.append((attr, self.__dict__[attr]))
        return sublayers

    def get_params(self):
        sublayers = self.find_sublayers()
        params = dict()
        for sublayer_name, sublayer in sublayers:
            params[sublayer_name] = sublayer.get_params()
        return params

    def set_params(self, **parameters):
        # set parameters for Layer
        # input should be either a PyTensor or numpy ndarray.
        # examples: Layer.set_params(W=np.ones((in, out), dtype=np.float32)),
        # Layer.set_params(**{'block1':{'linear1':{'W':np.ones((in, out),
        # dtype=np.float32)}}})
        for (parameter_name, parameter_value) in parameters.items():
            # assert isinstance(self.__dict__[parameter_name], Layer)
            assert (
                parameter_name in self.__dict__
            ), "please input correct parameters."
            if isinstance(self.__dict__[parameter_name], Layer):
                self.__dict__[parameter_name].set_params(
                    **parameters[parameter_name]
                )
            elif isinstance(self.__dict__[parameter_name], Tensor):
                self.set_one_param(parameter_name, parameter_value)
            else:
                raise ValueError("please input correct parameters.")

    def set_one_param(self, parameter_name, parameter_value):
        assert (
            parameter_name in self.allow_params
        ), "please input allowed parameters."
        assert (
            parameter_value.shape == self.__dict__[parameter_name].shape
        ), "Shape dismatched."
        if isinstance(parameter_value, Tensor):
            self.__dict__[parameter_name].reset_like(parameter_value)
        elif isinstance(parameter_value, np.ndarray):
            self.__dict__[parameter_name].copy_from_numpy(parameter_value)
        else:
            raise ValueError("parameters should be Tensor or Numpy array.")


class Linear(Layer):
    def __init__(self, in_features, out_features, bias=True):
        w_shape = (in_features, out_features)
        b_shape = (out_features,)
        self.bias = bias

        self.W = Tensor(shape=w_shape, requires_grad=True, stores_grad=True)
        std = math.sqrt(2.0 / (in_features + out_features))
        self.W.gaussian(0.0, std)

        if self.bias:
            self.b = Tensor(shape=b_shape, requires_grad=True, stores_grad=True)
            self.b.set_value(0.0)

    def __call__(self, x):
        if self.bias:
            self.device_check(x, self.W, self.b)
        else:
            self.device_check(x, self.W)
        y = matmul(x, self.W)
        if self.bias:
            y = add_bias(y, self.b, axis=0)
        return y

    def get_params(self):
        if self.bias:
            return {"W": self.W, "b": self.b}
        else:
            return {"W": self.W}

    def set_params(self, **parameters):
        # TODO(wangwei) remove this funciton as Opeation's set_params() enough
        # set parameters for Linear Layer
        # input should be either a PyTensor or numpy ndarray.
        # examples: Linear.set_params(W=np.ones((in, out), dtype=np.float32)),
        # Linear.set_params(**{'W':np.ones((in, out), dtype=np.float32)})
        self.allow_params = ["W", "b"]
        super(Linear, self).set_params(**parameters)
        for parameter_name in parameters:
            if parameter_name is "b":
                self.bias = True


class Concat(Operation):
    def __init__(self, axis=0):
        super(Concat, self).__init__()
        self.axis = axis

    def forward(self, *xs):
        if training:
            offset = 0
            self.slice_point = []
            for t in xs:
                offset += t.shape()[self.axis]
                self.slice_point.append(offset)
        x = singa.VecTensor(list(xs))
        return singa.ConcatOn(x, self.axis)

    def backward(self, dy):
        assert hasattr(
            self, "slice_point"
        ), "Please set training as True before do BP. "
        assert self.slice_point[-1] == dy.shape()[self.axis], "Shape mismatch."
        dxs = []
        last_offset = 0
        for p in self.slice_point:
            dxs.append(singa.SliceOn(dy, last_offset, p, self.axis))
            last_offset = p
        return tuple(dxs)


def cat(xs, axis=0):
    # xs is a tuple of multiple Tensors
    return Concat(axis)(*xs)[0]


class _Conv2d(Operation):
    def __init__(self, handle):
        super(_Conv2d, self).__init__()
        self.handle = handle

    def forward(self, x, W, b=None):
        assert x.nDim() == 4, "The dimensions of input should be 4D."

        if training:
            if self.handle.bias_term:
                self.inputs = (x, W, b)
            else:
                self.inputs = (x, W)

        if not self.handle.bias_term:
            # create empty bias tensor for Cpp API
            b = CTensor((self.handle.num_filters,), x.device())
            b.SetFloatValue(0.0)

        if isinstance(self.handle, singa.CudnnConvHandle):
            return singa.GpuConvForward(x, W, b, self.handle)
        else:
            return singa.CpuConvForward(x, W, b, self.handle)

    def backward(self, dy):
        assert training is True and hasattr(
            self, "inputs"
        ), "Please set training as True before do BP. "
        
        if isinstance(self.handle, singa.CudnnConvHandle):
            dx = singa.GpuConvBackwardx(
                dy, self.inputs[1], self.inputs[0], self.handle
            )
            dW = singa.GpuConvBackwardW(
                dy, self.inputs[0], self.inputs[1], self.handle
            )
            if self.handle.bias_term:
                db = singa.GpuConvBackwardb(dy, self.inputs[2], self.handle)
                return dx, dW, db
            else:
                return dx, dW, None
        else:
            dx = singa.CpuConvBackwardx(
                dy, self.inputs[1], self.inputs[0], self.handle
            )
            dW = singa.CpuConvBackwardW(
                dy, self.inputs[0], self.inputs[1], self.handle
            )
            if self.handle.bias_term:
                db = singa.CpuConvBackwardb(dy, self.inputs[2], self.handle)
                return dx, dW, db
            else:
                return dx, dW, None

def conv2d(handle, x, W, b=None):
    if b is None:
        return _Conv2d(handle)(x, W)[0]
    else:
        return _Conv2d(handle)(x, W, b)[0]


class Conv2d(Layer):
    def __init__(
        self,
        in_channels,
        out_channels,
        kernel_size,
        stride=1,
        padding=0,
        dilation=1,
        group=1,
        bias=True,
        **kwargs
    ):

        self.in_channels = in_channels
        self.out_channels = out_channels

        self.group = group

        assert (
            self.group >= 1 and self.in_channels % self.group == 0
        ), "please set reasonable group."

        assert (
            self.out_channels >= self.group
            and self.out_channels % self.group == 0
        ), "out_channels and group dismatched."

        if isinstance(kernel_size, int):
            self.kernel_size = (kernel_size, kernel_size)
        elif isinstance(kernel_size, tuple):
            self.kernel_size = kernel_size
        else:
            raise TypeError("Wrong kernel_size type.")

        if isinstance(stride, int):
            self.stride = (stride, stride)
        elif isinstance(stride, tuple):
            self.stride = stride
        else:
            raise TypeError("Wrong stride type.")

        if isinstance(padding, int):
            self.padding = (padding, padding)
        elif isinstance(padding, tuple):
            self.padding = padding
        else:
            raise TypeError("Wrong padding type.")

        if dilation != 1:
            raise ValueError("Not implemented yet")

        self.bias = bias

        self.inner_params = {
            "cudnn_prefer": "fastest",
            "workspace_MB_limit": 1024,
        }
        # TODO valid value of inner_params check

        for kwarg in kwargs:
            if kwarg not in self.inner_params:
                raise TypeError("Keyword argument not understood:", kwarg)
            else:
                self.inner_params[kwarg] = kwargs[kwarg]

        w_shape = (
            self.out_channels,
            int(self.in_channels / self.group),
            self.kernel_size[0],
            self.kernel_size[1],
        )

        self.W = Tensor(shape=w_shape, requires_grad=True, stores_grad=True)
        # std = math.sqrt(
        # 2.0 / (self.in_channels * self.kernel_size[0] * self.kernel_size[1] +
        # self.out_channels))
        std = math.sqrt(
            2.0
            / (
                w_shape[1] * self.kernel_size[0] * self.kernel_size[1]
                + self.out_channels
            )
        )
        self.W.gaussian(0.0, std)

        if self.bias:
            b_shape = (self.out_channels,)
            self.b = Tensor(shape=b_shape, requires_grad=True, stores_grad=True)
            self.b.set_value(0.0)
        else:
            # to keep consistency when to do forward.
            self.b = None
            # Tensor(data=CTensor([]), requires_grad=False, stores_grad=False)

    def __call__(self, x):
        assert x.shape[1] == self.in_channels, "in_channels mismatched"

        if self.bias:
            self.device_check(x, self.W, self.b)
        else:
            self.device_check(x, self.W)

        if x.device.id() == -1:
            if self.group != 1:
                raise ValueError("Not implemented yet")
            else:
                if (not hasattr(self, "handle")) or (
                    x.shape[0] != self.handle.batchsize
                ):
                    self.handle = singa.ConvHandle(
                        x.data,
                        self.kernel_size,
                        self.stride,
                        self.padding,
                        self.in_channels,
                        self.out_channels,
                        self.bias,
                        self.group,
                    )
        else:
            if (not hasattr(self, "handle")) or (
                x.shape[0] != self.handle.batchsize
            ):
                self.handle = singa.CudnnConvHandle(
                    x.data,
                    self.kernel_size,
                    self.stride,
                    self.padding,
                    self.in_channels,
                    self.out_channels,
                    self.bias,
                    self.group,
                )

        y = conv2d(self.handle, x, self.W, self.b)
        return y

    def get_params(self):
        if self.bias:
            return {"W": self.W, "b": self.b}
        else:
            return {"W": self.W}

    def set_params(self, **parameters):
        # TODO(wangwei) remove it as Operation's set_params() is enough
        # input should be either a PyTensor or numpy ndarray.
        # Conv2d.set_params(W=np.ones((n, c, h, w), dtype=np.float32)),
        # Conv2d.set_params(**{'W':np.ones((n, c, h, w), dtype=np.float32)})
        self.allow_params = ["W", "b"]
        super(Conv2d, self).set_params(**parameters)
        for parameter_name in parameters:
            if parameter_name is "b":
                self.bias = True


class SeparableConv2d(Layer):
    def __init__(
        self,
        in_channels,
        out_channels,
        kernel_size,
        stride=1,
        padding=0,
        bias=False,
    ):
        self.depthwise_conv = Conv2d(
            in_channels,
            in_channels,
            kernel_size,
            stride,
            padding,
            group=in_channels,
            bias=bias,
        )

        self.point_conv = Conv2d(in_channels, out_channels, 1, bias=bias)

    def __call__(self, x):
        y = self.depthwise_conv(x)
        y = self.point_conv(y)
        return y


class BatchNorm2d(Layer):
    def __init__(self, num_features, momentum=0.9):
        self.channels = num_features
        self.momentum = momentum

        param_shape = (self.channels,)

        self.scale = Tensor(
            shape=param_shape, requires_grad=True, stores_grad=True
        )
        self.scale.set_value(1.0)

        self.bias = Tensor(
            shape=param_shape, requires_grad=True, stores_grad=True
        )
        self.bias.set_value(0.0)

        self.running_mean = Tensor(
            shape=param_shape, requires_grad=False, stores_grad=False
        )
        self.running_var = Tensor(
            shape=param_shape, requires_grad=False, stores_grad=False
        )

    def __call__(self, x):
        assert x.shape[1] == self.channels, (
            "number of channels dismatched. %d vs %d"
            % (x.shape[1], self.channels)
        )

        self.device_check(
            x, self.scale, self.bias, self.running_mean, self.running_var
        )

        if x.device.id() == -1:
            if not hasattr(self, "handle"):
                self.handle = singa.BatchNormHandle(self.momentum, x.data)
            elif x.shape[0] != self.handle.batchsize:
                self.handle = singa.BatchNormHandle(self.momentum, x.data)
        else:
            if not hasattr(self, "handle"):
                self.handle = singa.CudnnBatchNormHandle(self.momentum, x.data)
            elif x.shape[0] != self.handle.batchsize:
                self.handle = singa.CudnnBatchNormHandle(self.momentum, x.data)

        y = batchnorm_2d(
            self.handle,
            x,
            self.scale,
            self.bias,
            self.running_mean,
            self.running_var,
        )
        return y

    def get_params(self):
        return {"scale": self.scale, "bias": self.bias}

    def set_params(self, **parameters):
        # set parameters for BatchNorm2d Layer
        # input should be either a PyTensor or numpy ndarray.
        # examples:
        #   Batchnorm2d.set_params(scale=np.ones((1,), dtype=np.float32)),
        #   Batchnorm2d.set_params(**{'bias':np.ones((1), dtype=np.float32)})
        self.allow_params = ["scale", "bias"]
        super(BatchNorm2d, self).set_params(**parameters)


class _BatchNorm2d(Operation):
    def __init__(self, handle, name=None):
        super(_BatchNorm2d, self).__init__(name)
        self.handle = handle

    def forward(self, x, scale, bias, running_mean, running_var):
        self.running_mean = running_mean
        self.running_var = running_var
        if training:

            if isinstance(self.handle, singa.CudnnBatchNormHandle):
                y, mean, var = singa.GpuBatchNormForwardTraining(
                    self.handle, x, scale, bias, running_mean, running_var
                )

                self.cache = (x, scale, mean, var)
            else:
                y, mean, var = singa.CpuBatchNormForwardTraining(
                    self.handle, x, scale, bias, running_mean, running_var
                )
                self.cache = (x, scale, mean, var)
        else:
            if isinstance(self.handle, singa.CudnnBatchNormHandle):
                y = singa.GpuBatchNormForwardInference(
                    self.handle,
                    x,
                    scale,
                    bias,
                    running_mean,
                    running_var,
                )
            else:
                y = singa.CpuBatchNormForwardInference(
                    self.handle,
                    x,
                    scale,
                    bias,
                    running_mean,
                    running_var,
                )

        return y

    def backward(self, dy):
        assert training is True and hasattr(
            self, "cache"
        ), "Please set training as True before do BP. "

        x, scale, mean, var = self.cache
        if isinstance(self.handle, singa.CudnnBatchNormHandle):
            dx, ds, db = singa.GpuBatchNormBackward(
                self.handle, dy, x, scale, mean, var
            )
        else:
            dx, ds, db = singa.CpuBatchNormBackward(
                self.handle, dy, x, scale, mean, var
            )
            
        return dx, ds, db


def batchnorm_2d(handle, x, scale, bias, running_mean, running_var):
    return _BatchNorm2d(handle)(x, scale, bias, running_mean, running_var)[0]


class _Pooling2d(Operation):
    def __init__(self, handle):
        super(_Pooling2d, self).__init__()
        self.handle = handle

    def forward(self, x):
        if isinstance(self.handle, singa.CudnnPoolingHandle):
            y = singa.GpuPoolingForward(self.handle, x)
        else:
            y = singa.CpuPoolingForward(self.handle, x)

        if training:
            self.cache = (x, y)

        return y

    def backward(self, dy):
        if isinstance(self.handle, singa.CudnnPoolingHandle):
            dx = singa.GpuPoolingBackward(
                self.handle, dy, self.cache[0], self.cache[1]
            )
        else:
            dx = singa.CpuPoolingBackward(
                self.handle, dy, self.cache[0], self.cache[1]
            )
            
        return dx


def pooling_2d(handle, x):
    return _Pooling2d(handle)(x)[0]


class Pooling2d(Layer):
    def __init__(self, kernel_size, stride=None, padding=0, is_max=True):
        if isinstance(kernel_size, int):
            self.kernel_size = (kernel_size, kernel_size)
        elif isinstance(kernel_size, tuple):
            self.kernel_size = kernel_size
        else:
            raise TypeError("Wrong kernel_size type.")

        if stride is None:
            self.stride = self.kernel_size
        elif isinstance(stride, int):
            self.stride = (stride, stride)
        elif isinstance(stride, tuple):
            self.stride = stride
            assert stride[0] > 0 or (kernel_size[0] == 1 and padding[0] == 0), (
                "stride[0]=0, but kernel_size[0]=%d, padding[0]=%d"
                % (kernel_size[0], padding[0])
            )
        else:
            raise TypeError("Wrong stride type.")

        if isinstance(padding, int):
            self.padding = (padding, padding)
        elif isinstance(padding, tuple):
            self.padding = padding
        else:
            raise TypeError("Wrong padding type.")

        self.is_max = is_max

    def __call__(self, x):

        out_shape_h = (
            int(
                (x.shape[2] + 2 * self.padding[0] - self.kernel_size[0])
                // self.stride[0]
            )
            + 1
        )
        out_shape_w = (
            int(
                (x.shape[3] + 2 * self.padding[1] - self.kernel_size[1])
                // self.stride[1]
            )
            + 1
        )
        if x.device.id() == -1:
            if not hasattr(self, "handle"):
                self.handle = singa.PoolingHandle(
                    x.data,
                    self.kernel_size,
                    self.stride,
                    self.padding,
                    self.is_max,
                )
            elif (
                x.shape[0] != self.handle.batchsize
                or out_shape_h != self.handle.pooled_height
                or out_shape_w != self.handle.pooled_width
            ):
                self.handle = singa.PoolingHandle(
                    x.data,
                    self.kernel_size,
                    self.stride,
                    self.padding,
                    self.is_max,
                )
        else:
            if not hasattr(self, "handle"):
                self.handle = singa.CudnnPoolingHandle(
                    x.data,
                    self.kernel_size,
                    self.stride,
                    self.padding,
                    self.is_max,
                )
            elif (
                x.shape[0] != self.handle.batchsize
                or out_shape_h != self.handle.pooled_height
                or out_shape_w != self.handle.pooled_width
            ):
                self.handle = singa.CudnnPoolingHandle(
                    x.data,
                    self.kernel_size,
                    self.stride,
                    self.padding,
                    self.is_max,
                )

        y = pooling_2d(self.handle, x)
        return y


class MaxPool2d(Pooling2d):
    def __init__(self, kernel_size, stride=None, padding=0):
        super(MaxPool2d, self).__init__(kernel_size, stride, padding, True)


class AvgPool2d(Pooling2d):
    def __init__(self, kernel_size, stride=None, padding=0):
        super(AvgPool2d, self).__init__(kernel_size, stride, padding, False)


class MaxPool1d(Pooling2d):
    def __init__(self, kernel_size, stride=None, padding=0):
        if stride is None:
            stride = kernel_size
        super(MaxPool2d, self).__init__(
            (1, kernel_size), (0, stride), (0, padding), True
        )


class AvgPool1d(Pooling2d):
    def __init__(self, kernel_size, stride=None, padding=0):
        if stride is None:
            stride = kernel_size
        super(MaxPool2d, self).__init__(
            (1, kernel_size), (0, stride), (0, padding), False
        )


class Tanh(Operation):
    def __init__(self):
        super(Tanh, self).__init__()

    def forward(self, x):
        out = singa.Tanh(x)
        if training:
            self.cache = (out,)
        return out

    def backward(self, dy):
        dx = singa.__mul__(self.cache[0], self.cache[0])
        dx = singa.MultFloat(dx, -1.0)
        dx = singa.AddFloat(dx, 1.0)
        dx = singa.__mul__(dy, dx)
        return dx


def tanh(x):
    return Tanh()(x)[0]

class Cos(Operation):
    def __init__(self):
        super(Cos, self).__init__()

    def forward(self, x):
        if training:
            self.input = x
        return singa.Cos(x)

    def backward(self, dy):
        dx = singa.Sin(self.input)
        dx = singa.MultFloat(dx, -1.0)
        dx = singa.__mul__(dy, dx)
        return dx

def cos(x):
    return Cos()(x)[0]

class Cosh(Operation):
    def __init__(self):
        super(Cosh, self).__init__()

    def forward(self, x):
        if training:
            self.input = x
        return singa.Cosh(x)

    def backward(self, dy):
        dx = singa.Sinh(self.input)
        dx = singa.__mul__(dy, dx)
        return dx

def cosh(x):
    return Cosh()(x)[0]

class Acos(Operation):
    def __init__(self):
        super(Acos, self).__init__()

    def forward(self, x):
        if training:
            self.input = x
        return singa.Acos(x)

    def backward(self, dy):
        dx = singa.Square(self.input)
        dx = singa.MultFloat(dx, -1.0)         
        dx = singa.AddFloat(dx, 1.0)
        dx = singa.PowFloat(dx, -0.5)
        dx = singa.MultFloat(dx, -1.0)
        dx = singa.__mul__(dy, dx)
        return dx

def acos(x):
    return Acos()(x)[0]

class Acosh(Operation):
    def __init__(self):
        super(Acosh, self).__init__()

    def forward(self, x):
        if training:
            self.input = x
        return singa.Acosh(x)

    def backward(self, dy):
        dx = singa.SubFloat(self.input, 1.0)
        dx = singa.Sqrt(dx)
        temp = singa.AddFloat(self.input, 1.0)
        temp = singa.Sqrt(temp)
        dx = singa.__mul__(dx, temp)
        dx = singa.PowFloat(dx, -1.0)
        dx = singa.__mul__(dy, dx)
        return dx

def acosh(x):
    return Acosh()(x)[0]

class Sin(Operation):
    def __init__(self):
        super(Sin, self).__init__()

    def forward(self, x):
        if training:
            self.input = x
        return singa.Sin(x)

    def backward(self, dy):
        dx = singa.Cos(self.input)
        dx = singa.__mul__(dy, dx)
        return dx

def sin(x):
    return Sin()(x)[0]

class Sinh(Operation):
    def __init__(self):
        super(Sinh, self).__init__()

    def forward(self, x):
        if training:
            self.input = x
        return singa.Sinh(x)

    def backward(self, dy):
        dx = singa.Cosh(self.input)
        dx = singa.__mul__(dy, dx)
        return dx

def sinh(x):
    return Sinh()(x)[0]

class Asin(Operation):
    def __init__(self):
        super(Asin, self).__init__()

    def forward(self, x):
        if training:
            self.input = x
        return singa.Asin(x)

    def backward(self, dy):
        dx = singa.Square(self.input)
        dx = singa.MultFloat(dx, -1.0)         
        dx = singa.AddFloat(dx, 1.0)
        dx = singa.PowFloat(dx, -0.5)
        dx = singa.__mul__(dy, dx)
        return dx

def asin(x):
    return Asin()(x)[0]

class Asinh(Operation):
    def __init__(self):
        super(Asinh, self).__init__()

    def forward(self, x):
        if training:
            self.input = x
        return singa.Asinh(x)

    def backward(self, dy):
        dx = singa.Square(self.input)
        dx = singa.AddFloat(dx, 1.0)
        dx = singa.PowFloat(dx, -0.5)
        dx = singa.__mul__(dy, dx)
        return dx

def asinh(x):
    return Asinh()(x)[0]

class Tan(Operation):
    def __init__(self):
        super(Tan, self).__init__()

    def forward(self, x):
        if training:
            self.input = x
        return singa.Tan(x)

    def backward(self, dy):
        dx = singa.Cos(self.input)
        dx = singa.Square(dx)
        dx = singa.PowFloat(dx, -1.0)
        dx = singa.__mul__(dy, dx)
        return dx

def tan(x):
    return Tan()(x)[0]

class Atan(Operation):
    def __init__(self):
        super(Atan, self).__init__()

    def forward(self, x):
        if training:
            self.input = x
        return singa.Atan(x)

    def backward(self, dy):
        dx = singa.Square(self.input)
        dx = singa.AddFloat(dx, 1.0)
        dx = singa.PowFloat(dx, -1.0)
        dx = singa.__mul__(dy, dx)
        return dx

def atan(x):
    return Atan()(x)[0]

class Atanh(Operation):
    def __init__(self):
        super(Atanh, self).__init__()

    def forward(self, x):
        if training:
            self.input = x
        return singa.Atanh(x)

    def backward(self, dy):
        dx = singa.Square(self.input)
        dx = singa.MultFloat(dx, -1.0)         
        dx = singa.AddFloat(dx, 1.0)
        dx = singa.PowFloat(dx, -1.0)
        dx = singa.__mul__(dy, dx)
        return dx

def atanh(x):
    return Atanh()(x)[0]

class Sigmoid(Operation):
    def __init__(self):
        super(Sigmoid, self).__init__()

    def forward(self, x):
        out = singa.Sigmoid(x)
        if training:
            self.cache = (out,)
        return out

    def backward(self, dy):
        dx = singa.MultFloat(self.cache[0], -1.0)
        dx = singa.AddFloat(dx, 1.0)
        dx = singa.__mul__(self.cache[0], dx)
        dx = singa.__mul__(dy, dx)
        return dx


def sigmoid(x):
    return Sigmoid()(x)[0]


class Mul(Operation):
    def __init__(self):
        super(Mul, self).__init__()

    def forward(self, x1, x2):
        if training:
            self.cache = (x1, x2)
        return singa.__mul__(x1, x2)

    def backward(self, dy):
        dx1 = singa.__mul__(dy, self.cache[1])
        dx2 = singa.__mul__(dy, self.cache[0])
        return dx1, dx2


class Unsqueeze(Operation):
    def __init__(self,axis):
        super(Unsqueeze, self).__init__()
        if(type(axis) is int):
            self.axis=list(axis)
        else:
            self.axis=axis

    def forward(self, x):
        self.cache=x.shape()
        cur = list(self.cache)
        for i in self.axis:
            cur.insert(i,1)
        return singa.Reshape(x, cur)

    def backward(self, dy):
        return singa.Reshape(dy, self.cache)


def unsqueeze(x,axis=-1):
    return Unsqueeze(axis)(x)[0]


def mul(x, y):
    # do pointwise multiplication
    return Mul()(x, y)[0]

class Transpose(Operation):
    def __init__(self,perm):
        super(Transpose, self).__init__()
        self.perm=list(perm)

    def forward(self, x):
        return singa.Transpose(x, self.perm)

    def backward(self, dy):
        cur=[]
        for i in range(len(self.perm)):
            cur+=[self.perm.index(i)]
        return singa.Transpose(dy, cur)


def transpose(x,shape):
    return Transpose(shape)(x)[0]


def add_all(*xs):
    assert len(xs) > 2
    y = add(xs[0], xs[1])
    for x in xs[2:]:
        y = add(y, x)
    return


class RNN_Base(Layer):
    def __init__(self):
        raise NotImplementedError

    def __call__(self):
        raise NotImplementedError

    def step_forward(self):
        raise NotImplementedError


class RNN(RNN_Base):
    def __init__(
        self,
        input_size,
        hidden_size,
        num_layers=1,
        nonlinearity="tanh",
        bias=True,
        batch_first=False,
        dropout=0,
        bidirectional=False,
    ):
        self.nonlinearity = nonlinearity

        Wx_shape = (input_size, hidden_size)
        self.Wx = Tensor(shape=Wx_shape, requires_grad=True, stores_grad=True)
        self.Wx.gaussian(0.0, 1.0)

        Wh_shape = (hidden_size, hidden_size)
        self.Wh = Tensor(shape=Wh_shape, requires_grad=True, stores_grad=True)
        self.Wh.gaussian(0.0, 1.0)

        B_shape = (hidden_size,)
        self.b = Tensor(shape=B_shape, requires_grad=True, stores_grad=True)
        self.b.set_value(0.0)

        self.params = (self.Wx, self.Wh, self.b)

    def __call__(self, xs, h0):
        # xs: a tuple or list of input tensors
        if not isinstance(xs, tuple):
            xs = tuple(xs)
        inputs = xs + (h0,)
        self.device_check(*inputs)
        # self.device_check(inputs[0], *self.params)
        self.device_check(inputs[0], self.Wx, self.Wh, self.b)
        batchsize = xs[0].shape[0]
        out = []
        h = self.step_forward(xs[0], h0, self.Wx, self.Wh, self.b)
        out.append(h)
        for x in xs[1:]:
            assert x.shape[0] == batchsize
            h = self.step_forward(x, h, self.Wx, self.Wh, self.b)
            out.append(h)
        return out, h

    def step_forward(self, x, h, Wx, Wh, b):
        y2 = matmul(h, Wh)
        y1 = matmul(x, Wx)
        y = add(y2, y1)
        y = add_bias(y, b, axis=0)
        if self.nonlinearity == "tanh":
            y = tanh(y)
        elif self.nonlinearity == "relu":
            y = relu(y)
        else:
            raise ValueError
        return y


class LSTM(RNN_Base):
    def __init__(
        self,
        input_size,
        hidden_size,
        nonlinearity="tanh",
        num_layers=1,
        bias=True,
        batch_first=False,
        dropout=0,
        bidirectional=False,
    ):
        self.nonlinearity = nonlinearity

        Wx_shape = (input_size, hidden_size)
        self.Wx = []
        for i in range(4):
            w = Tensor(shape=Wx_shape, requires_grad=True, stores_grad=True)
            w.gaussian(0.0, 1.0)
            self.Wx.append(w)

        Wh_shape = (hidden_size, hidden_size)
        self.Wh = []
        for i in range(4):
            w = Tensor(shape=Wh_shape, requires_grad=True, stores_grad=True)
            w.gaussian(0.0, 1.0)
            self.Wh.append(w)

        Bx_shape = (hidden_size,)
        self.Bx = []
        for i in range(4):
            b = Tensor(shape=Bx_shape, requires_grad=True, stores_grad=True)
            b.set_value(0.0)
            self.Bx.append(b)

        self.Bh = []
        for i in range(4):
            b = Tensor(shape=Bx_shape, requires_grad=True, stores_grad=True)
            b.set_value(0.0)
            self.Bh.append(b)

        self.params = self.Wx + self.Wh + self.Bx + self.Bh

    def __call__(self, xs, h0_c0):
        # xs: a tuple or list of input tensors
        # h0_c0: a tuple of (h0, c0)
        h0, c0 = h0_c0
        if not isinstance(xs, list):
            xs = list(xs)
        inputs = xs + list((h0, c0))
        self.device_check(*inputs)
        # self.device_check(inputs[0], *self.params)
        self.device_check(inputs[0], *(self.Wx + self.Wh + self.Bx + self.Bh))
        batchsize = xs[0].shape[0]
        out = []
        h, c = self.step_forward(
            xs[0], h0, c0, self.Wx, self.Wh, self.Bx, self.Bh
        )
        out.append(h)
        for x in xs[1:]:
            assert x.shape[0] == batchsize
            h, c = self.step_forward(
                x, h, c, self.Wx, self.Wh, self.Bx, self.Bh
            )
            out.append(h)
        return out, h, c

    def step_forward(self, x, h, c, Wx, Wh, Bx, Bh):
        y1 = matmul(x, Wx[0])
        y1 = add_bias(y1, Bx[0], axis=0)
        y2 = matmul(h, Wh[0])
        y2 = add_bias(y2, Bh[0], axis=0)
        i = add(y1, y2)
        i = sigmoid(i)

        y1 = matmul(x, Wx[1])
        y1 = add_bias(y1, Bx[1], axis=0)
        y2 = matmul(h, Wh[1])
        y2 = add_bias(y2, Bh[1], axis=0)
        f = add(y1, y2)
        f = sigmoid(f)

        y1 = matmul(x, Wx[2])
        y1 = add_bias(y1, Bx[2], axis=0)
        y2 = matmul(h, Wh[2])
        y2 = add_bias(y2, Bh[2], axis=0)
        o = add(y1, y2)
        o = sigmoid(o)

        y1 = matmul(x, Wx[3])
        y1 = add_bias(y1, Bx[3], axis=0)
        y2 = matmul(h, Wh[3])
        y2 = add_bias(y2, Bh[3], axis=0)
        g = add(y1, y2)
        g = tanh(g)

        cout1 = mul(f, c)
        cout2 = mul(i, g)
        cout = add(cout1, cout2)

        hout = tanh(cout)
        hout = mul(o, hout)
        return hout, cout


class Abs(Operation):
    def forward(self, a):
        if training:
            self.input = a
        return singa.Abs(a)

    def backward(self, dy):
        dx = singa.Sign(self.input)
        return singa.__mul__(dy, dx)


def abs(a):
    return Abs()(a)[0]


class Exp(Operation):
    def forward(self, a):
        if training:
            self.input = a
        return singa.Exp(a)

    def backward(self, dy):
        dx = singa.Exp(self.input)
        return singa.__mul__(dy, dx)


def exp(a):
    return Exp()(a)[0]


class LeakyRelu(Operation):
    def __init__(self, a):
        super().__init__(self)
        self.a = a

    def forward(self, x):
        if training:
            self.input = x
        x1 = singa.LTFloat(x, 0.0)
        x1 = singa.__mul__(x, x1)
        x1 = singa.MultFloat(x1, self.a)
        x2 = singa.ReLU(x)
        x1 = singa.__add__(x1, x2)
        return x1

    def backward(self, dy):
        # TODO(wangwei) check the correctness
        dx1 = singa.GTFloat(self.input, 0.0)
        dx2 = singa.LTFloat(self.input, 0.0)
        dx2 = singa.MultFloat(dx2, self.a)
        dx = singa.__add__(dx1, dx2)
        return singa.__mul__(dy, dx)


def leakyrelu(x, a=0.01):
    return LeakyRelu(a)(x)[0]


class Sign(Operation):
    def __init__(self):
        super(Sign, self).__init__()

    def forward(self, a):
        if training:
            self.input = a
        return singa.Sign(a)

    def backward(self, dy):
        dx = singa.MultFloat(dy, 0.0)
        return dx


def sign(a):
    return Sign()(a)[0]


class Pow(Operation):
    def __init__(self):
        super(Pow, self).__init__()

    def forward(self, a, b):
        if training:
            self.input = (a, b)
        return singa.Pow(a, b)

    def backward(self, dy):
        da1=singa.__mul__(self.input[1], singa.Pow(self.input[0], singa.SubFloat(self.input[1],1.0)))
        da=singa.__mul__(da1, dy)

        db1=singa.__mul__(singa.Pow(self.input[0],self.input[1]), singa.Log(self.input[0]))
        db=singa.__mul__(db1, dy)

        return da, db

def pow(a, b):
    return Pow()(a,b)[0]


class SoftSign(Operation):
    def __init__(self):
        super(SoftSign, self).__init__()  
    
    def forward(self, x):
    # y = x / (1 + np.abs(x))
        if training:
            self.input = x
        x1 = singa.AddFloat(singa.Abs(x),1.0)
        y = singa.__div__(x,x1)
        
        return y
      
    def backward(self, dy):
        dx = singa.AddFloat(singa.Abs(self.input),1.0)
        dx = singa.PowFloat(singa.Square(dx),-1.0)
        dx = singa.__mul__(dy, dx)
        return dx
      
def softsign(x):
    return SoftSign()(x)[0]


class Sqrt(Operation):
    def __init__(self):
        super(Sqrt, self).__init__()  
    
    def forward(self, x):
        if training:
            self.input = x
        return singa.Sqrt(x)
      
    def backward(self, dy):
        dx = singa.PowFloat(self.input,-0.5)
        dx = singa.MultFloat(dx,0.5)
        dx = singa.__mul__(dy, dx)
        return dx

def sqrt(x):
    return Sqrt()(x)[0]
  

class SoftPlus(Operation):
    def __init__(self):
        super(SoftPlus, self).__init__()  
    
    def forward(self, x):
    #f(x) = ln(exp(x) + 1)
        if training:
            self.input = x
        x1 = singa.AddFloat(singa.Exp(x),1.0)
        y = singa.Log(x1)    
        return y

    def backward(self, dy):
        dx = singa.Exp(singa.MultFloat(self.input, -1.0))
        dx = singa.PowFloat(singa.AddFloat(dx,1.0),-1.0)
        dx = singa.__mul__(dy, dx)
        return dx

      
def softplus(x):
    return SoftPlus()(x)[0]


class Sub(Operation):
    def __init__(self):
        super(Sub, self).__init__()    
    
    def forward(self, a, b):    
        if training:
            self.input = (a, b)
            return singa.__sub__(a, b)

    def backward(self, dy):
        return dy, singa.MultFloat(dy, -1.0)


def sub(a, b):
    return Sub()(a,b)[0]


class Min(Operation):
    def __init__(self):
<<<<<<< HEAD
=======
        super(Min, self).__init__()    
    
    def forward(self, a, b):
        m = singa.__sub__(a,b)
        mask0 = singa.LTFloat(m,0) 
        mask00 = singa.__mul__(singa.LEFloat(m,0),a)
        mask1 = singa.GTFloat(m,0)
        mask11=singa.__mul__(mask1,b)
        mask = singa.__add__(mask00,mask11)
        
        if training:
            self.mask0 = mask0
            self.mask1 = mask1
        
        return mask

    def backward(self, dy):
        return (self.mask0,self.mask1)

        
def min(a,b):
    return Min()(a,b)[0]

class Log(Operation):
    def __init__(self):
>>>>>>> e2b97f86
        super(Log, self).__init__()

    def forward(self, x):
        if training:
            self.input = x
        return singa.Log(x)
    def backward(self, dy):
        dx = singa.PowFloat(self.input,-1)
        dx = singa.__mul__(dy, dx)
        return dx

def log(x):
    return Log()(x)[0]


class Div(Operation):
    def __init__(self):
        super(Div, self).__init__()

    def forward(self, a, b):
        if training:
            self.input = (a, b)
        return singa.__div__(a, b)

    def backward(self, dy):
        #dy/dx_0 = b^(-1)
        #dy/dx_1 = (-a)*b^(-2)
        da = singa.__mul__(dy, singa.PowFloat(self.input[1],-1.0))

        db1 = singa.PowFloat(self.input[1], -2.0)
        db1 = singa.__mul__(db1, singa.MultFloat(self.input[0], -1.0))
        db = singa.__mul__(dy, db1)

        return da,db


def div(a, b):
    return Div()(a,b)[0]


class Max(Operation):
    def __init__(self):
        super(Max, self).__init__()

    def forward(self, a, b):
        m = singa.__sub__(a,b)
        mask0 = singa.GTFloat(m,0)
        mask00 = singa.__mul__(singa.GEFloat(m,0),a)
        mask1 = singa.LTFloat(m,0)
        mask11=singa.__mul__(mask1,b)
        mask = singa.__add__(mask00,mask11)

        if training:
            self.mask0 = mask0
            self.mask1 = mask1

        return mask

    def backward(self, dy):
        return (self.mask0, self.mask1)


def max(a,b):
    return Max()(a,b)[0]<|MERGE_RESOLUTION|>--- conflicted
+++ resolved
@@ -2180,8 +2180,6 @@
 
 class Min(Operation):
     def __init__(self):
-<<<<<<< HEAD
-=======
         super(Min, self).__init__()    
     
     def forward(self, a, b):
@@ -2207,7 +2205,6 @@
 
 class Log(Operation):
     def __init__(self):
->>>>>>> e2b97f86
         super(Log, self).__init__()
 
     def forward(self, x):
