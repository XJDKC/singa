#
# Licensed to the Apache Software Foundation (ASF) under one
# or more contributor license agreements.  See the NOTICE file
# distributed with this work for additional information
# regarding copyright ownership.  The ASF licenses this file
# to you under the Apache License, Version 2.0 (the
# "License"); you may not use this file except in compliance
# with the License.  You may obtain a copy of the License at
#
#   http://www.apache.org/licenses/LICENSE-2.0
#
# Unless required by applicable law or agreed to in writing,
# software distributed under the License is distributed on an
# "AS IS" BASIS, WITHOUT WARRANTIES OR CONDITIONS OF ANY
# KIND, either express or implied.  See the License for the
# specific language governing permissions and limitations
# under the License.
#

from __future__ import division

from collections import Counter, deque
import numpy as np

from singa import tensor
from singa import utils
from .tensor import Tensor
from . import singa_wrap as singa

CTensor = singa.Tensor
training = False


def axis_helper(y_shape, x_shape):
    """
    check which axes the x has been broadcasted
    Args:
        y_shape: the shape of result
        x_shape: the shape of x
    Return:
        a tuple refering the axes
    """
    res = []
    j = len(x_shape) - 1
    for i in range(len(y_shape) - 1, -1, -1):
        if j < 0 or x_shape[j] != y_shape[i]:
            res.append(i)
        j -= 1
    return tuple(res[::-1])


def back_broadcast(y_shape, x_shape, x):
    """
    for a brodcasted tensor, restore its shape of x from y_shape to x_shape
    Args:
        y_shape: the shape of result
        x_shape: the shape of x
        x: the input
    Return:
        a tensor
    """
    if y_shape != x_shape:
        x = tensor.from_raw_tensor(x)
        axis = axis_helper(y_shape, x_shape)
        x = tensor.sum(x, axis)
        x = tensor.reshape(x, x_shape)
        x = x.data
    return x


def infer_dependency(op):
    """
    Infer the dependency of all operations with the
    given op as the last operation.
    Operator A is depending on B if A uses the output(s) of B.

    Args:
        op: an Operator instance, e.g. the loss operation.

    Return:
        a Counter instance with the operation as the key,
        and the number of operations that are depending on it as the value;
        and a Counter instance with the id of the output tensor as the key, and
        the number of operations that are depending on it as the value.
    """

    # current op is not inserted into the dependency_count
    # if the current op is not a terminal op, then this function may just
    # count dependency of a branch.
    op_count = Counter()
    tensor_count = Counter()
    queue = deque([op])
    while len(queue) > 0:
        cur_op = queue.pop()
        for src_op, xid, _, _ in cur_op.src:
            if src_op not in op_count:
                op_count[src_op] = 1
                queue.append(src_op)
            else:
                op_count[src_op] += 1
            tensor_count[xid] += 1
    return op_count, tensor_count


def gradients(y, dy=None):
    """
    Compute the gradients of the output w.r.t the parameters

    Args:
        y: the output tensor, e.g., the loss
        dy: gradient of the target w.r.t y; None indicates the gradient is 1.0;
            it can be used to rescale the loss.

    Return:
        a dictionary storing the gradient tensors of all tensors
            whose stores_grad is true (e.g. parameter tensors)
    """
    grads = {}  # mapping: x->dx if x.stores_grad
    for p, dp in backward(y, dy):
        grads[p] = dp
    return grads


def backward(y, dy=None):
    """
    Run the backward propagation starting at y.
    Args:
        y: a Tensor instance, usually the loss
        dy: a number or a Tensor instance, for the gradient of the
            objective/loss w.r.t y, usually None, i.e., 1.0
    Return:
        yeild the parameter (tensor with stores_grad true) and the
            gradient tensors.
    """
    assert isinstance(y, Tensor), "wrong input type."
    op_dep, tensor_dep = infer_dependency(y.creator)
    assert y.size() == 1, ("y must be a Tensor with a single value;"
                           "size of y is % d" % y.size())

    # by default the dy is a tensor with 1.0 for each sample;
    if dy is None:
        dy = float(1.0)
    elif isinstance(dy, Tensor):
        dy = dy.data
    else:
        dy = float(dy)

    # ready is a queue of (operation, dy list)
    ready = deque([(y.creator, (dy,))])
    not_ready = {}  # mapping: op->[dy]

    if y.stores_grad:
        # gradients[y] = dy
        if isinstance(dy, float):
            g = np.array(dy)
        else:
            g = dy
        tg = Tensor(device=g.device(), data=g)
        yield (y, tg)

    while len(ready) > 0:
        op, dys = ready.pop()
        if not op.requires_grad or isinstance(op, Dummy):
            continue
        # if not isinstance(op, tensor.Dummy):
        dxs = op._do_backward(*dys)
        # TODO src and dx must match

        assert len(op.src) == len(dxs), (
            "the number of src ops (=%d) and dx (=%d) not match" %
            (len(op.src), len(dxs)))
        for (src_op, x_id, y, y_stores_grad), dx in zip(op.src, dxs):
            # prefix x is w.r.t op; prefix y is w.r.t src_op.
            # x_id is the python id of one input arg of src_op, denoted as x.
            # y_idx (below) is the index of x among the outputs of src_op.
            # not_ready[src_op][y_idx] records the intermediate gradient
            # of the y_idx'th output of src_op. 'intermediate gradient'
            # indicates that if this output is used in multiple children
            # operations, then we have to add the graident (dx) from all these
            # children operations. When src_op is ready, it means that
            # the gradient of all its outputs are available, i.e. all children
            # operations have been backwarded.
            # y is None if y.stores_grad is false; otherwise it is a Tensor

            if isinstance(src_op, Dummy) and (not src_op.stores_grad):
                continue

            y_idx = src_op.y_id2idx[x_id]
            if src_op not in not_ready:
                # src_op may have mulitple outputs
                not_ready[src_op] = [None for _ in src_op.y_id2idx]
                not_ready[src_op][y_idx] = dx
            else:
                dxs_ = not_ready[src_op]
                if dxs_[y_idx] is None:
                    dxs_[y_idx] = dx
                else:
                    # add the gradient from another children operation that
                    # uses y_idx'th output of src_op as input arg
                    dxs_[y_idx] += dx

            op_dep[src_op] -= 1
            tensor_dep[x_id] -= 1
            if y_stores_grad and tensor_dep[x_id] == 0:
                # store the gradient for final return, e.g. for parameters.
                # it may cause a delay to yield. Only after src_op's all
                # output tensors have recieved the gradients, then output
                g = not_ready[src_op][y_idx]
                tg = Tensor(device=g.device(),
                            data=g,
                            name=src_op.grad_name(y_idx))
                yield (y, tg)

            if op_dep[src_op] == 0:
                if src_op.requires_grad is True:
                    assert not isinstance(
                        src_op, Dummy), "Dummy op does not do backward()"
                    ready.append((src_op, not_ready[src_op]))
                del not_ready[src_op]
        del op  # delete the operation to free all tensors from this op


class Operator(object):
    """
    An operation includes the forward and backward function of
    tensor calculation.
    Steps to add a specific operation Xxxx:
    1. create a subclass of Operator, name it as Xxxx
    2. override the forward() and backward(); The arguments of forward()
       and backward() should only include CTensor;
    """

    op_count = 0

    def __init__(self, name=None):
        if name is None:
            self.name = "{}#{}".format(self.__class__.__name__,
                                       Operator.op_count)
            Operator.op_count += 1
        else:
            self.name = name

    def __call__(self, *xs):
        return self._do_forward(*xs)

    def output_name(self, idx):
        """
        Args:
            idx: index of the output among all outputs

        Return:
            the name of the output tensor
        """
        return "{}:{}".format(self.name, idx)

    def grad_name(self, idx):
        """
        Args:
            idx: index of the output among all outputs

        Return:
            the name of the gradient of the output tensor
        """
        return "{}_g".format(self.output_name(idx))

    def _do_forward(self, *xs):
        """
        Do not call this function from user code. It is called by __call__().
        Args:
            xs, Tensor instance(s)
        Returns:
            Tensor instance(s)
        """
        # TODO add the pre hook
        assert all([isinstance(x, Tensor) for x in xs
                   ]), "xs should include only Tensor instances"

        # need to do backward if any of its input arg needs gradient
        self.requires_grad = any([x.requires_grad for x in xs])

        self.src = []
        for x in xs:
            if x.stores_grad:
                # store the tensor whose gradient needs be returned in
                # backward(), e.g. if x is parameter
                self.src.append((x.creator, id(x), x, x.stores_grad))
            else:
                # for intermediate tensors, they will be released soon;
                # no need to store them --> use None
                self.src.append((x.creator, id(x), None, x.stores_grad))

        # get the CTensor (data) if the input arg is Tensor
        xs = tuple(x.data for x in xs)
        ys = self.forward(*xs)
        if not isinstance(ys, tuple):
            ys = (ys,)
        # create Tensor based on CTensor(data);
        # assume outputs are all Tensor instances
        ys = tuple(
            Tensor(
                device=y.device(),
                data=y,
                requires_grad=self.requires_grad,
                creator=self,
                name=self.output_name(idx),
            ) for idx, y in enumerate(ys))
        # map from python id to output index
        self.y_id2idx = {id(y): i for i, y in enumerate(ys)}
        # TODO add the post hook
        return ys

    def _do_backward(self, *dys):
        dxs = self.backward(*dys)
        if not isinstance(dxs, tuple):
            dxs = (dxs,)
        return dxs

    def forward(self, *xs):
        """Forward propagation.
        Args:
            xs: input args consisting of only CTensors.
        Returns:
            CTensor instance(s)
        """
        raise NotImplementedError

    def backward(self, *dys):
        """ Backward propagation.
        Args:
            dys: input args consisting of only CTensors.
        Returns:
            CTensor instance(s)
        """
        raise NotImplementedError

    def get_params(self):
        return []


class Dummy(Operator):
    """Dummy operation whice serves as a placehoder for autograd
    Args:
        name(string): set it for debug
    """

    def __init__(self, tensor, name=None):
        super(Dummy, self).__init__(name)
        self.src = []
        self.y_id2idx = {id(tensor): 0}
        self.tensor = tensor
        self.requires_grad = False

    def output_name(self, idx):
        return self.name

    def grad_name(self, idx):
        return "{}_g".format(self.name)

    def __getattr__(self, name):
        return self.tensor.__getattribute__(name)


class Mean(Operator):
    """
    Element-wise mean of each of the input CTensors.
    """

    def __init__(self):
        super(Mean, self).__init__()

    def forward(self, *l):
        """
        Args:
            l (a list of CTensor): a list of CTensor for element-wise mean.
        Returns:
            a new CTensor.
        """
        if training:
            self.l = len(l)
        assert (len(l) > 0)
        x = singa.Tensor(list(l[0].shape()), l[0].device())
        x.SetFloatValue(0.0)
        for i in range(len(l)):
            x += l[i]
        return singa.MultFloat(x, 1 / len(l))

    def backward(self, dy):
        """
        Args:
            dy (CTensor): dL / dy.
        Returns:
            a list of dx (CTensor).
        """
        return [singa.MultFloat(dy, 1 / self.l)] * self.l


def mean(*l):
    """
    Element-wise mean of each of the input tensors.
    Args:
        l (a list of Tensor): element-wise mean operator.
    Returns:
        a new Tensor.
    """
    return Mean()(*l)[0]


class ReLU(Operator):
    """
    Relu means rectified linear function, i.e, y = max(0, x) is applied to the
    CTensor elementwise.
    """

    def __init__(self):
        super(ReLU, self).__init__()

    def forward(self, x):
        """
        Args:
            x (CTensor): input tensor.
        Returns:
            a new CTensor whose element y = x if x >= 0; otherwise 0.
        """
        if training:
            self.input = x
        return singa.ReLU(x)

    def backward(self, dy):
        """
        Args:
            dy (CTensor): dL / dy.
        Returns:
            dx (CTensor): dL / dx = dy if x >= 0; otherwise 0.
        """
        return singa.ReLUBackward(dy, self.input)


def relu(x):
    """
    Relu means rectified linear function, i.e, y = max(0, x) is applied to the
    CTensors elementwise.
    Args:
        x (Tensor): input tensor.
    Returns:
        a new Tensor whose element y = x if x >= 0; otherwise 0.
    """
    return ReLU()(x)[0]


class Less(Operator):
    """
    Returns the tensor resulted from performing the less logical operation
    elementwise on the input CTensors x and y.
    """

    def __init__(self):
        super(Less, self).__init__()

    def forward(self, x, y):
        """
        Return a<b, where a and b are CTensor.
        """
        cur = singa.LTFloat(singa.__sub__(x, y), 0)
        if training:
            self.cache = cur
        return cur

    def backward(self, dy):
        """
        Args:
            dy (CTensor): data for the dL / dy, L is the loss.
        Raises:
            AssertionError: no backward function for this operator.
        """
        assert False, ('no backward function for less')


def less(x, y):
    """
    Return a<b, where a and b are CTensor.
    """
    return Less()(x, y)[0]


class Clip(Operator):
    """
    Clip operator limits the given input within an interval. The interval
    is specified by the inputs 'min' and 'max'.
    """

    def __init__(self, min, max):
        """
        Args:
            min (float): min value, under which element is replaced by min.
            max (float): max value, above which element is replaced by max.
        """
        super(Clip, self).__init__()
        self.max = max
        self.min = min

    def forward(self, x):
        """
        Args:
            x (CTensor): input tensor
        Returns:
            a new CTensor with np.clip(x,min,max)
        """
        self.mask = singa.Tensor(list(x.shape()), x.device())
        self.mask.SetFloatValue(1.0)

        if self.min is not None:
            self.min = float(self.min)
            mask0 = singa.LTFloat(x, self.min)
            mask1 = singa.GEFloat(x, self.min)
            self.mask = singa.__mul__(mask1, self.mask)
            x = singa.__add__(singa.MultFloat(mask0, self.min),
                              singa.__mul__(mask1, x))

        if self.max is not None:
            self.max = float(self.max)
            mask0 = singa.GTFloat(x, self.max)
            mask1 = singa.LEFloat(x, self.max)
            self.mask = singa.__mul__(mask1, self.mask)
            x = singa.__add__(singa.MultFloat(mask0, self.max),
                              singa.__mul__(mask1, x))

        return x

    def backward(self, dy):
        """
        Args:
            dy (CTensor): dL / dy
        Returns:
            dx (CTensor): dL / dx
        """
        return singa.__mul__(dy, self.mask)


def clip(x, min=None, max=None):
    """
    Clip operator limits the given input within an interval. The interval
    is specified by the inputs 'min' and 'max'.
    Args:
        x (Tensor): input tensor
        min (float): Minimum value, under which element is replaced by min.
        max (float): Maximum value, above which element is replaced by max.
    Returns:
        a new Tensor with np.clip(x,min,max).
    """
    return Clip(min, max)(x)[0]


class Identity(Operator):
    """
    Init a identity operator
    """

    def __init__(self):
        super(Identity, self).__init__()

    def forward(self, x):
        """
        Args:
            x (CTensor): input tensor.
        Returns:
            the same CTensor x.
        """
        return x

    def backward(self, dy):
        """
        Args:
            dy (CTensor): dL / dy.
        Returns:
            dx (CTensor): dL / dx.
        """
        return dy


def identity(x):
    """
    Init a identity operator.
    Args:
        x (Tensor): input tensor.
    Returns:
        the same Tensor with x.
    """
    return Identity()(x)[0]


class Matmul(Operator):
    """
    Init matrix multiplication operator.
    """

    def __init__(self):
        super(Matmul, self).__init__()

    def forward(self, x, w):
        """
        Return `np.matmul(x,w)`, where x and w are CTensor.
        """
        if training:
            self.input = (x, w)
        return singa.Mult(x, w)

    def backward(self, dy):
        """
        Args:
            dy (CTensor): data for the dL / dy, L is the loss.
        Returns:
            a tuple for (dx, dw).
        """
        return (
            singa.Mult(dy, singa.DefaultTranspose(self.input[1])),
            singa.Mult(singa.DefaultTranspose(self.input[0]), dy),
        )


def matmul(x, w):
    """
    Return `np.matmul(x,w)`, where x and w are Tensor.
    """
    return Matmul()(x, w)[0]


class Greater(Operator):
    """
    Returns the tensor resulted from performing the greater logical
    operation elementwise on the input tensors A and B.
    """

    def __init__(self):
        super(Greater, self).__init__()

    def forward(self, x, y):
        """
        Return a>b, where a and b are CTensor.
        """
        cur = singa.GTFloat(singa.__sub__(x, y), 0)
        if training:
            self.cache = cur
        return cur

    def backward(self, dy):
        """
        Args:
            dy (CTensor): data for the dL / dy, L is the loss.
        Raises:
            AssertionError: no backward function for this operator.
        """
        assert False, ('no backward function for greater')


def greater(x, y):
    """
    Return a>b, where a and b are Tensor.
    """
    return Greater()(x, y)[0]


class AddBias(Operator):
    """
    Add Bias to each row / column of the Tensor, depending on the axis arg.
    """

    def __init__(self, axis=0):
        """
        To indicate the calculation axis, 0 for row, 1 for column.
        Args:
            axis (int): 0 or 1, default is 0.
        """
        super(AddBias, self).__init__()
        self.axis = axis

    def forward(self, x, b):
        """
        Args:
            x (CTensor): matrix.
            b (CTensor): bias to be added.
        Return:
            the result Tensor
        """
        if self.axis == 0:
            singa.AddRow(b, x)
        elif self.axis == 1:
            singa.AddColumn(b, x)
        return x

    def backward(self, dy):
        """
        Args:
            dy (CTensor): data for the dL / dy, L is the loss.
        Return:
            a tuple for (db, dx), db is data for dL / db, dx is data
            for dL / dx.
        """
        if self.axis == 0:
            return dy, singa.Sum(dy, 0)
        elif self.axis == 1:
            return dy, singa.Sum(dy, 0)


def add_bias(x, b, axis=0):
    """
    Add Bias to each row / column of the Tensor, depending on the axis arg.
    Args:
        x (Tensor): matrix.
        b (Tensor): bias to be added.
        axis (int): 0 or 1, default is 0.
    Return:
        the result Tensor
    """
    return AddBias(axis)(x, b)[0]


class Reshape(Operator):
    """
    Reshape the input tensor similar to np.reshape.
    """

    def __init__(self, shape):
        """
        Args:
            shape (list of int): Specified shape for output. At most one
                dimension of the new shape can be -1. In this case, the
                value is inferred from the size of the tensor and the
                remaining dimensions. A dimension could also be 0,
                in which case the actual dimension value is unchanged
                (i.e. taken from the input tensor).
        """
        super(Reshape, self).__init__()
        self.shape = shape

    def forward(self, x):
        """
        Args:
            x (CTensor): matrix.
        Return:
            the result CTensor
        """
        self._shape = x.shape()
        shape = list(self.shape)
        # handle the shape with 0
        shape = [
            self._shape[i]
            if i < len(self._shape) and shape[i] == 0 else shape[i]
            for i in range(len(shape))
        ]
        # handle the shape with -1
        hidden_shape = int(np.prod(self._shape) // np.abs(np.prod(shape)))
        self.cache = [int(s) if s != -1 else hidden_shape for s in shape]
        return singa.Reshape(x, self.cache)

    def backward(self, dy):
        """
        Args:
            dy (CTensor): dL / dy
        Returns:
            dx (CTensor): dL / dx
        """
        return singa.Reshape(dy, self._shape)


def reshape(x, shape):
    """
    Reshape the input tensor similar to mp.reshape.
    Args:
        x (Tensor): matrix.
        shape (list of int): Specified shape for output. At most one
            dimension of the new shape can be -1. In this case, the
            value is inferred from the size of the tensor and the
            remaining dimensions. A dimension could also be 0,
            in which case the actual dimension value is unchanged
            (i.e. taken from the input tensor).
    Return:
        the result Tensor
    """
    return Reshape(shape)(x)[0]


class PRelu(Operator):
    """
    PRelu applies the function `f(x) = slope * x` for x < 0,
    `f(x) = x` for x >= 0 to the data tensor elementwise.
    """

    def __init__(self):
        super(PRelu, self).__init__()

    def forward(self, x, slope):
        """
        Args:
            x (CTensor): matrix.
        Return:
            the result CTensor
        """
        mask0 = singa.LTFloat(x, 0.0)
        res = singa.__mul__(x, mask0)
        res = singa.__mul__(res, slope)
        res += singa.ReLU(x)
        if training:
            self.input = x
            self.slope = slope
            self.mask0 = mask0
            self.shape0 = list(x.shape())
            self.shape1 = list(slope.shape())
            self.shape3 = list(res.shape())
        return res

    def backward(self, dy):
        """
        Args:
            dy (CTensor): dL / dy
        Returns:
            dx (CTensor): dL / dx
        """
        dx1mask = singa.GEFloat(self.input, 0.0)
        dx2 = singa.__mul__(self.mask0, self.slope)
        dx = singa.__add__(dx1mask, dx2)
        dx = singa.__mul__(dy, dx)
        dslope = singa.__mul__(dy, singa.__mul__(self.mask0, self.input))
        if (type(dy) == float) or self.shape0 == self.shape1:
            assert self.shape0 == self.shape1, ('should have same shape')
            return dx, dslope
        # handle broadcast
        dx = back_broadcast(self.shape3, self.shape0, dx)
        dslope = back_broadcast(self.shape3, self.shape1, dslope)
        return dx, dslope


def prelu(x, slope):
    """
    PRelu applies the function `f(x) = slope * x` for x < 0,
    `f(x) = x` for x >= 0 to the data tensor elementwise.
    Args:
        x (Tensor): matrix.
    Return:
        the result Tensor
    """
    return PRelu()(x, slope)[0]


class Add(Operator):
    """
    Performs element-wise binary addition.
    """

    def __init__(self):
        super(Add, self).__init__()

    def forward(self, a, b):
        """
        Return `a+b`, where a and b are CTensor.
        """
        res = singa.__add__(a, b)
        if training:
            self.shape0 = list(a.shape())
            self.shape1 = list(b.shape())
            self.shape3 = list(res.shape())
        return res

    def backward(self, dy):
        """
        Args:
            dy(CTensor): dL / dy
        Return:
            a tuple for (dx0, dx1), dx0 is data for dL / da, dx1 is data
            for dL / db.
        """
        dx0, dx1 = dy, dy
        if (type(dy) == float) or self.shape0 == self.shape1:
            assert self.shape0 == self.shape1, ('should have same shape')
            return dx0, dx1
        # handle broadcast
        dx0 = back_broadcast(self.shape3, self.shape0, dx0)
        dx1 = back_broadcast(self.shape3, self.shape1, dx1)
        return dx0, dx1


def add(a, b):
    """
    Return `a+b`, where a and b are Tensor.
    """
    return Add()(a, b)[0]


class Elu(Operator):
    """
    `f(x) = alpha * (exp(x) - 1.)` for x < 0, `f(x) = x` for x >= 0., is applied to
    the tensor elementwise.
    """

    def __init__(self, alpha=1.):
        """
        Args:
            alpha (float): Coefficient of ELU, default is 1.0
        """
        super(Elu, self).__init__()
        self.alpha = alpha

    def forward(self, x):
        """
        Args:
            x (CTensor): matrix
        Returns:
            a CTensor for the result
        """
        #f(x) = alpha * (exp(x) - 1.) for x < 0, f(x) = x for x >= 0
        if training:
            self.input = x
        x1 = singa.LTFloat(x, 0.0)
        x1 *= x
        x1 = singa.MultFloat(singa.SubFloat(singa.Exp(x1), 1.0), self.alpha)
        x2 = singa.ReLU(x)
        x1 += x2
        return x1

    def backward(self, dy):
        """
        Args:
            dy (CTensor): dL / dy
        Returns:
            dx (CTensor): dL / dx
        """
        dx1mask = singa.LTFloat(self.input, 0.0)
        dx = singa.MultFloat(singa.Exp(self.input), self.alpha)
        dx *= dx1mask

        dx2mask = singa.GEFloat(self.input, 0.0)

        dx += dx2mask
        dx *= dy
        return dx


def elu(x, alpha=1):
    """
    `f(x) = alpha * (exp(x) - 1.)` for x < 0, `f(x) = x` for x >= 0., is applied to
    the tensor elementwise.
    Args:
        x (Tensor): matrix
        alpha (float): Coefficient of ELU, default is 1.0
    Returns:
        a Tensor for the result
    """
    return Elu(alpha)(x)[0]


class Equal(Operator):
    """
    Returns the tensor resulted from performing the equal logical operation
    elementwise on the input tensors x and y.
    """

    def __init__(self):
        super(Equal, self).__init__()

    def forward(self, x, y):
        """
        Return `a=b`, where a and b are CTensor.
        """
        m = singa.__sub__(x, y)
        cur = singa.__mul__(singa.GEFloat(m, 0), singa.LEFloat(m, 0))
        return cur

    def backward(self, dy):
        """
        Args:
            dy (CTensor): data for the dL / dy, L is the loss
        Raises:
            AssertionError: no backward function for this operator
        """
        assert False, ('no backward function for equal')


def equal(x, y):
    """
    Return `a=b`, where a and b are Tensor.
    """
    return Equal()(x, y)[0]


class SeLU(Operator):
    """
    `y = gamma * (alpha * e^x - alpha)` for x <= 0, `y = gamma * x` for x > 0
    is applied to the tensor elementwise.
    """

    def __init__(self, alpha=1.67326, gamma=1.0507):
        """
        Args:
            alpha (float): Coefficient of SELU default to 1.67326
            gamma (float): Coefficient of SELU default to 1.0507
        """
        super(SeLU, self).__init__()
        self.alpha = alpha
        self.gamma = gamma

    def forward(self, x):
        """
        Args:
            x (CTensor): matrix
        Returns:
            a CTensor for the result
        """
        #y = gamma * (alpha * e^x - alpha) for x <= 0, y = gamma * x for x > 0
        if training:
            self.input = x
        x1 = singa.LEFloat(x, 0.0)
        x1 *= x
        x1 = singa.MultFloat(singa.SubFloat(singa.Exp(x1), 1.0),
                             self.alpha * self.gamma)
        x2 = singa.ReLU(x)
        x2 = singa.MultFloat(x2, self.gamma)
        x1 += x2
        return x1

    def backward(self, dy):
        """
        Args:
            dy (CTensor): dL / dy
        Returns:
            dx (CTensor): dL / dx
        """
        dx1mask = singa.LEFloat(self.input, 0.0)
        dx1 = singa.MultFloat(singa.Exp(self.input), self.gamma * self.alpha)
        dx1 = singa.__mul__(dx1mask, dx1)

        dx2mask = singa.GTFloat(self.input, 0.0)
        dx2 = singa.MultFloat(dx2mask, self.gamma)

        dx = singa.__add__(dx1, dx2)
        dx *= dy
        return dx


def selu(x, alpha=1.67326, gamma=1.0507):
    """
    `y = gamma * (alpha * e^x - alpha)` for x <= 0, `y = gamma * x` for x > 0
    is applied to the tensor elementwise.
    Args:
        x (Tensor): matrix
        alpha (float): Coefficient of SELU default to 1.67326
        gamma (float): Coefficient of SELU default to 1.0507
    Returns:
        a Tensor for the result
    """
    return SeLU(alpha, gamma)(x)[0]


class SoftMax(Operator):
    """
    Apply SoftMax for each row of the Tensor or each column of the Tensor
    according to the parameter axis.
    """

    def __init__(self, axis=1):
        """
        Args:
            axis (int): axis of softmax, default to 1
        """
        super(SoftMax, self).__init__()
        self.axis = axis

    def forward(self, x):
        """
        Args:
            x (CTensor): the input 1d or 2d tensor
        Returns:
            the result CTensor
        """
        self.output = singa.SoftMax(x, self.axis)
        return self.output

    def backward(self, dy):
        """
        Args:
            dy (CTensor): dL / dy
        Returns:
            dx (CTensor): dL / dx
        """
        return singa.SoftMaxBackward(dy, self.axis, self.output)


def softmax(x, axis=1):
    """
    Apply SoftMax for each row of the Tensor or each column of the Tensor
    according to the parameter axis.
    Args:
        x (Tensor): the input 1d or 2d tensor
        axis (int): axis of softmax, default to 1
    Returns:
        the result Tensor
    """
    return SoftMax(axis)(x)[0]


class Sum(Operator):
    """
    Element-wise sum of each of the input tensors
    """

    def __init__(self):
        super(Sum, self).__init__()

    def forward(self, *l):
        """
        Args:
            l (a list of CTensor): element-wise sum operator
        Returns:
            a CTensor for the result
        """
        if training:
            self.l = len(l)
        assert (len(l) > 0)
        x = singa.Tensor(list(l[0].shape()), l[0].device())
        x.SetFloatValue(0.0)
        for i in range(len(l)):
            x += l[i]
        return x

    def backward(self, dy):
        """
        Args:
            dy (CTensor): dL / dy
        Returns:
            dx (CTensor): dL / dx
        """
        return [dy] * self.l


def sum(*l):
    """
    Element-wise sum of each of the input tensors
    Args:
        l (a list of Tensor): element-wise sum operator
    Returns:
        a Tensor for the result
    """
    return Sum()(*l)[0]


class CrossEntropy(Operator):

    def __init__(self):
        super(CrossEntropy, self).__init__()

    """
    Calculte negative log likelihood loss for a batch of training data.
    """

    def forward(self, x, t):
        """
        Args:
            x (CTensor): 1d or 2d tensor, the prediction data(output)
                         of current network.
            t (CTensor): 1d or 2d tensor, the target data for training.
        Returns:
            loss (CTensor): scalar.
        """
        loss = singa.SumAll(singa.__mul__(t, singa.Log(x)))
        loss /= -x.shape()[0]
        self.x = x
        self.t = t
        self.input = (x, t)
        return loss

    def backward(self, dy=1.0):
        """
        Args:
            dy (float or CTensor): scalar, accumulate gradient from outside
                                of current network, usually equal to 1.0
        Returns:
            dx (CTensor): data for the dL /dx, L is the loss, x is the output
                          of current network. note that this is true for
                          dy = 1.0
        """
        dx = singa.__div__(self.t, self.x)
        dx *= float(-1.0 / self.x.shape()[0])
        if isinstance(dy, float):
            # dtype of dy: float
            dx *= dy
            return dx, None
        elif isinstance(dy, CTensor):
            pass  # TODO, broadcast elementwise multiply seems not support


def cross_entropy(y, t):
    return CrossEntropy()(y, t)[0]


class SoftMaxCrossEntropy(Operator):

    def __init__(self, t):
        super(SoftMaxCrossEntropy, self).__init__()
        self.t = t.data

    def forward(self, x):
        self.p = singa.SoftMax(x)
        ret = singa.CrossEntropyFwd(self.p, self.t)
        loss = singa.SumAll(ret)
        loss /= x.shape()[0]
        return loss

    def backward(self, dy=1.0):
        dx = singa.SoftmaxCrossEntropyBwd(self.p, self.t)
        dx /= float(self.p.shape()[0])
        return dx


def softmax_cross_entropy(x, t):
    # x is the logits and t is the ground truth; both are 2D.
    return SoftMaxCrossEntropy(t)(x)[0]


class MeanSquareError(Operator):

    def __init__(self):
        super(MeanSquareError, self).__init__()

    def forward(self, x, t):
        self.err = singa.__sub__(x, t)
        sqr = singa.Square(self.err)
        loss = singa.SumAll(sqr)
        loss /= (x.shape()[0] * 2)
        return loss

    def backward(self, dy=1.0):
        dx = self.err
        dx *= float(1 / self.err.shape()[0])
        dx *= dy
        return dx, None


def mse_loss(x, t):
    return MeanSquareError()(x, t)[0]


def ctensor2numpy(x):
    """
    To be used in SoftMax Operator.
    Convert a singa_tensor to numpy_tensor.
    """
    np_array = x.GetFloatValue(int(x.Size()))
    return np_array.reshape(x.shape())


class Flatten(Operator):
    """
    Flattens the input tensor into a 2D matrix. If input tensor has shape
    `(d_0, d_1, ... d_n)` then the output will have shape `(d_0 X d_1 ...
    d_(axis-1), d_axis X d_(axis+1) ... X dn)`.
    """

    def __init__(self, axis=1):
        """
        Args:
            axis (int): Indicate up to which input dimensions (exclusive)
                should be flattened to the outer dimension of the output. The
                value for axis must be in the range [-r, r], where r is the
                rank of the input tensor. Negative value means counting
                dimensions from the back. When axis = 0, the shape of the
                output tensor is `(1, (d_0 X d_1 ... d_n)`, where the shape
                of the input tensor is `(d_0, d_1, ... d_n)`.
        Returns:
            the result CTensor
        """
        super(Flatten, self).__init__()
        self.axis = axis

    def forward(self, x):
        """
        Args:
            x (CTensor): the input tensor
        Returns:
            the result CTensor
        """
        self.shape = list(x.shape())
        shape, axis = self.shape, self.axis
        # the axis must be within this range (0, r-1)
        assert axis <= len(
            shape) - 1 or axis >= 0, "the axis must be within (0, %d-1)" % len(
                shape)
        # calculate the new shape
        new_shape = (1, int(np.prod(shape))) if axis == 0 else (
            int(np.prod(shape[0:axis]).astype(int)),
            int(np.prod(shape[axis:]).astype(int)))
        y = singa.Reshape(x, new_shape)
        return y

    def backward(self, dy):
        """
        Args:
            dy (CTensor): data for the dL / dy, L is the loss
        Returns:
            dx (CTensor): data for the dL / dx, L is the loss,
        """
        dx = singa.Reshape(dy, self.shape)
        return dx


def flatten(x, axis=1):
    """
    Flattens the input tensor into a 2D matrix. If input tensor has shape
    `(d_0, d_1, ... d_n)` then the output will have shape `(d_0 X d_1 ...
    d_(axis-1), d_axis X d_(axis+1) ... X dn)`.
    Args:
        x (Tensor): the input tensor
        axis (int): Indicate up to which input dimensions (exclusive)
            should be flattened to the outer dimension of the output. The
            value for axis must be in the range [-r, r], where r is the
            rank of the input tensor. Negative value means counting
            dimensions from the back. When axis = 0, the shape of the
            output tensor is `(1, (d_0 X d_1 ... d_n)`, where the shape
            of the input tensor is `(d_0, d_1, ... d_n)`.
    Returns:
        the result Tensor
    """
    return Flatten(axis)(x)[0]


class Concat(Operator):
    """
    Concatenate a list of tensors into a single tensor. All input tensors must
    have the same shape, except for the dimension size of the axis to
    concatenate on.
    """

    def __init__(self, axis=0):
        """
        Args:
            axis (int): Which axis to concat on. A negative value means
                counting dimensions from the back. Accepted range is [-r, r-1]
                where r = rank(inputs).
        Returns:
            the result CTensor
        """
        super(Concat, self).__init__()
        self.axis = axis

    def forward(self, *xs):
        """
        Args:
            xs (a list of CTensor): List of tensors for concatenation
        Returns:
            a CTensor for the result
        """
        if self.axis < 0:
            self.axis = self.axis % len(xs[0].shape())
        if training:
            offset = 0
            self.slice_point = []
            for t in xs:
                offset += t.shape()[self.axis]
                self.slice_point.append(offset)
        x = singa.VecTensor(list(xs))
        return singa.ConcatOn(x, self.axis)

    def backward(self, dy):
        """
        Args:
            dy (CTensor): data for the dL / dy, L is the loss
        Returns:
            dxs (a tuple of CTensor): data for the dL / dxs, L is the loss,
        """
        assert hasattr(
            self, "slice_point"), "Please set training as True before do BP. "
        assert self.slice_point[-1] == dy.shape()[self.axis], "Shape mismatch."
        dxs = []
        last_offset = 0
        for p in self.slice_point:
            dxs.append(singa.SliceOn(dy, last_offset, p, self.axis))
            last_offset = p
        return tuple(dxs)


def cat(xs, axis=0):
    """
    Concatenate a list of tensors into a single tensor. All input tensors must
    have the same shape, except for the dimension size of the axis to
    concatenate on.
    Args:
        xs (a list of Tensor): List of tensors for concatenation
        axis (int): Which axis to concat on. A negative value means
            counting dimensions from the back. Accepted range is [-r, r-1]
            where r = rank(inputs).
    Returns:
        a Tensor for the result
    """
    return Concat(axis)(*xs)[0]


class _Conv2d(Operator):
    """
    Init a conv 2d operator
    """

    def __init__(self, handle, odd_padding=(0, 0, 0, 0)):
        """
        Args:
            handle (object): ConvHandle for cpu or CudnnConvHandle for gpu
            odd_padding (tuple of four ints):, the odd paddding is the value
                that cannot be handled by the tuple padding (w, h) mode so
                we need to firstly handle the input, then use the nomal padding
                method.
        """
        super(_Conv2d, self).__init__()
        self.handle = handle
        self.odd_padding = odd_padding

    def forward(self, x, W, b=None):
        """
        Args:
            x (CTensor): input
            W (CTensor): weight
            b (CTensor): bias
        Returns:
            CTensor
        """
        assert x.nDim() == 4, "The dimensions of input should be 4D."
        if self.odd_padding != (0, 0, 0, 0):
            x = utils.handle_odd_pad_fwd(x, self.odd_padding)

        if training:
            if self.handle.bias_term:
                self.inputs = (x, W, b)
            else:
                self.inputs = (x, W)

        if not self.handle.bias_term:
            # create empty bias tensor for Cpp API
            b = CTensor((self.handle.num_filters,), x.device())
            b.SetFloatValue(0.0)

        if (type(self.handle) != singa.ConvHandle):
            return singa.GpuConvForward(x, W, b, self.handle)
        else:
            return singa.CpuConvForward(x, W, b, self.handle)

    def backward(self, dy):
        """
        Args:
            dy (CTensor): dL / dy
        Returns:
            dx (CTensor): dL / dx
        """
        assert training is True and hasattr(
            self, "inputs"), "Please set training as True before do BP. "

        if (type(self.handle) != singa.ConvHandle):
            dx = singa.GpuConvBackwardx(dy, self.inputs[1], self.inputs[0],
                                        self.handle)
            dW = singa.GpuConvBackwardW(dy, self.inputs[0], self.inputs[1],
                                        self.handle)
            db = singa.GpuConvBackwardb(
                dy, self.inputs[2],
                self.handle) if self.handle.bias_term else None
        else:
            dx = singa.CpuConvBackwardx(dy, self.inputs[1], self.inputs[0],
                                        self.handle)
            dW = singa.CpuConvBackwardW(dy, self.inputs[0], self.inputs[1],
                                        self.handle)
            db = singa.CpuConvBackwardb(
                dy, self.inputs[2],
                self.handle) if self.handle.bias_term else None
        if self.odd_padding != (0, 0, 0, 0):
            dx = utils.handle_odd_pad_bwd(dx, self.odd_padding)

        if db:
            return dx, dW, db

        else:
            return dx, dW


def conv2d(handle, x, W, b=None, odd_padding=(0, 0, 0, 0)):
    """
    Conv 2d operator
    Args:
        handle (object): ConvHandle for cpu or CudnnConvHandle for gpu
        x (Tensor): input
        W (Tensor): weight
        b (Tensor): bias
        odd_padding (tuple of four ints):, the odd paddding is the value
            that cannot be handled by the tuple padding (w, h) mode so
            we need to firstly handle the input, then use the nomal padding
            method.
    """
    if b is None:
        return _Conv2d(handle, odd_padding)(x, W)[0]
    else:
        return _Conv2d(handle, odd_padding)(x, W, b)[0]


class _BatchNorm2d(Operator):
    """
    Carries out batch normalization as described in the paper
    https://arxiv.org/abs/1502.03167.
    """

    def __init__(self, handle, running_mean, running_var, name=None):
        """
        Args:
            handle (object): BatchNormHandle for cpu and CudnnBatchNormHandle
                for gpu
            running_mean (float): the running_mean
            running_var (float): the running_var
            name (string): the name assigned to this operator
        """
        super(_BatchNorm2d, self).__init__(name)
        self.handle = handle
        self.running_mean = running_mean.data
        self.running_var = running_var.data

    def forward(self, x, scale, bias):
        """
        Args:
            x (CTensor): the input tensor
            scale (CTensor): the bias tensor
            bias (CTensor): the bias tensor
        Returns:
            the result CTensor
        """
        if training:
            if (type(self.handle) == singa.BatchNormHandle):
                y, mean, var = singa.CpuBatchNormForwardTraining(
                    self.handle, x, scale, bias, self.running_mean,
                    self.running_var)

                self.cache = (x, scale, mean, var, y, bias)
            else:
                y, mean, var = singa.GpuBatchNormForwardTraining(
                    self.handle, x, scale, bias, self.running_mean,
                    self.running_var)

                self.cache = (x, scale, mean, var)

        else:

            if (type(self.handle) == singa.BatchNormHandle):
                y = singa.CpuBatchNormForwardInference(
                    self.handle,
                    x,
                    scale,
                    bias,
                    self.running_mean,
                    self.running_var,
                )
            else:
                y = singa.GpuBatchNormForwardInference(
                    self.handle,
                    x,
                    scale,
                    bias,
                    self.running_mean,
                    self.running_var,
                )
        return y

    def backward(self, dy):
        """
        Args:
            dy (CTensor): data for the dL / dy, L is the loss
        Returns:
            dx (CTensor): data for the dL / dx, L is the loss
            ds (CTensor): data for the dL / ds, L is the loss
            db (CTensor): data for the dL / db, L is the loss
        """
        assert training is True and hasattr(
            self, "cache"), "Please set training as True before do BP. "

        if (type(self.handle) == singa.BatchNormHandle):
            x, scale, mean, var, y, bias = self.cache
            dx, ds, db = singa.CpuBatchNormBackwardx(self.handle, y, dy, x,
                                                     scale, bias, mean, var)
        else:
            x, scale, mean, var = self.cache
            dx, ds, db = singa.GpuBatchNormBackward(self.handle, dy, x, scale,
                                                    mean, var)

        return dx, ds, db


def batchnorm_2d(handle, x, scale, bias, running_mean, running_var):
    """
    Carries out batch normalization as described in the paper
    https://arxiv.org/abs/1502.03167.
    Args:
        handle (object): BatchNormHandle for cpu and CudnnBatchNormHandle
            for gpu
        x (Tensor): the input tensor
        scale (Tensor): the bias tensor
        bias (Tensor): the bias tensor
        running_mean (float): the running_mean
        running_var (float): the running_var
    Returns:
        the result Tensor
    """
    return _BatchNorm2d(handle, running_mean, running_var)(x, scale, bias)[0]


class _Pooling2d(Operator):
    """
    Init a pool 2d operator
    """

    def __init__(self, handle, odd_padding=(0, 0, 0, 0)):
        """
        Args:
            handle (object): PoolingHandle for cpu or CudnnPoolingHandle for
                gpu
            odd_padding (tuple of four int): the odd paddding is the value
                that cannot be handled by the tuple padding (w, h) mode so
                it needs to firstly handle the input, then use the normal
                padding method.
        """
        super(_Pooling2d, self).__init__()
        self.handle = handle
        self.odd_padding = odd_padding

    def forward(self, x):
        """
        Args:
            x (CTensor): the input tensor
        Returns:
            the result CTensor
        """
        assert x.nDim() == 4, "The dimensions of input should be 4D."
        if self.odd_padding != (0, 0, 0, 0):
            x = utils.handle_odd_pad_fwd(x, self.odd_padding)

        if (type(self.handle) != singa.PoolingHandle):
            y = singa.GpuPoolingForward(self.handle, x)
        else:
            y = singa.CpuPoolingForward(self.handle, x)
        if training:
            self.cache = (x, y)
        return y

    def backward(self, dy):
        """
        Args:
            dy (CTensor): data for the dL / dy, L is the loss
        Returns:
            dx (CTensor): data for the dL / dx, L is the loss,
        """
        if (type(self.handle) != singa.PoolingHandle):
            dx = singa.GpuPoolingBackward(self.handle, dy, self.cache[0],
                                          self.cache[1])
        else:
            dx = singa.CpuPoolingBackward(self.handle, dy, self.cache[0],
                                          self.cache[1])
        if self.odd_padding != (0, 0, 0, 0):
            dx = utils.handle_odd_pad_bwd(dx, self.odd_padding)

        return dx


def pooling_2d(handle, x, odd_padding=(0, 0, 0, 0)):
    """
    Pooling 2d operator
    Args:
        handle (object): PoolingHandle for cpu or CudnnPoolingHandle for
            gpu
        x (Tensor): input
        odd_padding (tuple of four int): the odd paddding is the value
            that cannot be handled by the tuple padding (w, h) mode so
            it needs to firstly handle the input, then use the normal
            padding method.
    Returns:
        the result Tensor
    """
    return _Pooling2d(handle, odd_padding)(x)[0]


class Tanh(Operator):
    """
    Calculates the hyperbolic tangent of the given input tensor element-wise.
    """

    def __init__(self):
        super(Tanh, self).__init__()

    def forward(self, x):
        """
        Args:
            x (CTensor): Input tensor
        Returns:
            CTensor, the output
        """
        out = singa.Tanh(x)
        if training:
            self.cache = (out,)
        return out

    def backward(self, dy):
        """
        Args:
            dy (CTensor): the gradient tensor from upper operations
        Returns:
            CTensor, the gradient over input
        """
        dx = singa.__mul__(self.cache[0], self.cache[0])
        dx = singa.MultFloat(dx, -1.0)
        dx = singa.AddFloat(dx, 1.0)
        dx *= dy
        return dx


def tanh(x):
    """
    Calculates the hyperbolic tangent of the given input tensor element-wise.
    Args:
        x (Tensor): Input tensor
    Returns:
        Tensor, the output
    """
    return Tanh()(x)[0]


class Cos(Operator):
    """
    Calculates the cosine of the given input tensor, element-wise.
    """

    def __init__(self):
        super(Cos, self).__init__()

    def forward(self, x):
        """
        Args:
            x (CTensor): Input tensor
        Returns:
            CTensor, the output
        """
        if training:
            self.input = x
        return singa.Cos(x)

    def backward(self, dy):
        """
        Args:
            dy (CTensor): the gradient tensor from upper operations
        Returns:
            CTensor, the gradient over input
        """
        dx = singa.Sin(self.input)
        dx = singa.MultFloat(dx, -1.0)
        dx *= dy
        return dx


def cos(x):
    """
    Calculates the cosine of the given input tensor, element-wise.
    Args:
        x (Tensor): Input tensor
    Returns:
        Tensor, the output
    """

    return Cos()(x)[0]


class Cosh(Operator):
    """
    Calculates the hyperbolic cosine of the given input tensor element-wise.
    """

    def __init__(self):
        super(Cosh, self).__init__()

    def forward(self, x):
        """
        Args:
            x (CTensor): Input tensor
        Returns:
            CTensor, the output
        """
        if training:
            self.input = x
        return singa.Cosh(x)

    def backward(self, dy):
        """
        Args:
            dy (CTensor): the gradient tensor from upper operations
        Returns:
            CTensor, the gradient over input
        """
        dx = singa.Sinh(self.input)
        dx *= dy
        return dx


def cosh(x):
    """
    Calculates the hyperbolic cosine of the given input tensor element-wise.
    Args:
        x (Tensor): Input tensor
    Returns:
        Tensor, the output
    """
    return Cosh()(x)[0]


class Acos(Operator):
    """
    Calculates the arccosine (inverse of cosine) of the given input tensor,
    element-wise.
    """

    def __init__(self):
        super(Acos, self).__init__()

    def forward(self, x):
        """
        Args:
            x (CTensor): Input tensor
        Returns:
            CTensor, the output
        """
        if training:
            self.input = x
        return singa.Acos(x)

    def backward(self, dy):
        """
        Args:
            dy (CTensor): the gradient tensor from upper operations
        Returns:
            CTensor, the gradient over input
        """
        dx = singa.Square(self.input)
        dx = singa.MultFloat(dx, -1.0)
        dx = singa.AddFloat(dx, 1.0)
        dx = singa.PowFloat(dx, -0.5)
        dx = singa.MultFloat(dx, -1.0)
        dx *= dy
        return dx


def acos(x):
    """
    Calculates the arccosine (inverse of cosine) of the given input tensor,
    element-wise.
    Args:
        x (Tensor): Input tensor
    Returns:
        Tensor, the output
    """
    return Acos()(x)[0]


class Acosh(Operator):
    """
    Calculates the hyperbolic arccosine of the given input tensor element-wise.
    """

    def __init__(self):
        super(Acosh, self).__init__()

    def forward(self, x):
        """
        Args:
            x (CTensor): Input tensor
        Returns:
            CTensor, the output
        """
        if training:
            self.input = x
        return singa.Acosh(x)

    def backward(self, dy):
        """
        Args:
            dy (CTensor): the gradient tensor from upper operations
        Returns:
            CTensor, the gradient over input
        """
        dx = singa.SubFloat(self.input, 1.0)
        dx = singa.Sqrt(dx)
        temp = singa.AddFloat(self.input, 1.0)
        temp = singa.Sqrt(temp)
        dx = singa.__mul__(dx, temp)
        dx = singa.PowFloat(dx, -1.0)
        dx *= dy
        return dx


def acosh(x):
    """
    Calculates the hyperbolic arccosine of the given input tensor element-wise.
    Args:
        x (Tensor): Input tensor
    Returns:
        Tensor, the output
    """
    return Acosh()(x)[0]


class Sin(Operator):
    """
    Calculates the sine of the given input tensor, element-wise.
    """

    def __init__(self):
        super(Sin, self).__init__()

    def forward(self, x):
        """
        Args:
            x (CTensor): Input tensor
        Returns:
            CTensor, the output
        """
        if training:
            self.input = x
        return singa.Sin(x)

    def backward(self, dy):
        """
        Args:
            dy (CTensor): the gradient tensor from upper operations
        Returns:
            CTensor, the gradient over input
        """
        dx = singa.Cos(self.input)
        dx *= dy
        return dx


def sin(x):
    """
    Calculates the sine of the given input tensor, element-wise.
    Args:
        x (Tensor): Input tensor
    Returns:
        Tensor, the output
    """
    return Sin()(x)[0]


class Sinh(Operator):
    """
    Calculates the hyperbolic sine of the given input tensor element-wise.
    """

    def __init__(self):
        super(Sinh, self).__init__()

    def forward(self, x):
        """
        Args:
            x (CTensor): Input tensor
        Returns:
            CTensor, the output
        """
        if training:
            self.input = x
        return singa.Sinh(x)

    def backward(self, dy):
        """
        Args:
            dy (CTensor): the gradient tensor from upper operations
        Returns:
            CTensor, the gradient over input
        """
        dx = singa.Cosh(self.input)
        dx *= dy
        return dx


def sinh(x):
    """
    Calculates the hyperbolic sine of the given input tensor element-wise.
    Args:
        x (Tensor): Input tensor
    Returns:
        Tensor, the output
    """
    return Sinh()(x)[0]


class Asin(Operator):
    """
    Calculates the arcsine (inverse of sine) of the given input tensor, element-wise.
    """

    def __init__(self):
        super(Asin, self).__init__()

    def forward(self, x):
        """
        Args:
            x (CTensor): Input tensor
        Returns:
            CTensor, the output
        """
        if training:
            self.input = x
        return singa.Asin(x)

    def backward(self, dy):
        """
        Args:
            dy (CTensor): the gradient tensor from upper operations
        Returns:
            CTensor, the gradient over input
        """
        dx = singa.Square(self.input)
        dx = singa.MultFloat(dx, -1.0)
        dx = singa.AddFloat(dx, 1.0)
        dx = singa.PowFloat(dx, -0.5)
        dx *= dy
        return dx


def asin(x):
    """
    Calculates the arcsine (inverse of sine) of the given input tensor, element-wise.
    Args:
        x (Tensor): Input tensor
    Returns:
        Tensor, the output
    """

    return Asin()(x)[0]


class Asinh(Operator):
    """
    Calculates the hyperbolic arcsine of the given input tensor element-wise.
    """

    def __init__(self):
        super(Asinh, self).__init__()

    def forward(self, x):
        """
        Args:
            x (CTensor): Input tensor
        Returns:
            CTensor, the output
        """
        if training:
            self.input = x
        return singa.Asinh(x)

    def backward(self, dy):
        """
        Args:
            dy (CTensor): the gradient tensor from upper operations
        Returns:
            CTensor, the gradient over input
        """
        dx = singa.Square(self.input)
        dx = singa.AddFloat(dx, 1.0)
        dx = singa.PowFloat(dx, -0.5)
        dx *= dy
        return dx


def asinh(x):
    """
    Calculates the hyperbolic arcsine of the given input tensor element-wise.
    Args:
        x (Tensor): Input tensor
    Returns:
        Tensor, the output
    """
    return Asinh()(x)[0]


class Tan(Operator):
    """
    Insert single-dimensional entries to the shape of an input tensor (data).
    """

    def __init__(self):
        super(Tan, self).__init__()

    def forward(self, x):
        """
        Args:
            x (CTensor): Input tensor
        Returns:
            CTensor, the output
        """
        if training:
            self.input = x
        return singa.Tan(x)

    def backward(self, dy):
        """
        Args:
            dy (CTensor): the gradient tensor from upper operations
        Returns:
            CTensor, the gradient over input
        """
        dx = singa.Cos(self.input)
        dx = singa.Square(dx)
        dx = singa.PowFloat(dx, -1.0)
        dx *= dy
        return dx


def tan(x):
    """
    Calculates the tangent of the given input tensor, element-wise.
    Args:
        x (Tensor): Input tensor
    Returns:
        Tensor, the output
    """
    return Tan()(x)[0]


class Atan(Operator):
    """
    Calculates the arctangent (inverse of tangent) of the given input tensor, element-wise.
    """

    def __init__(self):
        super(Atan, self).__init__()

    def forward(self, x):
        """
        Args:
            x (CTensor): Input tensor
        Returns:
            CTensor, the output
        """
        if training:
            self.input = x
        return singa.Atan(x)

    def backward(self, dy):
        """
        Args:
            dy (CTensor): the gradient tensor from upper operations
        Returns:
            CTensor, the gradient over input
        """
        dx = singa.Square(self.input)
        dx = singa.AddFloat(dx, 1.0)
        dx = singa.PowFloat(dx, -1.0)
        dx *= dy
        return dx


def atan(x):
    """
    Calculates the arctangent (inverse of tangent) of the given input tensor, element-wise.
    Args:
        x (Tensor): Input tensor
    Returns:
        Tensor, the output
    """
    return Atan()(x)[0]


class Atanh(Operator):
    """
    Calculates the hyperbolic arctangent of the given input tensor element-wise.
    """

    def __init__(self):
        super(Atanh, self).__init__()

    def forward(self, x):
        """
        Args:
            x (CTensor): Input tensor
        Returns:
            CTensor, the output
        """
        if training:
            self.input = x
        return singa.Atanh(x)

    def backward(self, dy):
        """
        Args:
            dy (CTensor): the gradient tensor from upper operations
        Returns:
            CTensor, the gradient over input
        """
        dx = singa.Square(self.input)
        dx = singa.MultFloat(dx, -1.0)
        dx = singa.AddFloat(dx, 1.0)
        dx = singa.PowFloat(dx, -1.0)
        dx *= dy
        return dx


def atanh(x):
    """
    Calculates the hyperbolic arctangent of the given input tensor element-wise.
    Args:
        x (Tensor): Input tensor
    Returns:
        Tensor, the output
    """
    return Atanh()(x)[0]


class Sigmoid(Operator):
    """
    `y = 1 / (1 + exp(-x))`, is applied to the tensor elementwise.
    """

    def __init__(self):
        super(Sigmoid, self).__init__()

    def forward(self, x):
        """
        Args:
            x (CTensor): Input tensor
        Returns:
            CTensor, the output
        """
        out = singa.Sigmoid(x)
        if training:
            self.cache = (out,)
        return out

    def backward(self, dy):
        """
        Args:
            dy (CTensor): the gradient tensor from upper operations
        Returns:
            CTensor, the gradient over input
        """
        dx = singa.MultFloat(self.cache[0], -1.0)
        dx = singa.AddFloat(dx, 1.0)
        dx = singa.__mul__(self.cache[0], dx)
        dx *= dy
        return dx


def sigmoid(x):
    """
    `y = 1 / (1 + exp(-x))`, is applied to the tensor elementwise.
    Args:
        x (Tensor): Input tensor
    Returns:
        Tensor, the output
    """
    return Sigmoid()(x)[0]


class Mul(Operator):
    """
    Performs element-wise binary multiplication (with Numpy-style broadcasting
    support).
    """

    def __init__(self):
        super(Mul, self).__init__()

    def forward(self, a, b):
        """
        Return `np.multiply(a,b)`, where a and b are CTensor.
        """
        # todo we cannot support mul op for int tensors
        _a, _b = a, b
        dtype0 = _a.data_type()
        dtype1 = _b.data_type()
        if dtype0 == singa.kInt or dtype1 == singa.kInt:
            _a = a.AsType(singa.kFloat32)
            _b = b.AsType(singa.kFloat32)
            res = singa.__mul__(_a, _b)
            res = res.AsType(singa.kInt)
        else:
            res = singa.__mul__(_a, _b)
        if training:
            self.input = (_a, _b)
            self.shape0 = list(_a.shape())
            self.shape1 = list(_b.shape())
            self.shape3 = list(res.shape())
        return res

    def backward(self, dy):
        """
        Args:
            dy (CTensor): the gradient tensor from upper operations
        Returns:
            a tuple for (da, db), da is data for dL / da, db is data
                for dL / db.
        """
        dx0 = singa.__mul__(dy, self.input[1])
        dx1 = singa.__mul__(dy, self.input[0])
        if (type(dy) == float) or self.shape0 == self.shape1:
            assert self.shape0 == self.shape1, ('should have same shape')
            return dx0, dx1
        # handle broadcast
        dx0 = back_broadcast(self.shape3, self.shape0, dx0)
        dx1 = back_broadcast(self.shape3, self.shape1, dx1)
        return dx0, dx1


def mul(x, y):
    """
    Return `np.multiply(x,y)`, where a and b are Tensor.
    """
    return Mul()(x, y)[0]


class Unsqueeze(Operator):
    """
    Insert single-dimensional entries to the shape of an input tensor (data).
    """

    def __init__(self, axis):
        """
        Args:
            axis (list of int): the dimensions to be inserted.
        """
        super(Unsqueeze, self).__init__()
        if (type(axis) is int):
            self.axis = list(axis)
        else:
            self.axis = axis

    def forward(self, x):
        """
        Args:
            x (CTensor): Input tensor
        Returns:
            CTensor, the output
        """
        self.cache = x.shape()
        cur = list(self.cache)
        # todo, need optimize after we have scalar tensor
        if len(self.cache) == 1 and self.axis == [0]:
            return x
        for i in self.axis:
            cur.insert(i, 1)
        return singa.Reshape(x, cur)

    def backward(self, dy):
        """
        Args:
            dy (CTensor): the gradient tensor from upper operations
        Returns:
            CTensor, the gradient over input
        """
        return singa.Reshape(dy, self.cache)


def unsqueeze(x, axis=-1):
    """
    Insert single-dimensional entries to the shape of an input tensor (data).
    Args:
        x (Tensor): Input tensor
        axis (list of int): the dimensions to be inserted.
    Returns:
        Tensor, the output
    """
    return Unsqueeze(axis)(x)[0]


class Transpose(Operator):
    """
    Transpose the input tensor similar to numpy.transpose.
    """

    def __init__(self, perm):
        """
        Args:
            perm (list of ints): A list of integers. By default, reverse the
                dimensions, otherwise permute the axes according to the values given.
        """
        super(Transpose, self).__init__()
        self.perm = list(perm)

    def forward(self, x):
        """
        Args:
            x (CTensor): Input tensor
        Returns:
            CTensor, the output
        """
        return singa.Transpose(x, self.perm)

    def backward(self, dy):
        """
        Args:
            dy (CTensor): the gradient tensor from upper operations
        Returns:
            CTensor, the gradient over input
        """
        cur = []
        for i in range(len(self.perm)):
            cur += [self.perm.index(i)]
        return singa.Transpose(dy, cur)


def transpose(x, shape):
    """
    Transpose the input tensor similar to numpy.transpose.
    Args:
        x (Tensor): Input tensor
        perm (list of ints): A list of integers. By default, reverse the
            dimensions, otherwise permute the axes according to the values given.
    Returns:
        Tensor, the output
    """
    return Transpose(shape)(x)[0]


def add_all(*xs):
    assert len(xs) > 2
    y = add(xs[0], xs[1])
    for x in xs[2:]:
        y = add(y, x)
    return


class Abs(Operator):
    """
    `y = abs(x)`, is applied to the tensor elementwise.
    """

    def forward(self, a):
        """
        Return `abs(a)`, where a is CTensor.
        """
        if training:
            self.input = a
        return singa.Abs(a)

    def backward(self, dy):
        """
        Args:
            dy (CTensor): the gradient tensor from upper operations
        Returns:
            CTensor, the gradient over input
        """
        dx = singa.Sign(self.input)
        dx *= dy
        return dx


def abs(a):
    """
    Return abs(a), where a is Tensor.
    """
    return Abs()(a)[0]


class Exp(Operator):
    """
    `y = exp(x)`, is applied to the tensor elementwise.
    """

    def forward(self, a):
        """
        Return `exp(a)`, where a is Tensor.
        """
        if training:
            self.input = a
        return singa.Exp(a)

    def backward(self, dy):
        """
        Args:
            dy (CTensor): the gradient tensor from upper operations
        Returns:
            CTensor, the gradient over input
        """
        dx = singa.Exp(self.input)
        dx *= dy
        return dx


def exp(a):
    """
    Return `exp(a)`, where a is Tensor.
    """
    return Exp()(a)[0]


class LeakyRelu(Operator):
    """
    `f(x) = alpha * x` for x < 0, `f(x) = x` for x >= 0, is applied to the tensor elementwise.
    """

    def __init__(self, a):
        """
        Args:
            a (float): Coefficient of leakage.
        """
        super(LeakyRelu, self).__init__()
        self.a = a

    def forward(self, x):
        """
        Args:
            x (CTensor): Input tensor
        Returns:
            CTensor, the output
        """
        if training:
            self.input = x
        x1 = singa.LTFloat(x, 0.0)
        x1 = singa.__mul__(x, x1)
        x1 = singa.MultFloat(x1, self.a)
        x2 = singa.ReLU(x)
        x1 = singa.__add__(x1, x2)
        return x1

    def backward(self, dy):
        """
        Args:
            dy (CTensor): the gradient tensor from upper operations
        Returns:
            CTensor, the gradient over input
        """
        # TODO(wangwei) check the correctness
        dx1 = singa.GTFloat(self.input, 0.0)
        dx2 = singa.LTFloat(self.input, 0.0)
        dx2 = singa.MultFloat(dx2, self.a)
        dx = singa.__add__(dx1, dx2)
        dx *= dy
        return dx


def leakyrelu(x, a=0.01):
    """
    `f(x) = alpha * x` for x < 0, `f(x) = x` for x >= 0 is applied to the tensor
    elementwise.
    Args:
        x (Tensor): Input tensor
        a (float): Coefficient of leakage, default to 0.01.
    Returns:
        Tensor, the output
    """
    return LeakyRelu(a)(x)[0]


class Sign(Operator):
    """
    Calculate the sign of the given input tensor element-wise. If input > 0,
    output 1. if input < 0, output -1. if input == 0, output 0.
    """

    def __init__(self):
        super(Sign, self).__init__()

    def forward(self, a):
        """
        Args:
            a (CTensor): Input tensor
        Returns:
            CTensor, the output
        """
        if training:
            self.input = a
        return singa.Sign(a)

    def backward(self, dy):
        """
        Args:
            dy (CTensor): the gradient tensor from upper operations
        Returns:
            CTensor, the gradient over input
        """
        dx = singa.MultFloat(dy, 0.0)
        return dx


def sign(a):
    """
    Calculate the sign of the given input tensor element-wise. If input > 0,
    output 1. if input < 0, output -1. if input == 0, output 0.
    Args:
        a (Tensor): Input tensor
    Returns:
        Tensor, the output
    """
    return Sign()(a)[0]


class Pow(Operator):
    """
    `f(x) = a^b`, is applied to the tensor elementwise.
    """

    def __init__(self):
        super(Pow, self).__init__()

    def forward(self, a, b):
        """
        Return `a^b`, where a and b are CTensor.
        """
        res = singa.Pow(a, b)
        if training:
            self.input = (a, b)
            self.shape0 = list(a.shape())
            self.shape1 = list(b.shape())
            self.shape3 = list(res.shape())
        return res

    def backward(self, dy):
        """
        Args:
            dy (CTensor): the gradient tensor from upper operations
        Returns:
            a tuple for (da, db), da is data for dL / da, db is data
                for dL / db.
        """
        da1 = singa.__mul__(
            self.input[1],
            singa.Pow(self.input[0], singa.SubFloat(self.input[1], 1.0)))
        dx0 = singa.__mul__(da1, dy)
        db1 = singa.__mul__(singa.Pow(self.input[0], self.input[1]),
                            singa.Log(self.input[0]))
        dx1 = singa.__mul__(db1, dy)
        if (type(dy) == float) or self.shape0 == self.shape1:
            assert self.shape0 == self.shape1, ('should have same shape')
            return dx0, dx1
        # handle broadcast
        dx0 = back_broadcast(self.shape3, self.shape0, dx0)
        dx1 = back_broadcast(self.shape3, self.shape1, dx1)
        return dx0, dx1


def pow(a, b):
    """
    Return `a^b`, where a and b are Tensor.
    """
    return Pow()(a, b)[0]


class SoftSign(Operator):
    """
    Calculates the softsign `(x/(1+|x|))` of the given input tensor element-wise.
    """

    def __init__(self):
        super(SoftSign, self).__init__()

    def forward(self, x):
        """
        Return `(x/(1+|x|))`, where x is CTensor.
        """
        # y = x / (1 + np.abs(x))
        if training:
            self.input = x
        x1 = singa.AddFloat(singa.Abs(x), 1.0)
        y = singa.__div__(x, x1)

        return y

    def backward(self, dy):
        """
        Args:
            dy (CTensor): the gradient tensor from upper operations
        Returns:
            CTensor, the gradient over input
        """
        dx = singa.AddFloat(singa.Abs(self.input), 1.0)
        dx = singa.PowFloat(singa.Square(dx), -1.0)
        dx = singa.__mul__(dy, dx)
        return dx


def softsign(x):
    """
    Return `(x/(1+|x|))`, where x is Tensor.
    """
    return SoftSign()(x)[0]


class Sqrt(Operator):
    """
    `y = x^0.5`, is applied to the tensor elementwise.
    """

    def __init__(self):
        super(Sqrt, self).__init__()

    def forward(self, x):
        """
        Return `x^0.5`, where x is CTensor.
        """
        if training:
            self.input = x
        return singa.Sqrt(x)

    def backward(self, dy):
        """
        Args:
            dy (CTensor): the gradient tensor from upper operations
        Returns:
            CTensor, the gradient over input
        """
        dx = singa.PowFloat(self.input, -0.5)
        dx = singa.MultFloat(dx, 0.5)
        dx = singa.__mul__(dy, dx)
        return dx


def sqrt(x):
    """
    Return `x^0.5`, where x is Tensor.
    """
    return Sqrt()(x)[0]


class SoftPlus(Operator):
    """
    `y = ln(exp(x) + 1)` is applied to the tensor elementwise.
    """

    def __init__(self):
        super(SoftPlus, self).__init__()

    def forward(self, x):
        """
        Return `ln(exp(x) + 1)`, where x is CTensor.
        """
        #f(x) = ln(exp(x) + 1)
        if training:
            self.input = x
        x1 = singa.AddFloat(singa.Exp(x), 1.0)
        y = singa.Log(x1)
        return y

    def backward(self, dy):
        """
        Args:
            dy (CTensor): the gradient tensor from upper operations
        Returns:
            CTensor, the gradient over input
        """
        dx = singa.Exp(singa.MultFloat(self.input, -1.0))
        dx = singa.PowFloat(singa.AddFloat(dx, 1.0), -1.0)
        dx = singa.__mul__(dy, dx)
        return dx


def softplus(x):
    """
    Return `ln(exp(x) + 1)`, where x is Tensor.
    """
    return SoftPlus()(x)[0]


class Sub(Operator):
    """
    Performs element-wise binary subtraction (with Numpy-style broadcasting
    support).
    """

    def __init__(self):
        super(Sub, self).__init__()

    def forward(self, a, b):
        """
        Return `a-b`, where x is CTensor.
        """
        res = singa.__sub__(a, b)
        if training:
            self.shape0 = list(a.shape())
            self.shape1 = list(b.shape())
            self.shape3 = list(res.shape())
        return res

    def backward(self, dy):
        """
        Args:
            dy (CTensor): the gradient tensor from upper operations
        Returns:
            a tuple for (da, db), da is data for dL / da, db is data
                for dL / db.
        """
        dx0 = dy
        dx1 = singa.MultFloat(dy, -1.0)
        if (type(dy) == float) or self.shape0 == self.shape1:
            assert self.shape0 == self.shape1, ('should have same shape')
            return dx0, dx1
        # handle broadcast
        dx0 = back_broadcast(self.shape3, self.shape0, dx0)
        dx1 = back_broadcast(self.shape3, self.shape1, dx1)
        return dx0, dx1


def sub(a, b):
    """
    Return a-b, where a and b are Tensor.
    """
    return Sub()(a, b)[0]


# optimize min to support multi inputs
class Min(Operator):
    """
    Element-wise min of each of the input tensors (with Numpy-style
    broadcasting support).
    """

    def __init__(self):
        super(Min, self).__init__()
        self.masks = []

    def _min(self, a, b):
        """
        Args:
            a (CTensor): First operand
            b (CTensor): Second operand
        Returns:
            CTensor, the output
            tuple of CTensor, mask tensor
        """
        m = singa.__sub__(a, b)
        mask0 = singa.LEFloat(m, 0)
        mask1 = singa.GTFloat(m, 0)
        res = singa.__add__(singa.__mul__(mask0, a), singa.__mul__(mask1, b))
        return res, (mask0, mask1)

    def forward(self, *x):
        """
        Args:
            *x (a list of CTensor): List of tensors for max.
        Returns:
            CTensor, the output
        """
        assert (len(x) > 0)
        self.l = len(x)
        if len(x) == 1:
            res, masks = self._min(x[0], x[0])
            self.masks.append(masks)
            return x[0]
        res, masks = self._min(x[0], x[1])
        self.masks.append(masks)
        for i in range(2, len(x)):
            res, masks = self._min(res, x[i])
            self.masks.append(masks)
        return res

    def backward(self, dy):
        """
        Args:
            dy (CTensor): the gradient tensor from upper operations
        Returns:
            a tuple for (*dx), dx is data for dL / dx.
        """
        if self.l == 1:
            return self.masks[0][0]
        else:
            ret = []
            cumulation = None
            for mask0, mask1 in self.masks[::-1]:
                if not cumulation:
                    ret.insert(0, mask1)
                    cumulation = mask0
                else:
                    ret.insert(0, singa.__mul__(cumulation, mask1))
                    cumulation = singa.__mul__(cumulation, mask0)
            ret.insert(0, cumulation)
            return tuple(ret)


def min(*l):
    """
    Element-wise min of each of the input tensors (with Numpy-style
    broadcasting support).
    Args:
        *x (a list of Tensor): List of tensors for max.
    Returns:
        Tensor, the output
    """
    return Min()(*l)[0]


class Log(Operator):
    """
    `y = log(x)`, is applied to the tensor elementwise.
    """

    def __init__(self):
        super(Log, self).__init__()

    def forward(self, x):
        """
        Return `log(x)`, where x is CTensor.
        """
        if training:
            self.input = x
        return singa.Log(x)

    def backward(self, dy):
        """
        Args:
            dy (CTensor): the gradient tensor from upper operations
        Returns:
            CTensor, the gradient over input
        """
        dx = singa.PowFloat(self.input, -1)
        dx = singa.__mul__(dy, dx)
        return dx


def log(x):
    """
    Return log(x), where x is Tensor.
    """
    return Log()(x)[0]


class HardSigmoid(Operator):
    """
    `y = max(0, min(1, alpha * x + beta))`, is applied to the tensor elementwise.
    """

    def __init__(self, alpha=0.2, gamma=0.5):
        """
        Args:
            alpha (float): Value of alpha.
            gamma (float): Value of beta.
        """
        super(HardSigmoid, self).__init__()
        self.alpha = alpha
        self.gamma = gamma

    def forward(self, x):
        """
        Args:
            x (CTensor): matrix
        Returns:
            a CTensor for the result
        """
        x = singa.AddFloat(singa.MultFloat(x, self.alpha), self.gamma)
        if training:
            self.cache = x

        x = singa.ReLU(x)
        mask1 = singa.LTFloat(x, 1.0)
        mask2 = singa.GEFloat(x, 1.0)

        ans = singa.__add__(singa.__mul__(x, mask1), mask2)
        return singa.ReLU(ans)

    def backward(self, dy):
        """
        Args:
            dy (CTensor): the gradient tensor from upper operations
        Returns:
            CTensor, the gradient over input
        """
        mask0 = singa.GTFloat(self.cache, 0.0)
        mask1 = singa.LTFloat(self.cache, 1.0)
        mask = singa.__mul__(mask0, mask1)
        return singa.__mul__(singa.MultFloat(mask, self.alpha), dy)


def hardsigmoid(x, alpha=0.2, gamma=0.5):
    """
    `y = max(0, min(1, alpha * x + beta))`, is applied to the tensor elementwise.
    Args:
        x (Tensor): matrix
        alpha (float): Value of alpha.
        gamma (float): Value of beta.
    Returns:
        a Tensor for the result
    """
    return HardSigmoid(alpha, gamma)(x)[0]


class Squeeze(Operator):
    """
    Remove single-dimensional entries from the shape of a tensor. Takes a
    parameter axes with a list of axes to squeeze. If axes is not provided,
    all the single dimensions will be removed from the shape. If an axis is
    selected with shape entry not equal to one, an error is raised.
    """

    def __init__(self, axis=[]):
        """
        Args:
            axis (list of ints): List of integers indicating the dimensions
                to squeeze. Negative value means counting dimensions from
                the back. Accepted range is [-r, r-1] where r = rank(data).
        """
        super(Squeeze, self).__init__()
        self.axis = axis

    def forward(self, x):
        """
        Args:
            x (CTensor): Input tensor
        Returns:
            CTensor, the output
        """
        self.cache = x.shape()
        newshape = []
        if (self.axis == []):
            newshape = list(filter(lambda i: i != 1, self.cache))
        else:
            for id, i in enumerate(self.axis):
                assert i < len(self.cache)
                self.axis[id] = i % len(self.cache)
                assert self.cache[
                    i] == 1, "the length of axis {} is {}, which should be 1".format(
                        i, self.cache[i])
            for ind, v in enumerate(self.cache):
                if ind not in self.axis:
                    newshape.append(v)
        # todo, need optimize after we have scalar tensor
        if newshape == []:
            return x
        return singa.Reshape(x, newshape)

    def backward(self, dy):
        """
        Args:
            dy (CTensor): the gradient tensor from upper operations
        Returns:
            CTensor, the gradient over input
        """
        return singa.Reshape(dy, self.cache)


def squeeze(x, axis=[]):
    """
    Remove single-dimensional entries from the shape of a tensor. Takes a
    parameter axes with a list of axes to squeeze. If axes is not provided,
    all the single dimensions will be removed from the shape. If an axis is
    selected with shape entry not equal to one, an error is raised.
    Args:
        x (Tensor): Input tensor
        axis (list of ints): List of integers indicating the dimensions
            to squeeze. Negative value means counting dimensions from
            the back. Accepted range is [-r, r-1] where r = rank(data).
    Returns:
        Tensor, the output
    """
    return Squeeze(axis)(x)[0]


class Div(Operator):
    """
    Performs element-wise binary division (with Numpy-style broadcasting support).
    """

    def __init__(self):
        super(Div, self).__init__()

    def forward(self, a, b):
        """
        Return `np.div(a,b)`, where a and b are CTensor.
        """
        res = singa.__mul__(a, singa.PowFloat(b, -1.0))
        # res = singa.__div__(a, b)
        if training:
            self.input = (singa.MultFloat(a, -1.0), singa.PowFloat(b, -1.0)
                         )  # -a, 1/b
            self.shape0 = list(a.shape())
            self.shape1 = list(b.shape())
            self.shape3 = list(res.shape())
        return res

    def backward(self, dy):
        """
        Args:
            dy (CTensor): the gradient tensor from upper operations
        Returns:
            a CTensor tuple for (da, db), da is data for dL / da, db is data
                for dL / db.
        """
        #dy/dx_0 = b^(-1)
        #dy/dx_1 = (-a)*b^(-2)
        dx0 = singa.__mul__(dy, self.input[1])
        dx1 = singa.__mul__(self.input[0], singa.PowFloat(self.input[1], 2.0))
        dx1 = singa.__mul__(dy, dx1)
        if (type(dy) == float) or self.shape0 == self.shape1:
            assert self.shape0 == self.shape1, ('should have same shape')
            return dx0, dx1
        # handle broadcast
        dx0 = back_broadcast(self.shape3, self.shape0, dx0)
        dx1 = back_broadcast(self.shape3, self.shape1, dx1)
        return dx0, dx1


def div(a, b):
    """
    Return `np.div(a,b)`, where a and b are Tensor.
    """
    return Div()(a, b)[0]


class Shape(Operator):
    """
    Takes a tensor as input and outputs a tensor containing the shape of the
    input tensor.
    """

    def __init__(self):
        super(Shape, self).__init__()

    def forward(self, x):
        """
        Args:
            x (CTensor): Input tensor
        Returns:
            CTensor, the output
        """
        cur = list(x.shape())
        cur = tensor.from_numpy(np.array(cur))
        cur.to_device(x.device())
        return cur.data

    def backward(self, dy):
        """
        Args:
            dy (CTensor): the gradient tensor from upper operations
        Returns:
            list of int, the shape of dy
        """
        return list(dy.shape())


def shape(x):
    """
    Takes a tensor as input and outputs a tensor containing the shape of the
    input tensor.
    Args:
        x (Tensor): Input tensor
    Returns:
        Tensor, the output
    """
    return Shape()(x)[0]


# optimize max to support multi inputs
class Max(Operator):
    """
    Element-wise max of each of the input tensors (with Numpy-style
    broadcasting support).
    """

    def __init__(self):
        super(Max, self).__init__()
        self.masks = []

    def _max(self, a, b):
        """
        Args:
            a (CTensor): First operand
            b (CTensor): Second operand
        Returns:
            CTensor, the output
            tuple of CTensor, mask tensor
        """
        m = singa.__sub__(a, b)
        mask0 = singa.GEFloat(m, 0)
        mask1 = singa.LTFloat(m, 0)
        res = singa.__add__(singa.__mul__(mask0, a), singa.__mul__(mask1, b))
        return res, (mask0, mask1)

    def forward(self, *x):
        """
        Args:
            *x (a list of CTensor): List of tensors for max.
        Returns:
            CTensor, the output
        """
        assert (len(x) > 0)
        self.l = len(x)
        if len(x) == 1:
            res, masks = self._max(x[0], x[0])
            self.masks.append(masks)
            return x[0]
        res, masks = self._max(x[0], x[1])
        self.masks.append(masks)
        for i in range(2, len(x)):
            res, masks = self._max(res, x[i])
            self.masks.append(masks)
        return res

    def backward(self, dy):
        """
        Args:
            dy (CTensor): the gradient tensor from upper operations
        Returns:
            a tuple for (*dx), dx is data for dL / dx.
        """
        if self.l == 1:
            return self.masks[0][0]
        else:
            ret = []
            cumulation = None
            for mask0, mask1 in self.masks[::-1]:
                if not cumulation:
                    ret.insert(0, mask1)
                    cumulation = mask0
                else:
                    ret.insert(0, singa.__mul__(cumulation, mask1))
                    cumulation = singa.__mul__(cumulation, mask0)
            ret.insert(0, cumulation)
            return tuple(ret)


def max(*l):
    """
    Element-wise max of each of the input tensors (with Numpy-style broadcasting support).
    Args:
        *x (a list of Tensor): List of tensors for max.
    Returns:
        Tensor, the output
    """
    return Max()(*l)[0]


class And(Operator):
    """
    Returns the tensor resulted from performing the and logical operation elementwise on the input tensors A and B (with Numpy-style broadcasting support).
    """

    def __init__(self):
        super(And, self).__init__()

    def forward(self, a, b):
        """
        Return `np.logical_and(a,b)`, where a and b are CTensor.
        """
        m = singa.__mul__(a, b)
        cur = singa.PowFloat(singa.Sign(m), 2)

        return cur

    def backward(self, dy):
        """
        Args:
            dy (CTensor): the gradient tensor from upper operations
        Raises:
            AssertionError: no backward function for this operator
        """
        assert False, ('no gradient for backward function')


def _and(a, b):
    """
    Return `np.logical_and(a,b)`, where a and b are Tensor.
    """
    return And()(a, b)[0]


class Or(Operator):
    """
    Returns the tensor resulted from performing the or logical operation elementwise on the input tensors A and B (with Numpy-style broadcasting support).
    """

    def __init__(self):
        super(Or, self).__init__()

    def forward(self, a, b):
        """
        Return `np.logical_or(a,b)`, where a and b are CTensor.
        """
        m = singa.__add__(singa.PowFloat(singa.Sign(a), 2.0),
                          singa.PowFloat(singa.Sign(b), 2.0))
        cur = singa.Sign(m)

        return cur

    def backward(self, dy):
        """
        Args:
            dy (CTensor): data for the `dL / dy`, L is the loss.
        Raises:
            AssertionError: no backward function for this operator
        """
        assert False, ('no gradient for backward function')


def _or(a, b):
    """
    Return np.logical_or(a,b), where a and b are Tensor.
    """
    return Or()(a, b)[0]


class Not(Operator):
    """
    Returns the negation of the input tensor element-wise.
    """

    def __init__(self):
        super(Not, self).__init__()

    def forward(self, x):
        """
        Return `np.logical_not(x)`, where x is CTensor.
        """
        mask0 = singa.GEFloat(x, 0)
        mask1 = singa.LEFloat(x, 0)
        cur = singa.__mul__(mask0, mask1)

        return cur

    def backward(self, dy):
        """
        Args:
            dy (CTensor): the gradient tensor from upper operations
        Raises:
            AssertionError: no backward function for this operator
        """
        assert False, ('no gradient for backward function')


def _not(x):
    """
    Return `np.logical_not(x)`, where x is Tensor.
    """
    return Not()(x)[0]


class Xor(Operator):
    """
    Performing the xor logical operation elementwise on the input tensors A and B (with Numpy-style broadcasting support).
    """

    def __init__(self):
        super(Xor, self).__init__()

    def forward(self, a, b):
        """
        Return `np.logical_xor(a,b)`, where a and b are CTensor.
        """
        m = singa.__sub__(singa.PowFloat(singa.Sign(a), 2.0),
                          singa.PowFloat(singa.Sign(b), 2.0))
        cur = singa.PowFloat(singa.Sign(m), 2.0)

        return cur

    def backward(self, dy):
        """
        Args:
            dy (CTensor): the gradient tensor from upper operations
        Raises:
            AssertionError: no backward function for this operator
        """
        assert False, ('no gradient for backward function')


def _xor(a, b):
    """
    Return `np.logical_xor(a,b)`, where a and b are Tensor.
    """
    return Xor()(a, b)[0]


class Negative(Operator):
    """
    `y = -x`, is applied to the tensor elementwise.
    """

    def __init__(self):
        super(Negative, self).__init__()

    def forward(self, x):
        """
        Return `-x`, where x is CTensor.
        """
        #y=-x
        return singa.MultFloat(x, -1)

    def backward(self, dy):
        """
        Args:
            dy (CTensor): the gradient tensor from upper operations
        Returns:
            CTensor, the gradient over input
        """
        return singa.MultFloat(dy, -1)


def negative(x):
    """
    Return `-x`, where x is Tensor.
    """
    return Negative()(x)[0]


class Reciprocal(Operator):
    """
    `y = 1/x`, is applied to the tensor elementwise.
    """

    def __init__(self):
        super(Reciprocal, self).__init__()

    def forward(self, x):
        """
        Return `1/x`, where x is CTensor.
        """
        #y=1/x elementwise
        if training:
            self.input = x

        return singa.PowFloat(x, -1)

    def backward(self, dy):
        """
        Args:
            dy (CTensor): the gradient tensor from upper operations
        Returns:
            CTensor, the gradient over input
        """
        #dy/dx = -1/x**2
        dx = singa.MultFloat(singa.PowFloat(self.input, -2), -1)
        return singa.__mul__(dy, dx)


def reciprocal(x):
    """
    Return 1/x, where x is Tensor.
    """
    return Reciprocal()(x)[0]


class Gemm(Operator):
    """
    Init a General Matrix multiplication(Gemm) operator. Compute `Y = alpha *
    A' * B' + beta * C`, where input tensor A has shape (M, K) or (K, M), input
    tensor B has shape (K, N) or (N, K), input tensor C is broadcastable to
    shape (M, N), and output tensor Y has shape (M, N).
    `A' = transpose(A)` if transA else A
    `B' = transpose(B)` if transB else B
    """

    def __init__(self, alpha=1.0, beta=1.0, transA=0, transB=0):
        """
        Args:
            alpha (float): Scalar multiplier for the product of input tensors
                A * B.
            beta (float): Scalar multiplier for input tensor C.
            ransA (int): Whether A should be transposed
            transB (int): Whether B should be transposed
        Returns:
            CTensor, the output
        """
        super(Gemm, self).__init__()
        self.alpha = alpha
        self.beta = beta
        self.transA = transA
        self.transB = transB

    def forward(self, A, B, C=None):
        """
        forward propogation of Gemm
        Args:
            A (CTensor): The shape of A should be (M, K) if transA is 0, or
                (K, M) if transA is non-zero.
            B (CTensor): The shape of B should be (K, N) if transB is 0, or
                (N, K) if transB is non-zero.
            C (CTensor): (optional), Optional input tensor C. If not specified,
                the computation is done as if C is a scalar 0. The shape of C
                should be unidirectional broadcastable to (M, N).
        Returns:
            tensor, the output
        """
        _A = singa.DefaultTranspose(A) if self.transA == 1 else A
        _B = singa.DefaultTranspose(B) if self.transB == 1 else B
        if training:
            self.inputs = (_A, _B, C)
        tmpM = singa.MultFloat(singa.Mult(_A, _B), self.alpha)
        if C:
            tmpM = singa.__add__(tmpM, singa.MultFloat(C, self.beta))
        return tmpM

    def backward(self, dy):
        """
        backward propogation of Gemm
        Args:
            dy (CTensor): The shape of A should be (M, K) if transA is 0, or (K, M) if transA is non-zero.
        Returns:
            CTensor, the gradient over A
            CTensor, the gradient over B
            CTensor(optional), the gradient over C
        """
        _A, _B, C = self.inputs
        # y = alpha * A  * B  => da = alpha * dy * BT
        # y = alpha * A  * BT => da = alpha * dy * B
        # y = alpha * AT * B  => da = alpha * B * dyT = alpha * (dy * BT)T
        # y = alpha * AT * BT => da = alpha * BT * dyT = alpha * (dy * B)T
        da = singa.MultFloat(singa.Mult(dy, singa.DefaultTranspose(_B)),
                             self.alpha)
        if self.transA:
            da = singa.DefaultTranspose(da)

        # y = alpha * A  * B  => db = alpha * AT * dy
        # y = alpha * AT * B  => db = alpha * A * dy
        # y = alpha * A  * BT => db = alpha * dyT * A = alpha * (AT * dy)T
        # y = alpha * AT * BT => db = alpha * dyT * AT = alpha * (A * dy)T
        db = singa.MultFloat(singa.Mult(singa.DefaultTranspose(_A), dy),
                             self.alpha)
        if self.transB:
            db = singa.DefaultTranspose(db)
        if C:
            dc = back_broadcast(dy.shape(), C.shape(),
                                singa.MultFloat(dy, self.beta))
            return da, db, dc
        else:
            return da, db


def gemm(A, B, C=None, alpha=1.0, beta=1.0, transA=0, transB=0):
    """
    Init a General Matrix multiplication(Gemm) operator. Compute `Y = alpha *
    A' * B' + beta * C`, where input tensor A has shape (M, K) or (K, M), input
    tensor B has shape (K, N) or (N, K), input tensor C is broadcastable to
    shape (M, N), and output tensor Y has shape (M, N).
    `A' = transpose(A)` if transA else A
    `B' = transpose(B)` if transB else B
    Args:
        A (Tensor): The shape of A should be (M, K) if transA is 0, or
            (K, M) if transA is non-zero.
        B (Tensor): The shape of B should be (K, N) if transB is 0, or
            (N, K) if transB is non-zero.
        C (Tensor): (optional), Optional input tensor C. If not specified,
            the computation is done as if C is a scalar 0. The shape of C
            should be unidirectional broadcastable to (M, N).
        alpha (float): Scalar multiplier for the product of input tensors A * B.
        beta (float): Scalar multiplier for input tensor C.
        ransA (int): Whether A should be transposed
        transB (int): Whether B should be transposed
    Returns:
        Tensor, the output
    """
    if C:
        return Gemm(alpha, beta, transA, transB)(A, B, C)[0]
    else:
        return Gemm(alpha, beta, transA, transB)(A, B)[0]


class GlobalAveragePool(Operator):
    """
    Init a GlobalAveragePool operator
    """

    def __init__(self, data_format='channels_first'):
        """
        Args:
            data_format (string): A string, we support two formats:
                channels_last and channels_first, default is channels_first.
                channels_first means the format of input is (N x C x H x W)
                channels_last means the format of input is (N x H x W x C)
        """
        super(GlobalAveragePool, self).__init__()
        self.data_format = data_format

    def forward(self, x):
        """
        forward propogation of GlobalAveragePool
        Args:
            x (CTensor): the input tensor
        Returns:
            CTensor, the output
        """
        if training:
            self.mask = singa.Tensor(x.shape(), x.device())

        shape = list(x.shape())

        # (N x C x H x W) for channels_first
        if self.data_format == 'channels_first':
            axes = tuple(i for i in range(2, len(shape)))
            self.shape_divisor = 1 / np.prod(shape[2:])
        else:  # (N x H x W x C) for channels_last
            axes = tuple(i for i in range(1, len(shape) - 1))
            self.shape_divisor = 1 / np.prod(shape[1:-1])

        # output shape
        # (N x C x 1 x 1) for channels_first
        # (N x 1 x 1 x C) for channels_last
        for i in axes:
            shape[i] = 1

        x = tensor.from_raw_tensor(x)
        x = tensor.sum(x, axis=axes)
        x = tensor.reshape(x, shape)
        return singa.MultFloat(x.data, self.shape_divisor)

    def backward(self, dy):
        """
        backward propogation of GlobalAveragePool
        Args:
            dy (CTensor): the gradient tensor from upper operations
        Returns:
            CTensor, the gradient over input
        """
        self.mask.SetFloatValue(self.shape_divisor)
        return singa.__mul__(self.mask, dy)


def globalaveragepool(x, data_format='channels_first'):
    """
    GlobalAveragePool operator
    Args:
        x (Tensor): the input tensor
        data_format (string): A string, we support two formats:
            channels_last and channels_first, default is channels_first.
            channels_first means the format of input is (N x C x H x W)
            channels_last means the format of input is (N x H x W x C)
    Returns:
        Tensor, the output
    """
    return GlobalAveragePool(data_format)(x)[0]


class ConstantOfShape(Operator):
    """
    Init a ConstantOfShape, generate a tensor with given value and shape.
    """

    def __init__(self, value=0.):
        """
        Args:
            value (float): (Optional) The value of the output elements. Should
                be a one-element value. If not specified, it defaults to 0 and
                datatype float32
        """
        super(ConstantOfShape, self).__init__()
        self.value = value

    def forward(self, x):
        """
        forward of ConstantOfShape
        Args:
            x: CTensor, 1D tensor. The shape of the expected output tensor.
                All values must be >= 0.
        Returns:
            the output CTensor. If attribute 'value' is specified, the value
                and datatype of the output tensor is taken from 'value'. If
                attribute 'value' is not specified, the value in the output
                defaults to 0, and the datatype defaults to float32.
        """
        x_shape = tensor.to_numpy(tensor.from_raw_tensor(x)).astype(
            np.int64).tolist()
        assert np.min(x_shape) >= 0, ('shape cannot be negative')
        x = CTensor(x_shape, x.device())
        x.SetFloatValue(self.value)
        return x

    def backward(self, dy):
        """
        backward of ConstantOfShape
        Args:
            dy (CTensor): gradient tensor.
        Raises:
            AssertionError: no backward function for this operator
        """
        assert False, ('no gradient for backward function')


def constant_of_shape(x, value=0):
    """
    Init a ConstantOfShape, generate a tensor with given value and shape.
    Args:
        x: Tensor, 1D tensor. The shape of the expected output tensor.
            All values must be >= 0.
        value (float): (Optional) The value of the output elements. Should
            be a one-element value. If not specified, it defaults to 0 and
            datatype float32
    Returns:
        the output Tensor. If attribute 'value' is specified, the value
            and datatype of the output tensor is taken from 'value'. If
            attribute 'value' is not specified, the value in the output
            defaults to 0, and the datatype defaults to float32.
    """
    return ConstantOfShape(value)(x)[0]


class Dropout(Operator):
    """
    Init a Dropout, which scales the masked input data by the following equation:
    `output = scale * data * mask`, `scale = 1. / (1. - ratio)`.
    """

    def __init__(self, ratio=0.5):
        """
        Args:
            ratio (float): the ratio of random dropout, with value in [0, 1).
        """
        super(Dropout, self).__init__()
        self.ratio = ratio

    def forward(self, x):
        """
        forward of Dropout
        Args:
            x (CTensor): input tensor.
        Returns:
            the output CTensor.
        """
        if training:
            self.scale = 1 / 1 - self.ratio
            self.mask = singa.Tensor(list(x.shape()), x.device())
            singa.Bernoulli(1 - self.ratio, self.mask)
            x = singa.MultFloat(singa.__mul__(self.mask, x), self.scale)
        return x

    def backward(self, dy):
        """
        backward of Dropout
        Args:
            dy (CTensor): gradient tensor.
        Returns:
            the gradient tensor over input tensor.
        """
        if training:
            dy = singa.MultFloat(singa.__mul__(self.mask, dy), self.scale)
        return dy


def dropout(x, ratio=0.5):
    """
    Init a Dropout, which scales the masked input data by the following
    equation: `output = scale * data * mask`, `scale = 1. / (1. - ratio)`.
    Args:
        x (Tensor): input tensor.
        ratio (float): the ratio of random dropout, with value in [0, 1).
    Returns:
        the output Tensor.
    """
    return Dropout(ratio)(x)[0]


class ReduceSum(Operator):
    """
    Init a ReduceSum, computes the sum of the input tensor's element along
    the provided axes.
    """

    def __init__(self, axes=None, keepdims=1):
        """
        Args:
            axes (list of int): A list of integers, along which to reduce.
                Accepted range is [-r, r-1] where r = rank(data). The default
                is None, which reduces over all the dimensions of the input tensor.
            keepdims (int): Keep the reduced dimension or not, default 1 mean
                keep reduced dimension.
        """
        super(ReduceSum, self).__init__()
        self.axes = axes
        self.keepdims = keepdims

    def forward(self, x):
        """
        forward of ReduceSum
        Args:
            x (CTensor): input tensor.
        Returns:
            the output CTensor.
        """
        _x = tensor.from_raw_tensor(x)
        x_shape = list(_x.shape)
        # handle the special axes
        if self.axes is None:
            self.axes = [i for i in range(len(x_shape))]  # axes = None
        else:
            self.axes = [i if i >= 0 else len(x_shape) + i for i in self.axes
                        ]  # axes has negative
        self.axes.sort(reverse=True)
        for axis in self.axes:
            _x = tensor.sum(_x, axis)
            x_shape[axis] = 1
        if self.keepdims == 1:
            _x = tensor.reshape(_x, x_shape)
        self.cache = (x_shape, x)
        return _x.data

    def backward(self, dy):
        """
        backward of ReduceSum
        Args:
            dy (CTensor): gradient tensor.
        Returns:
            the gradient tensor over input tensor.
        """
        x_shape, x = self.cache
        dy = singa.Reshape(dy, x_shape)
        scale = np.prod(x_shape) / np.prod(x.shape())
        mask = singa.Tensor(list(x.shape()), x.device())
        mask.SetFloatValue(scale)
        dy = singa.__mul__(mask, dy)
        return dy


def reduce_sum(x, axes=None, keepdims=1):
    """
    Init a ReduceSum, computes the sum of the input tensor's element along
    the provided axes.
    Args:
        x (Tensor): input tensor.
        axes (list of int): A list of integers, along which to reduce.
            Accepted range is [-r, r-1] where r = rank(data). The default
            is None, which reduces over all the dimensions of the input tensor.
        keepdims (int): Keep the reduced dimension or not, default 1 mean
            keep reduced dimension.
    Returns:
        the output Tensor.
    """
    return ReduceSum(axes, keepdims)(x)[0]


class ReduceMean(Operator):
    """
    Init a ReduceMean, computes the mean of the input tensor's element along
    the provided axes.
    """

    def __init__(self, axes=None, keepdims=1):
        """
        Args:
            axes (list of int): A list of integers, along which to reduce.
                Accepted range is [-r, r-1] where r = rank(data). The default
                is None, which reduces over all the dimensions of the input tensor.
            keepdims (int): Keep the reduced dimension or not, default 1 mean
                keep reduced dimension.
        """
        super(ReduceMean, self).__init__()
        self.axes = axes
        self.keepdims = keepdims

    def forward(self, x):
        """
        forward of ReduceMean
        Args:
            x (CTensor): input tensor.
        Returns:
            the output CTensor.
        """
        _x = tensor.from_raw_tensor(x)
        x_shape = list(_x.shape)
        # handle the special axes
        if self.axes is None:
            self.axes = [i for i in range(len(x_shape))]  # axes = None
        else:
            self.axes = [i if i >= 0 else len(x_shape) + i for i in self.axes
                        ]  # axes has negative
        self.axes.sort(reverse=True)
        for axis in self.axes:
            _x = tensor.sum(_x, axis)
            x_shape[axis] = 1
        if self.keepdims == 1:
            _x = tensor.reshape(_x, x_shape)
        self.cache = (x_shape, x)
        scale = np.prod(x_shape) / np.prod(x.shape())
        _x = singa.MultFloat(_x.data, scale)
        return _x

    def backward(self, dy):
        """
        backward of ReduceMean
        Args:
            dy (CTensor): gradient tensor.
        Returns:
            the gradient tensor over input tensor.
        """
        x_shape, x = self.cache
        dy = singa.Reshape(dy, x_shape)
        mask = singa.Tensor(list(x.shape()), x.device())
        mask.SetFloatValue(1.0)
        dy = singa.__mul__(mask, dy)
        return dy


def reduce_mean(x, axes=None, keepdims=1):
    """
    Init a ReduceMean, computes the mean of the input tensor's element along
    the provided axes.
    Args:
        x (Tensor): input tensor.
        axes (list of int): A list of integers, along which to reduce.
            Accepted range is [-r, r-1] where r = rank(data). The default
            is None, which reduces over all the dimensions of the input tensor.
        keepdims (int): Keep the reduced dimension or not, default 1 mean
            keep reduced dimension.
    Returns:
        the output Tensor.
    """
    return ReduceMean(axes, keepdims)(x)[0]


class Slice(Operator):
    """
    Init a Slice, Produces a slice of the input tensor along multiple axes.
    Similar to numpy: https://docs.scipy.org/doc/numpy/reference/arrays.indexing.html
    """

    def __init__(self, starts, ends, axes=None, steps=None):
        """
        Args:
            starts (list of int): starting indices of corresponding axis
            ends (list of int): ending indices of corresponding axis
            axes (list of int): axes that `starts` and `ends` apply to.
                Negative value means counting dimensions from the back.
                Accepted range is [-r, r-1] where r = rank(data).
            steps (list of int): slice step of corresponding axis in `axes`.
                Negative value means slicing backward. 'steps' cannot be 0.
                Defaults to 1.
        """
        super(Slice, self).__init__()
        self.starts = starts
        self.ends = ends
        self.axes = axes
        self.steps = steps

    def forward(self, x):
        """
        forward of Slice
        Args:
            x (CTensor): input tensor.
        Returns:
            the output CTensor.
        """
        x_shape = list(x.shape())
        # handle the special axes
        if self.axes is None:
            self.axes = [i for i in range(len(x_shape))]  # axes = None
        else:
            self.axes = [i if i >= 0 else len(x_shape) + i for i in self.axes
                        ]  # axes has negative
        self.cache = []
        # handle the special steps
        if self.steps is None:
            self.steps = [1] * len(x_shape)  # steps = None
        for idx, axis in enumerate(self.axes):
            axis = int(axis)
            start, end, step = self.starts[idx], self.ends[idx], self.steps[idx]
            if end > x_shape[axis]:
                end = x_shape[axis]
            self.cache.append((axis, x_shape[axis], start, end, step))
            xs = []
            for step_idx in range(x_shape[axis])[start:end:step]:
                xs.append(singa.SliceOn(x, step_idx, step_idx + 1, axis))
            assert len(xs) > 0, "Cannot support empty tensor"
            x = singa.VecTensor(xs)
            x = singa.ConcatOn(x, axis)
        return x

    def backward(self, dy):
        """
        backward of Slice
        Args:
            dy (CTensor): gradient tensor.
        Returns:
            the gradient tensor over input tensor.
        """
        for axis, shape, start, end, step in self.cache[::-1]:
            data_idxes = tuple(range(shape)[start:end:step])
            dys = []
            data_idx = 0
            for step_idx in range(shape):
                if step_idx in data_idxes:
                    tmp_tensor = singa.SliceOn(dy, data_idx, data_idx + 1, axis)
                    data_idx += 1
                else:
                    tmp_shape = list(dy.shape())
                    tmp_shape[axis] = 1
                    tmp_tensor = singa.Tensor(tmp_shape, dy.device())
                    tmp_tensor.SetFloatValue(0.)
                dys.append(tmp_tensor)
            dys = singa.VecTensor(dys)
            dy = singa.ConcatOn(dys, axis)
        return dy


def slice(x, starts, ends, axes=None, steps=None):
    """
    Init a Slice, Produces a slice of the input tensor along multiple axes.
    Similar to numpy: https://docs.scipy.org/doc/numpy/reference/arrays.indexing.html
    Args:
        x (Tensor): input tensor.
        starts (list of int): starting indices of corresponding axis
        ends (list of int): ending indices of corresponding axis
        axes (list of int): axes that `starts` and `ends` apply to.
            Negative value means counting dimensions from the back.
            Accepted range is [-r, r-1] where r = rank(data).
        steps (list of int): slice step of corresponding axis in `axes`.
            Negative value means slicing backward. 'steps' cannot be 0.
            Defaults to 1.
    Returns:
        the output Tensor.
    """
    return Slice(starts, ends, axes, steps)(x)[0]


class Ceil(Operator):
    """
    Ceil takes one input data (Tensor) and produces one output data (Tensor)
    where the ceil is, `y = ceil(x)`, is applied to the tensor elementwise.
    """

    def __init__(self):
        super(Ceil, self).__init__()

    def forward(self, x):
        """
        forward of Ceil
        Args:
            x (CTensor): input tensor.
        Returns:
            the output CTensor.
        """
        return singa.Ceil(x)

    def backward(self, dy):
        """
        backward of Ceil
        Args:
            dy (CTensor): gradient tensor.
        Returns:
            the gradient tensor over input tensor.
        """
        dy = singa.Tensor(dy.shape(), dy.device())
        dy.SetFloatValue(0.)
        return dy


def ceil(x):
    """
    Ceil takes one input data (Tensor) and produces one output data (Tensor)
    where the ceil is, `y = ceil(x)`, is applied to the tensor elementwise.
    Args:
        x (Tensor): input tensor.
    Returns:
        the output Tensor.
    """
    return Ceil()(x)[0]


class Split(Operator):
    """
    Init a Split, Split a tensor into a list of tensors, along the specified
    'axis'.
    """

    def __init__(self, axis, parts, num_output=None):
        """
        Args:
            axis (int): which axis to split on. A negative value means
                counting dimensions from the back. Accepted range is
                [-rank, rank-1] where r = rank(input).
            parts (list of int): length of each output, which can be specified
                using argument 'parts'. Otherwise, the tensor is parts to equal
                sized parts.
            num_output (bool): once parts is none, the tensor is split to equal
                sized parts for each output.
        """
        super(Split, self).__init__()
        self.axis = axis
        self.parts = parts
        self.num_output = num_output
        if self.parts is None:
            assert self.num_output is not None, "For (parts, num_output), it at least requires one."

    def forward(self, x):
        """
        forward of Split
        Args:
            x (CTensor): input tensor.
        Returns:
            the output CTensor.
        """
        x_shape = list(x.shape())
        self.axis = self.axis % len(x_shape)
        if self.parts is None:
            self.parts = [x_shape[self.axis] // self.num_output
                         ] * self.num_output
        xs = []
        _s = 0
        for _l in self.parts:
            xs.append(singa.SliceOn(x, _s, _s + _l, self.axis))
            _s += _l
        return tuple(xs)

    def backward(self, *dys):
        """
        backward of Split
        Args:
            dys: list of CTensor, gradient tensor.
        Returns:
            the gradient tensor over input tensor.
        """
        dys = singa.VecTensor(dys)
        dy = singa.ConcatOn(dys, self.axis)
        return dy


def split(x, axis, parts, num_output=None):
    """
    Init a Split, Split a tensor into a list of tensors, along the specified
    'axis'.
    Args:
        x (Tensor): input tensor.
        axis (int): which axis to split on. A negative value means
            counting dimensions from the back. Accepted range is
            [-rank, rank-1] where r = rank(input).
        parts (list of int): length of each output, which can be specified
            using argument 'parts'. Otherwise, the tensor is parts to equal
            sized parts.
        num_output (bool): once parts is none, the tensor is split to equal
            sized parts for each output.
    Returns:
        the output Tensor.
    """
    return Split(axis, parts, num_output)(x)


class Gather(Operator):
    """
    Init a Gather, Given data tensor of rank r >= 1, and indices tensor of
    rank q, gather entries of the axis dimension of data (by default outer-most
    one as axis=0) indexed by indices, and concatenates them in an output tensor of rank `q + (r - 1)`.
    """

    def __init__(self, axis, indices):
        """
        Args:
            axis (int): which axis to slice on. A negative value means counting
                dimensions from the back. Accepted range is [-rank, rank-1]
                where r = rank(input).
            indices (list of int): entries of the axis dimension of data.
        """
        super(Gather, self).__init__()
        self.axis = axis
        self.indices = indices

    def forward(self, x):
        """
        forward of Gather
        Args:
            x (CTensor): input tensor.
        Returns:
            the output CTensor.
        """
        self.x_shape = list(x.shape())
        self.axis = self.axis % len(self.x_shape)  # handle the negative value
        _shape = self.x_shape[self.axis]
        xs = []
        for indice in self.indices:
            # each indice is a sub-indice
            if isinstance(indice, tuple) or isinstance(indice, list):
                sub_xs = []
                for idx in indice:
                    idx = idx % _shape
                    tmp_tensor = singa.SliceOn(x, idx, idx + 1, self.axis)
                    sub_xs.append(tmp_tensor)
                sub_xs = singa.VecTensor(sub_xs)
                tmp_tensor = singa.ConcatOn(sub_xs, self.axis)
                _slice_shape = list(tmp_tensor.shape())
                _slice_shape.insert(self.axis, 1)  # add a new axis to concat
                tmp_tensor = singa.Reshape(tmp_tensor, _slice_shape)
            else:
                indice = int(indice % _shape)
                tmp_tensor = singa.SliceOn(x, indice, indice + 1, self.axis)
            xs.append(tmp_tensor)
        xs = singa.VecTensor(xs)
        return singa.ConcatOn(xs, self.axis)

    def backward(self, dy):
        """
        backward of Gather
        Args:
            dy (CTensor): gradient tensor.
        Returns:
            the gradient tensor over input tensor.
        """
        _shape = self.x_shape[self.axis]

        def construct_dx(dy, axis, indices, _shape):
            dys = []
            data_idx = 0
            data_idxes = tuple(indices)
            for step_idx in range(_shape):
                if step_idx in data_idxes:
                    tmp_tensor = singa.SliceOn(dy, data_idx, data_idx + 1, axis)
                    data_idx += 1
                else:
                    tmp_shape = list(dy.shape())
                    tmp_shape[axis] = 1
                    tmp_tensor = singa.Tensor(tmp_shape, dy.device())
                    tmp_tensor.SetFloatValue(0.)
                dys.append(tmp_tensor)
            dys = singa.VecTensor(dys)
            dy = singa.ConcatOn(dys, axis)
            return dy

        if isinstance(self.indices[0], tuple) or isinstance(
                self.indices[0], list):
            dx = singa.Tensor(self.x_shape, dy.device())
            dx.SetFloatValue(0.)
            for data_idx in range(len(self.indices)):
                # get a piece of the dy and remove its new axis added at forward
                tmp_tensor = singa.SliceOn(dy, data_idx, data_idx + 1,
                                           self.axis)
                _slice_shape = list(tmp_tensor.shape())
                del _slice_shape[self.axis]
                tmp_tensor = singa.Reshape(tmp_tensor, _slice_shape)
                # construct dx and sum them together
                tmp_tensor = construct_dx(tmp_tensor, self.axis,
                                          self.indices[data_idx],
                                          self.x_shape[self.axis])
                dx = singa.__add__(dx, tmp_tensor)
            return dx
        else:
            return construct_dx(dy, self.axis, self.indices, _shape)


def gather(x, axis, indices):
    """
    Init a Gather, Given data tensor of rank r >= 1, and indices tensor of
    rank q, gather entries of the axis dimension of data (by default outer-most
    one as axis=0) indexed by indices, and concatenates them in an output tensor of rank `q + (r - 1)`.
    Args:
        x (Tensor): input tensor.
        axis (int): which axis to slice on. A negative value means counting
            dimensions from the back. Accepted range is [-rank, rank-1]
            where r = rank(input).
        indices (list of int): entries of the axis dimension of data.
    Returns:
        the output Tensor.
    """
    return Gather(axis, indices)(x)[0]


class Tile(Operator):
    """
    Init a Tile, Constructs a tensor by tiling a given tensor. This is the same
    as function tile in Numpy: https://docs.scipy.org/doc/numpy/reference/generated/numpy.tile.html
    """

    def __init__(self, repeats):
        """
        Args:
            repeats (list of int): 1D int matrix of the same length as input's
                dimension number, includes numbers of repeated copies along
                input's dimensions.
        """
        super(Tile, self).__init__()
        self.repeats = [repeats] if isinstance(repeats, int) else repeats

    def forward(self, x):
        """
        forward of Tile
        Args:
            x (CTensor): input tensor.
        Returns:
            the output CTensor.
        """
        self.x_shape = list(x.shape())
        # add new axis from head
        if len(self.x_shape) < len(self.repeats):
            append_len = len(self.repeats) - len(self.x_shape)
            new_shape = [1] * append_len + self.x_shape
            x = singa.Reshape(x, new_shape)
        for axis, rp in enumerate(self.repeats):
            if rp == 1:
                continue
            xs = []
            for idx in range(rp):
                xs.append(x.Clone())
            xs = singa.VecTensor(xs)
            x = singa.ConcatOn(xs, axis)
        return x

    def backward(self, dy):
        """
        backward of Tile
        Args:
            dy (CTensor): gradient tensor.
        Returns:
            the gradient tensor over input tensor.
        """
        for axis, rp in enumerate(self.repeats):
            if rp == 1:
                continue
            _slice_shape = list(dy.shape())
            ori_len = _slice_shape[axis] // rp
            _slice_shape[axis] = ori_len
            _dy = singa.Tensor(_slice_shape, dy.device())
            _dy.SetFloatValue(0.)

            for idx in range(rp):
                tmp_tensor = singa.SliceOn(dy, ori_len * idx,
                                           ori_len * (idx + 1), axis)
                _dy = singa.__add__(_dy, tmp_tensor)
            dy = _dy
        # remove the new axis we added at forward
        if len(self.x_shape) < len(self.repeats):
            dy = singa.Reshape(dy, self.x_shape)
        return dy


def tile(x, repeats):
    """
    Init a Tile, Constructs a tensor by tiling a given tensor. This is the same
    as function tile in Numpy: https://docs.scipy.org/doc/numpy/reference/generated/numpy.tile.html
    Args:
        x (Tensor): input tensor.
        repeats (list of int): 1D int matrix of the same length as input's
            dimension number, includes numbers of repeated copies along
            input's dimensions.
    Returns:
        the output Tensor.
    """
    return Tile(repeats)(x)[0]


class NonZero(Operator):
    """
    Init a NonZero, Constructs a tensor by tiling a given tensor. This is the same
    as function tile in Numpy: https://docs.scipy.org/doc/numpy/reference/generated/numpy.tile.html
    """

    def __init__(self):
        super(NonZero, self).__init__()

    def forward(self, x):
        """
        forward of NonZero
        Args:
            x (CTensor): input tensor.
        Returns:
            the output CTensor.
        """
        y = tensor.to_numpy(tensor.from_raw_tensor(x))
        y = np.array((np.nonzero(y))).astype(np.int32)
        y = tensor.from_numpy(y)
        y.to_device(x.device())
        return y.data

    def backward(self, dy):
        """
        backward of NonZero
        Args:
            dy (CTensor): gradient tensor.
        Raises:
            AssertionError: no backward function for this operator
        """
        assert False, ('no gradient for backward function')


def nonzero(x):
    """
    Init a NonZero, Constructs a tensor by tiling a given tensor. This is the same
    as function tile in Numpy: https://docs.scipy.org/doc/numpy/reference/generated/numpy.tile.html
    Args:
        x (Tensor): input tensor.
    Returns:
        the output Tensor.
    """
    return NonZero()(x)[0]


class Cast(Operator):
    """
    The operator casts the elements of a given input tensor to a data type
    specified by the 'to' argument and returns an output tensor of the same
    size in the converted type.
    """

    def __init__(self, to):
        """
        Args:
            to (int): data type, float32 = 0; int = 2.
        """
        super(Cast, self).__init__()
        self.to = to

    def forward(self, x):
        """
        forward of Cast
        Args:
            x (CTensor): input tensor.
        Returns:
            the output CTensor.
        """
        if x.data_type() != self.to:
            x = x.AsType(self.to)
        return x

    def backward(self, dy):
        """
        backward of Cast
        Args:f
            dy (CTensor), gradient tensor.
        Raises:
            AssertionError: no backward function for this operator
        """
        assert False, ('no gradient for backward function')


def cast(x, to):
    """
    The operator casts the elements of a given input tensor to a data type
    specified by the 'to' argument and returns an output tensor of the same
    size in the converted type.
    Args:
        x (Tensor): input tensor.
        to (int): data type, float32 = 0; int = 2.
    Returns:
        the output Tensor.
    """
    return Cast(to)(x)[0]


class OneHot(Operator):
    """
    Produces a one-hot tensor based on inputs.
    """

    def __init__(self, axis, depth, values):
        """
        Args:
            axis (int): Axis along which one-hot representation in added.
                Default: axis=-1. axis=-1 means that the additional dimension
                will be inserted as the innermost/last dimension in the output
                tensor.
            depth (int): Scalar specifying the number of classes in one-hot
                tensor. This is also the size of the one-hot dimension
                (specified by 'axis' attribute) added on in the output tensor.
                The values in the 'indices' input tensor are expected to be in
                the range [-depth, depth-1].
            values (float): Rank 1 tensor containing exactly two elements, in
                the format [off_value, on_value], where 'on_value' is the
                value used for filling locations specified in 'indices' input
                tensor,
        """
        super(OneHot, self).__init__()
        self.axis = axis
        self.depth = depth
        self.values = values

    def forward(self, indices):
        """
        forward of OneHot, we borrow this function from onnx
        Args:
            indices (CTensor): Scalar specifying the number of classes in
                one-hot tensor. The values in the 'indices' input tensor are
                expected to be in the range [-depth, depth-1].
        Returns:
            the output CTensor.
        """
        values = tensor.to_numpy(tensor.from_raw_tensor(indices))
        rank = len(values.shape)
        depth_range = np.arange(self.depth)
        if self.axis < 0:
            self.axis += (rank + 1)
        ls = values.shape[0:self.axis]
        rs = values.shape[self.axis:rank]
        targets = np.reshape(depth_range, (1,) * len(ls) + depth_range.shape +
                             (1,) * len(rs))
        values = np.reshape(np.mod(values, self.depth), ls + (1,) + rs)
        np_tensor = np.asarray(targets == values, dtype=np.float32)
        np_tensor = np_tensor * (self.values[1] -
                                 self.values[0]) + self.values[0]
        tmp_tensor = tensor.from_numpy(np_tensor)
        tmp_tensor.to_device(indices.device())
        return tmp_tensor.data

    def backward(self, dy):
        """
        backward of OneHot
        Args:
            dy (CTensor):gradient tensor.
        Raises:
            AssertionError: no backward function for this operator
        """
        assert False, ('no gradient for backward function')


def onehot(axis, indices, depth, values):
    """
    Produces a one-hot tensor based on inputs.
    Args:
        axis (int): Axis along which one-hot representation in added.
            Default: axis=-1. axis=-1 means that the additional dimension
            will be inserted as the innermost/last dimension in the output
            tensor.
        indices (Tensor): Scalar specifying the number of classes in
            one-hot tensor. The values in the 'indices' input tensor are
            expected to be in the range [-depth, depth-1].
        depth (int): Scalar specifying the number of classes in one-hot
            tensor. This is also the size of the one-hot dimension
            (specified by 'axis' attribute) added on in the output tensor.
            The values in the 'indices' input tensor are expected to be in
            the range [-depth, depth-1].
        values (float): Rank 1 tensor containing exactly two elements, in
            the format [off_value, on_value], where 'on_value' is the
            value used for filling locations specified in 'indices' input
            tensor,
    Returns:
        the output Tensor.
    """
    return OneHot(axis, depth, values)(indices)[0]


<<<<<<< HEAD
class _RNN(Operator):
    """ RNN operation with c++ backend
    """

    def __init__(self, handle, return_sequences=False):
        assert singa.USE_CUDA, "Not able to run without CUDA"
        super(_RNN, self).__init__()
        self.handle = handle
        self.return_sequences = return_sequences

    def forward(self, x, hx, cx, w):
        if training:
            (y, hy, cy) = singa.GpuRNNForwardTraining(x, hx, cx, w, self.handle)
            self.inputs = {
                'x': x,
                'hx': hx,
                'cx': cx,
                'w': w,
                'y': y,
                'hy': hy,
                'cy': cy
            }
        else:
            (y, hy, cy) = singa.GpuRNNForwardInference(x, hx, cx, w,
                                                       self.handle)

        if self.return_sequences:
            return y
        else:
            last_y_shape = (y.shape()[1], y.shape()[2])
            last_y = singa.Tensor(list(last_y_shape), x.device())

            src_offset = y.Size() - last_y.Size()
            # def copy_data_to_from(dst, src, size, dst_offset=0, src_offset=0):
            singa.CopyDataToFrom(last_y, y, last_y.Size(), 0, src_offset)
            return last_y

    def backward(self, grad):
        assert training is True and hasattr(
            self, "inputs"), "Please set training as True before do BP. "

        dy = None
        if self.return_sequences:
            assert grad.shape() == self.inputs['y'].shape(), (
                "grad shape %s != y shape %s" %
                (grad.shape(), self.inputs['y'].shape()))
            dy = grad
        else:
            assert grad.shape() == (self.inputs['y'].shape()[1],
                                    self.inputs['y'].shape()[2]), (
                                        "grad y shape %s != last y shape %s" %
                                        (grad.shape(),
                                         (self.inputs['y'].shape()[1],
                                          self.inputs['y'].shape()[2])))
            dy = singa.Tensor(list(self.inputs['y'].shape()), grad.device())
            dy.SetFloatValue(0.0)
            # grad shape (bs, directions*hidden)
            # dy shape (seq, bs, directions*hidden)
            dst_offset = dy.Size() - grad.Size()
            singa.CopyDataToFrom(dy, grad, grad.Size(), dst_offset, 0)

        dhy = singa.Tensor(list(self.inputs['hy'].shape()), grad.device())
        dhy.SetFloatValue(0.0)
        dcy = singa.Tensor(list(self.inputs['cy'].shape()), grad.device())
        dcy.SetFloatValue(0.0)

        (dx, dhx, dcx) = singa.GpuRNNBackwardx(self.inputs['y'], dy, dhy, dcy,
                                               self.inputs['w'],
                                               self.inputs['hx'],
                                               self.inputs['cx'], self.handle)
        dW = singa.GpuRNNBackwardW(self.inputs['x'], self.inputs['hx'],
                                   self.inputs['y'], self.handle)

        return dx, dhx, dcx, dW
=======
class CosSim(Operator):
    """
    Init a cos similarity operator
    """

    def __init__(self):
        super(CosSim, self).__init__()

    @classmethod
    def dot(cls, a, b):
        """ 
        dot multiply
        Args:
            a (CTensor): 2d input tensor.
            b (CTensor): 2d input tensor.
        Returns:
            CTensor: the output CTensor.
        """
        batch_size = a.shape()[0]
        ret = []
        for indice in range(batch_size):
            tmp_a = singa.SliceOn(a, indice, indice + 1, 0)  # 1 * d
            tmp_b = singa.SliceOn(b, indice, indice + 1, 0)  # 1 * d
            tmp_b = singa.DefaultTranspose(tmp_b)
            tmp_tensor = singa.Mult(tmp_a, tmp_b)  # 1 * d * d * 1
            ret.append(tmp_tensor)
        ret = singa.VecTensor(ret)
        ret = singa.ConcatOn(ret, 0)  # b * 1
        return singa.Reshape(ret, [ret.shape()[0]])  # b

    def forward(self, a, b):
        """
        forward of CosSim
        Args:
            a (CTensor): input tensor.
            b (CTensor): input tensor.
        Returns:
            the output CTensor.
        """
        ad = CosSim.dot(a, a)
        bd = CosSim.dot(b, b)
        ap = singa.PowFloat(ad, 0.5)
        bp = singa.PowFloat(bd, 0.5)
        ret = singa.__div__(CosSim.dot(a, b), singa.__mul__(ap, bp))
        if training:
            self.cache = (a, b, ad, bd, ap, bp, ret)
        return ret

    def backward(self, dy):
        """
        backward of CosSim
        follow https://math.stackexchange.com/a/1923705
        Args:
            dy (CTensor): gradient tensor.
        Raises:
            the gradient tensor over input tensor.
        """
        a, b, ad, bd, ap, bp, ret = self.cache
        ab = singa.__mul__(ap, bp)
        ab = singa.Reshape(ab, list(ab.shape()) + [1])  # b * 1
        ad = singa.Reshape(ad, list(ad.shape()) + [1])  # b * 1
        bd = singa.Reshape(bd, list(bd.shape()) + [1])  # b * 1
        ret = singa.Reshape(ret, list(ret.shape()) + [1])  # b * 1
        da = singa.__sub__(singa.__div__(b, ab),
                           singa.__mul__(ret, singa.__div__(a, ad)))
        db = singa.__sub__(singa.__div__(a, ab),
                           singa.__mul__(ret, singa.__div__(b, bd)))
        return da, db


def cossim(a, b):
    """
    Produces a cos similarity operator
    Args:
        a (CTensor): input tensor.
        b (CTensor): input tensor.
    Returns:
        the output Tensor.
    """
    return CosSim()(a, b)[0]
>>>>>>> 59f7970a


''' alias for Operator and Layers
'''
Operation = Operator
''' import layer at the end to resolve circular import
'''
from singa import layer
Linear = layer.Linear
Conv2d = layer.Conv2d
SeparableConv2d = layer.SeparableConv2d
BatchNorm2d = layer.BatchNorm2d
Pooling2d = layer.Pooling2d
MaxPool2d = layer.MaxPool2d
AvgPool2d = layer.AvgPool2d
MaxPool1d = layer.MaxPool1d
AvgPool1d = layer.AvgPool1d
RNN_Base = layer.RNN_Base
RNN = layer.RNN
LSTM = layer.LSTM<|MERGE_RESOLUTION|>--- conflicted
+++ resolved
@@ -4505,7 +4505,7 @@
     return OneHot(axis, depth, values)(indices)[0]
 
 
-<<<<<<< HEAD
+
 class _RNN(Operator):
     """ RNN operation with c++ backend
     """
@@ -4580,7 +4580,7 @@
                                    self.inputs['y'], self.handle)
 
         return dx, dhx, dcx, dW
-=======
+
 class CosSim(Operator):
     """
     Init a cos similarity operator
@@ -4661,7 +4661,6 @@
         the output Tensor.
     """
     return CosSim()(a, b)[0]
->>>>>>> 59f7970a
 
 
 ''' alias for Operator and Layers
