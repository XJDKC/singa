--- conflicted
+++ resolved
@@ -4699,7 +4699,6 @@
     return CosSim()(a, b)[0]
 
 
-<<<<<<< HEAD
 class Expand(Operator):
     """
     Expand operator following ONNX Operator Schemas
@@ -4742,8 +4741,8 @@
         self.x_shape = list(x.shape())
         x_shape = self.x_shape.copy()
         for s_1, s_2 in zip(self.shape[::-1], x_shape[::-1]):
-            if s_1 != 1 and s_2 !=1:
-                if len(self.shape)!=len(x_shape):
+            if s_1 != 1 and s_2 != 1:
+                if len(self.shape) != len(x_shape):
                     assert False, ('not support dim_unchanged mode')
                 self.dim_changed = False
                 break
@@ -4752,10 +4751,11 @@
             tmp_tensor.SetFloatValue(1.)
             x = singa.__mul__(x, tmp_tensor)
         else:
-            for axis, s_1, s_2 in zip(range(len(self.shape)), self.shape, x_shape):
+            for axis, s_1, s_2 in zip(range(len(self.shape)), self.shape,
+                                      x_shape):
                 if s_1 == s_2:
                     continue
-                xs = [x] * (s_1//s_2)
+                xs = [x] * (s_1 // s_2)
                 x = singa.VecTensor(xs)
                 x = singa.ConcatOn(x, axis)
         return x
@@ -4765,27 +4765,46 @@
         if self.dim_changed:
             dy = tensor.from_raw_tensor(dy)
             if len(self.shape) > len(x_shape):
-                x_shape = [1] * (len(self.shape) - len(x_shape))+ x_shape 
+                x_shape = [1] * (len(self.shape) - len(x_shape)) + x_shape
             for axis, s in zip(range(len(self.shape))[::-1], x_shape[::1]):
                 if s == 1:
                     dy = tensor.sum(dy, axis)
             dy = dy.data
         else:
-            for axis, s_1, s_2 in zip(range(len(self.shape))[::-1], self.shape[::-1], x_shape[::-1]):
+            for axis, s_1, s_2 in zip(
+                    range(len(self.shape))[::-1], self.shape[::-1],
+                    x_shape[::-1]):
                 if s_1 > s_2:
-                    duplic = s_1//s_2
+                    duplic = s_1 // s_2
                     dxs = []
                     for i in range(s_2):
                         tmp_tensor = None
                         for j in range(duplic):
                             if not tmp_tensor:
-                                tmp_tensor = singa.SliceOn(dy, j*s_2+i, j*s_2+i+1, axis)
+                                tmp_tensor = singa.SliceOn(
+                                    dy, j * s_2 + i, j * s_2 + i + 1, axis)
                             else:
-                                tmp_tensor += singa.SliceOn(dy, j*s_2+i, j*s_2+i+1, axis)
+                                tmp_tensor += singa.SliceOn(
+                                    dy, j * s_2 + i, j * s_2 + i + 1, axis)
                         dxs.append(tmp_tensor)
                     dxs = singa.VecTensor(dxs)
                     dy = singa.ConcatOn(dxs, axis)
-=======
+        dy = singa.Reshape(dy, self.x_shape)
+        return dy
+
+def expand(x, shape):
+    """
+    Produces a Expand operator
+    Args:
+        x (Tensor): input tensor.
+        shape (list[int]: indicates the shape you want to expand to, 
+            following the broadcast rule
+    Returns:
+        the output Tensor.
+    """
+    return Expand(shape)(x)[0]
+
+
 class Pad(Operator):
     """
     Pad operator following ONNX Operator Schemas
@@ -4994,24 +5013,10 @@
                     dxs.append(tmp_tensor)
                 dxs = singa.VecTensor(dxs)
                 dy = singa.ConcatOn(dxs, axis)
->>>>>>> b027bf7b
         dy = singa.Reshape(dy, self.x_shape)
         return dy
 
 
-<<<<<<< HEAD
-def expand(x, shape):
-    """
-    Produces a Expand operator
-    Args:
-        x (Tensor): input tensor.
-        shape (list[int]: indicates the shape you want to expand to, 
-            following the broadcast rule
-    Returns:
-        the output Tensor.
-    """
-    return Expand(shape)(x)[0]
-=======
 def upsample(x, mode, scales):
     """
     Produces a upsample operator
@@ -5023,7 +5028,6 @@
         the output Tensor.
     """
     return UpSample(mode, scales)(x)[0]
->>>>>>> b027bf7b
 
 
 ''' alias for Operator and Layers
