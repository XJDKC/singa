#
# Licensed to the Apache Software Foundation (ASF) under one
# or more contributor license agreements.  See the NOTICE file
# distributed with this work for additional information
# regarding copyright ownership.  The ASF licenses this file
# to you under the Apache License, Version 2.0 (the
# "License"); you may not use this file except in compliance
# with the License.  You may obtain a copy of the License at
#
#   http://www.apache.org/licenses/LICENSE-2.0
#
# Unless required by applicable law or agreed to in writing,
# software distributed under the License is distributed on an
# "AS IS" BASIS, WITHOUT WARRANTIES OR CONDITIONS OF ANY
# KIND, either express or implied.  See the License for the
# specific language governing permissions and limitations
# under the License.
#

from __future__ import division

from collections import Counter, deque
import numpy as np
import math

from singa import tensor
from singa import utils
from .tensor import Tensor
from . import singa_wrap as singa

CTensor = singa.Tensor
training = False


def axis_helper(y_shape, x_shape):
    """
    check which axes the x has been broadcasted
    Args:
        y_shape: the shape of result
        x_shape: the shape of x
    Return:
        a tuple refering the axes 
    """
    res = []
    j = len(x_shape) - 1
    for i in range(len(y_shape) - 1, -1, -1):
        if j < 0 or x_shape[j] != y_shape[i]:
            res.append(i)
        j -= 1
    return tuple(res[::-1])


def back_broadcast(y_shape, x_shape, x):
    """
    for a brodcasted tensor, restore its shape of x from y_shape to x_shape
    Args:
        y_shape: the shape of result
        x_shape: the shape of x
        x: the input
    Return:
        a tensor
    """
    if y_shape != x_shape:
        x = tensor.from_raw_tensor(x)
        axis = axis_helper(y_shape, x_shape)
        x = tensor.sum(x, axis)
        x = tensor.reshape(x, x_shape)
        x = x.data
    return x


def infer_dependency(op):
    """
    Infer the dependency of all operations with the
    given op as the last operation.
    Operation A is depending on B if A uses the output(s) of B.

    Args:
        op: an Operation instance, e.g. the loss operation.

    Return:
        a Counter instance with the operation as the key,
        and the number of operations that are depending on it as the value;
        and a Counter instance with the id of the output tensor as the key, and 
        the number of operations that are depending on it as the value.
    """

    # current op is not inserted into the dependency_count
    # if the current op is not a terminal op, then this function may just
    # count dependency of a branch.
    op_count = Counter()
    tensor_count = Counter()
    queue = deque([op])
    while len(queue) > 0:
        cur_op = queue.pop()
        for src_op, xid, _, _ in cur_op.src:
            if src_op not in op_count:
                op_count[src_op] = 1
                queue.append(src_op)
            else:
                op_count[src_op] += 1
            tensor_count[xid] += 1
    return op_count, tensor_count


def gradients(y, dy=None):
    """
    Compute the gradients of the output w.r.t the parameters

    Args:
        y: the output tensor, e.g., the loss
        dy: gradient of the target w.r.t y; None indicates the gradient is 1.0;
            it can be used to rescale the loss.

    Return:
        a dictionary storing the gradient tensors of all tensors
            whose stores_grad is true (e.g. parameter tensors)
    """
    grads = {}  # mapping: x->dx if x.stores_grad
    for p, dp in backward(y, dy):
        grads[p] = dp
    return grads


def backward(y, dy=None):
    """
    Run the backward propagation starting at y.
    Args:
        y: a Tensor instance, usually the loss
        dy: a number or a Tensor instance, for the gradient of the
            objective/loss w.r.t y, usually None, i.e., 1.0
    Return:
        yeild the parameter (tensor with stores_grad true) and the
            gradient tensors.
    """
    assert isinstance(y, Tensor), "wrong input type."
    op_dep, tensor_dep = infer_dependency(y.creator)
    assert y.size() == 1, ("y must be a Tensor with a single value;"
                           "size of y is % d" % y.size())

    # by default the dy is a tensor with 1.0 for each sample;
    if dy is None:
        dy = float(1.0)
    elif isinstance(dy, Tensor):
        dy = dy.data
    else:
        dy = float(dy)

    # ready is a queue of (operation, dy list)
    ready = deque([(y.creator, (dy,))])
    not_ready = {}  # mapping: op->[dy]

    if y.stores_grad:
        # gradients[y] = dy
        if isinstance(dy, float):
            g = np.array(dy)
        else:
            g = dy
        tg = Tensor(device=g.device(), data=g)
        yield (y, tg)

    while len(ready) > 0:
        op, dys = ready.pop()
        if not op.requires_grad or isinstance(op, Dummy):
            continue
        # if not isinstance(op, tensor.Dummy):
        dxs = op._do_backward(*dys)
        # TODO src and dx must match

        assert len(op.src) == len(dxs), (
            "the number of src ops (=%d) and dx (=%d) not match" %
            (len(op.src), len(dxs)))
        for (src_op, x_id, y, y_stores_grad), dx in zip(op.src, dxs):
            # prefix x is w.r.t op; prefix y is w.r.t src_op.
            # x_id is the python id of one input arg of src_op, denoted as x.
            # y_idx (below) is the index of x among the outputs of src_op.
            # not_ready[src_op][y_idx] records the intermediate gradient
            # of the y_idx'th output of src_op. 'intermediate gradient'
            # indicates that if this output is used in multiple children
            # operations, then we have to add the graident (dx) from all these
            # children operations. When src_op is ready, it means that
            # the gradient of all its outputs are available, i.e. all children
            # operations have been backwarded.
            # y is None if y.stores_grad is false; otherwise it is a Tensor

            if isinstance(src_op, Dummy) and (not src_op.stores_grad):
                continue

            y_idx = src_op.y_id2idx[x_id]
            if src_op not in not_ready:
                # src_op may have mulitple outputs
                not_ready[src_op] = [None for _ in src_op.y_id2idx]
                not_ready[src_op][y_idx] = dx
            else:
                dxs_ = not_ready[src_op]
                if dxs_[y_idx] is None:
                    dxs_[y_idx] = dx
                else:
                    # add the gradient from another children operation that
                    # uses y_idx'th output of src_op as input arg
                    dxs_[y_idx] += dx

            op_dep[src_op] -= 1
            tensor_dep[x_id] -= 1
            if y_stores_grad and tensor_dep[x_id] == 0:
                # store the gradient for final return, e.g. for parameters.
                # it may cause a delay to yield. Only after src_op's all
                # output tensors have recieved the gradients, then output
                g = not_ready[src_op][y_idx]
                tg = Tensor(device=g.device(),
                            data=g,
                            name=src_op.grad_name(y_idx))
                yield (y, tg)

            if op_dep[src_op] == 0:
                if src_op.requires_grad is True:
                    assert not isinstance(
                        src_op, Dummy), "Dummy op does not do backward()"
                    ready.append((src_op, not_ready[src_op]))
                del not_ready[src_op]
        del op  # delete the operation to free all tensors from this op


class Operation(object):
    """
    An operation includes the forward and backward function of
    tensor calculation.
    Steps to add a specific operation Xxxx:
    1. create a subclass of Operation, name it as Xxxx
    2. override the forward() and backward(); The arguments of forward()
       and backward() should only include CTensor;
    """

    op_count = 0

    def __init__(self, name=None):
        if name is None:
            self.name = "{}#{}".format(self.__class__.__name__,
                                       Operation.op_count)
            Operation.op_count += 1
        else:
            self.name = name

    def __call__(self, *xs):
        return self._do_forward(*xs)

    def output_name(self, idx):
        """
        Args:
            idx: index of the output among all outputs

        Return:
            the name of the output tensor
        """
        return "{}:{}".format(self.name, idx)

    def grad_name(self, idx):
        """
        Args:
            idx: index of the output among all outputs

        Return:
            the name of the gradient of the output tensor
        """
        return "{}_g".format(self.output_name(idx))

    def _do_forward(self, *xs):
        """
        Do not call this function from user code. It is called by __call__().
        Args:
            xs, Tensor instance(s)
        Returns:
            Tensor instance(s)
        """
        # TODO add the pre hook
        assert all([isinstance(x, Tensor) for x in xs
                   ]), "xs should include only Tensor instances"

        # need to do backward if any of its input arg needs gradient
        self.requires_grad = any([x.requires_grad for x in xs])

        self.src = []
        for x in xs:
            if x.stores_grad:
                # store the tensor whose gradient needs be returned in
                # backward(), e.g. if x is parameter
                self.src.append((x.creator, id(x), x, x.stores_grad))
            else:
                # for intermediate tensors, they will be released soon;
                # no need to store them --> use None
                self.src.append((x.creator, id(x), None, x.stores_grad))

        # get the CTensor (data) if the input arg is Tensor
        xs = tuple(x.data for x in xs)
        ys = self.forward(*xs)
        if not isinstance(ys, tuple):
            ys = (ys,)
        # create Tensor based on CTensor(data);
        # assume outputs are all Tensor instances
        ys = tuple(
            Tensor(
                device=y.device(),
                data=y,
                requires_grad=self.requires_grad,
                creator=self,
                name=self.output_name(idx),
            ) for idx, y in enumerate(ys))
        # map from python id to output index
        self.y_id2idx = {id(y): i for i, y in enumerate(ys)}
        # TODO add the post hook
        return ys

    def _do_backward(self, *dys):
        dxs = self.backward(*dys)
        if not isinstance(dxs, tuple):
            dxs = (dxs,)
        return dxs

    def forward(self, *xs):
        """Forward propagation.
        Args:
            xs: input args consisting of only CTensors.
        Returns:
            CTensor instance(s)
        """
        raise NotImplementedError

    def backward(self, *dys):
        """ Backward propagation.
        Args:
            dys: input args consisting of only CTensors.
        Returns:
            CTensor instance(s)
        """
        raise NotImplementedError

    def get_params(self):
        return []


class Dummy(Operation):
    """Dummy operation whice serves as a placehoder for autograd
    Args:
        name(string): set it for debug
    """

    def __init__(self, tensor, name=None):
        super(Dummy, self).__init__(name)
        self.src = []
        self.y_id2idx = {id(tensor): 0}
        self.tensor = tensor
        self.requires_grad = False

    def output_name(self, idx):
        return self.name

    def grad_name(self, idx):
        return "{}_g".format(self.name)

    def __getattr__(self, name):
        return self.tensor.__getattribute__(name)


class Mean(Operation):

    def __init__(self):
        super(Mean, self).__init__()

    def forward(self, *l):
        """
        Args:
            l: a list of CTensor
            element-wise mean operator
        Returns:
            a new CTensor
        """
        if training:
            self.l = len(l)
        assert (len(l) > 0)
        x = singa.Tensor(list(l[0].shape()), l[0].device())
        x.SetFloatValue(0.0)
        for i in range(len(l)):
            x += l[i]
        return singa.MultFloat(x, 1 / len(l))

    def backward(self, dy):
        """
        Args:
            dy(CTensor): dL / dy
        Returns:
            a list of dx(CTensor)
        """
        return [singa.MultFloat(dy, 1 / self.l)] * self.l


def mean(*l):
    return Mean()(*l)[0]


class ReLU(Operation):

    def __init__(self):
        super(ReLU, self).__init__()

    def forward(self, x):
        """
        Args:
            x(CTensor): input tensor
        Returns:
            a new CTensor whose element y = x if x >= 0; otherwise 0;
        """
        if training:
            self.input = x
        return singa.ReLU(x)

    def backward(self, dy):
        """
        Args:
            dy(CTensor): dL / dy
        Returns:
            dx(CTensor): dL / dx = dy if x >= 0; otherwise 0;
        """
        return singa.ReLUBackward(dy, self.input)


def relu(x):
    return ReLU()(x)[0]


class Less(Operation):

    def __init__(self):
        super(Less, self).__init__()

    def forward(self, x, y):
        """Do forward propgation.
        Store the [x<y] if requires gradient.
        Args:
            x (CTensor): matrix
            y (CTensor): matrix
        Returns:
            a CTensor for the result
        """
        cur = singa.LTFloat(singa.__sub__(x, y), 0)
        if training:
            self.cache = cur
        return cur

    def backward(self, dy):
        """
        Args:
            dy (CTensor): data for the dL / dy, L is the loss
        """
        assert False, ('no backward function for less')


def less(x, y):
    return Less()(x, y)[0]


class Clip(Operation):

    def __init__(self, min, max):
        super(Clip, self).__init__()
        self.max = max
        self.min = min

    def forward(self, x):
        """
        Args:
            x(CTensor): input tensor
        Returns:
            np.clip(x,min,max)
        """
        self.mask = singa.Tensor(list(x.shape()), x.device())
        self.mask.SetFloatValue(1.0)

        if self.min is not None:
            mask0 = singa.LTFloat(x, self.min)
            mask1 = singa.GEFloat(x, self.min)
            self.mask = singa.__mul__(mask1, self.mask)
            x = singa.__add__(singa.MultFloat(mask0, self.min),
                              singa.__mul__(mask1, x))

        if self.max is not None:
            mask0 = singa.GTFloat(x, self.max)
            mask1 = singa.LEFloat(x, self.max)
            self.mask = singa.__mul__(mask1, self.mask)
            x = singa.__add__(singa.MultFloat(mask0, self.max),
                              singa.__mul__(mask1, x))

        return x

    def backward(self, dy):
        return singa.__mul__(dy, self.mask)


def clip(x, min=None, max=None):
    return Clip(min, max)(x)[0]


class Identity(Operation):

    def __init__(self):
        super(Identity, self).__init__()

    def forward(self, x):
        return x

    def backward(self, dy):
        """
        Args:
            dy(CTensor): dL / dy
        Returns:
            dx(CTensor): dL / dx = dy;
        """
        return dy


def identity(x):
    return Identity()(x)[0]


class Matmul(Operation):
    """For matrix multiplication"""

    def __init__(self):
        super(Matmul, self).__init__()

    def forward(self, x, w):
        """Do forward propgation.
        Store the x(or w) if w(or x) requires gradient.
        Args:
            x (CTensor): matrix
            w (CTensor): matrix
        Returns:
            a CTensor for the result
        """
        if training:
            self.input = (x, w)
        return singa.Mult(x, w)

    def backward(self, dy):
        """
        Args:
            dy (CTensor): data for the dL / dy, L is the loss
        Returns:
            a tuple for (dx, dw)
        """
        return (
            singa.Mult(dy, singa.DefaultTranspose(self.input[1])),
            singa.Mult(singa.DefaultTranspose(self.input[0]), dy),
        )


def matmul(x, w):
    return Matmul()(x, w)[0]


class Greater(Operation):

    def __init__(self):
        super(Greater, self).__init__()

    def forward(self, x, y):
        """Do forward propgation.
        Store the [x>y] if requires gradient.
        Args:
            x (CTensor): matrix
            y (CTensor): matrix
        Returns:
            a CTensor for the result
        """
        cur = singa.GTFloat(singa.__sub__(x, y), 0)
        if training:
            self.cache = cur
        return cur

    def backward(self, dy):
        """
        Args:
            dy (CTensor): data for the dL / dy, L is the loss
        """
        assert False, ('no backward function for greater')


def greater(x, y):
    return Greater()(x, y)[0]


class AddBias(Operation):
    """
    Add Bias to each row / column of the Tensor, depending on the axis arg.
    """

    def __init__(self, axis=0):
        """
        To indicate the calculation axis, 0 for row, 1 for column.
        Args:
            axis: 0 or 1, default is 0.
        """
        super(AddBias, self).__init__()
        self.axis = axis

    def forward(self, x, b):
        """
        Args:
            x: matrix.
            b: bias to be added.
        Return:
            the result Tensor
        """
        if self.axis == 0:
            singa.AddRow(b, x)
        elif self.axis == 1:
            singa.AddColumn(b, x)
        return x

    def backward(self, dy):
        """
        Args:
            dy (CTensor): data for the dL / dy, L is the loss.
        Return:
            a tuple for (db, dx), db is data for dL / db, dx is data
            for dL / dx.
        """
        if self.axis == 0:
            return dy, singa.Sum(dy, 0)
        elif self.axis == 1:
            return dy, singa.Sum(dy, 0)


def add_bias(x, b, axis=0):
    return AddBias(axis)(x, b)[0]


class Reshape(Operation):

    def __init__(self, shape):
        super(Reshape, self).__init__()
        if isinstance(shape, tensor.Tensor):
            self.shape = np.asarray(tensor.to_numpy(shape).astype(
                np.int32)).tolist()
        else:
            self.shape = list(shape)

    def forward(self, x):
        self._shape = x.shape()
        shape = self.shape
        # handle the shape with 0
        shape = [
            self._shape[i]
            if i < len(self._shape) and shape[i] == 0 else shape[i]
            for i in range(len(shape))
        ]
        # handle the shape with -1
        hidden_shape = int(np.prod(self._shape) // np.abs(np.prod(shape)))
        self.cache = [s if s != -1 else hidden_shape for s in shape]

        return singa.Reshape(x, self.cache)

    def backward(self, dy):
        return singa.Reshape(dy, self._shape)


def reshape(a, shape):
    return Reshape(shape)(a)[0]


class PRelu(Operation):

    def __init__(self):
        super(PRelu, self).__init__()

    def forward(self, x, slope):
        mask0 = singa.LTFloat(x, 0.0)
        res = singa.__mul__(x, mask0)
        res = singa.__mul__(res, slope)
        res += singa.ReLU(x)
        if training:
            self.input = x
            self.slope = slope
            self.mask0 = mask0
            self.shape0 = list(x.shape())
            self.shape1 = list(slope.shape())
            self.shape3 = list(res.shape())
        return res

    def backward(self, dy):
        dx1mask = singa.GEFloat(self.input, 0.0)
        dx2 = singa.__mul__(self.mask0, self.slope)
        dx = singa.__add__(dx1mask, dx2)
        dx = singa.__mul__(dy, dx)
        dslope = singa.__mul__(dy, singa.__mul__(self.mask0, self.input))
        if (type(dy) == float) or self.shape0 == self.shape1:
            assert self.shape0 == self.shape1, ('should have same shape')
            return dx, dslope
        # handle broadcast
        dx = back_broadcast(self.shape3, self.shape0, dx)
        dslope = back_broadcast(self.shape3, self.shape1, dslope)
        return dx, dslope


def prelu(x, slope):
    return PRelu()(x, slope)[0]


class Add(Operation):

    def __init__(self):
        super(Add, self).__init__()

    def forward(self, a, b):
        res = singa.__add__(a, b)
        if training:
            self.shape0 = list(a.shape())
            self.shape1 = list(b.shape())
            self.shape3 = list(res.shape())
        return res

    def backward(self, dy):
        dx0, dx1 = dy, dy
        if (type(dy) == float) or self.shape0 == self.shape1:
            assert self.shape0 == self.shape1, ('should have same shape')
            return dx0, dx1
        # handle broadcast
        dx0 = back_broadcast(self.shape3, self.shape0, dx0)
        dx1 = back_broadcast(self.shape3, self.shape1, dx1)
        return dx0, dx1


def add(a, b):
    return Add()(a, b)[0]


class Elu(Operation):

    def __init__(self, alpha=1):
        super(Elu, self).__init__()
        self.alpha = alpha

    def forward(self, x):
        """Do forward propgation.
        Store the x if requires gradient.
        Args:
            x (CTensor): matrix
        Returns:
            a CTensor for the result
        """
        #f(x) = alpha * (exp(x) - 1.) for x < 0, f(x) = x for x >= 0
        if training:
            self.input = x
        x1 = singa.LTFloat(x, 0.0)
        x1 *= x
        x1 = singa.MultFloat(singa.SubFloat(singa.Exp(x1), 1.0), self.alpha)
        x2 = singa.ReLU(x)
        x1 += x2
        return x1

    def backward(self, dy):
        """
        Args:
            dy (CTensor): data for the dL / dy, L is the loss
        Returns:
            a tuple for dx
        """
        dx1mask = singa.LTFloat(self.input, 0.0)
        dx = singa.MultFloat(singa.Exp(self.input), self.alpha)
        dx *= dx1mask

        dx2mask = singa.GEFloat(self.input, 0.0)

        dx += dx2mask
        dx *= dy
        return dx


def elu(x, alpha=1):
    return Elu(alpha)(x)[0]


class Equal(Operation):

    def __init__(self):
        super(Equal, self).__init__()

    def forward(self, x, y):
        """Do forward propgation.
       Store the x if requires gradient.
       Args:
           x (CTensor): matrix
       Returns:
           a CTensor for the result
       """
        m = singa.__sub__(x, y)
        cur = singa.__mul__(singa.GEFloat(m, 0), singa.LEFloat(m, 0))
        return cur

    def backward(self, dy):
        """
        Args:
            dy (CTensor): data for the dL / dy, L is the loss
        """
        assert False, ('no backward function for equal')


def equal(x, y):
    return Equal()(x, y)[0]


class SeLU(Operation):

    def __init__(self, alpha=1.67326, gamma=1.0507):
        super(SeLU, self).__init__()
        self.alpha = alpha
        self.gamma = gamma

    def forward(self, x):
        """Do forward propgation.
        Store the x if x requires gradient.
        Args:
            x (CTensor): matrix
        Returns:
            a CTensor for the result
        """
        #y = gamma * (alpha * e^x - alpha) for x <= 0, y = gamma * x for x > 0
        if training:
            self.input = x
        x1 = singa.LEFloat(x, 0.0)
        x1 *= x
        x1 = singa.MultFloat(singa.SubFloat(singa.Exp(x1), 1.0),
                             self.alpha * self.gamma)
        x2 = singa.ReLU(x)
        x2 = singa.MultFloat(x2, self.gamma)
        x1 += x2
        return x1

    def backward(self, dy):
        """
        Args:
            dy (CTensor): data for the dL / dy, L is the loss
        Returns:
            dx
        """
        dx1mask = singa.LEFloat(self.input, 0.0)
        dx1 = singa.MultFloat(singa.Exp(self.input), self.gamma * self.alpha)
        dx1 = singa.__mul__(dx1mask, dx1)

        dx2mask = singa.GTFloat(self.input, 0.0)
        dx2 = singa.MultFloat(dx2mask, self.gamma)

        dx = singa.__add__(dx1, dx2)
        dx *= dy
        return dx


def selu(x, alpha=1.67326, gamma=1.0507):
    return SeLU(alpha, gamma)(x)[0]


class SoftMax(Operation):
    """
    Apply SoftMax for each row of the Tensor or each column of the Tensor
    according to the parameter axis.
    """

    def __init__(self, axis=1):
        super(SoftMax, self).__init__()
        self.axis = axis

    def forward(self, x):
        """
        Args:
            x(data): the input 1d or 2d tensor
        Returns:
            the result Tensor
        """
        self.output = singa.SoftMax(x, self.axis)
        return self.output

    def backward(self, dy):
        """
        Args:
            dy (CTensor): data for the dL / dy, L is the loss
        Returns:
            dx (Ctensor): data for the dL / dx, L is the loss,
            x is the input of current Opertion
        """
        return singa.SoftMaxBackward(dy, self.axis, self.output)


def softmax(x, axis=1):
    return SoftMax(axis)(x)[0]


class Sum(Operation):

    def __init__(self):
        super(Sum, self).__init__()

    def forward(self, *l):
        if training:
            self.l = len(l)
        assert (len(l) > 0)
        x = singa.Tensor(list(l[0].shape()), l[0].device())
        x.SetFloatValue(0.0)
        for i in range(len(l)):
            x += l[i]
        return x

    def backward(self, dy):
        return [dy] * self.l


def sum(*l):
    return Sum()(*l)[0]


class CrossEntropy(Operation):

    def __init__(self):
        super(CrossEntropy, self).__init__()

    """
    Calculte negative log likelihood loss for a batch of training data.
    """

    def forward(self, x, t):
        """
        Args:
            x (CTensor): 1d or 2d tensor, the prediction data(output)
                         of current network.
            t (CTensor): 1d or 2d tensor, the target data for training.
        Returns:
            loss (CTensor): scalar.
        """
        loss = singa.SumAll(singa.__mul__(t, singa.Log(x)))
        loss /= -x.shape()[0]
        self.x = x
        self.t = t
        self.input = (x, t)
        return loss

    def backward(self, dy=1.0):
        """
        Args:
            dy (float or CTensor): scalar, accumulate gradient from outside
                                of current network, usually equal to 1.0
        Returns:
            dx (CTensor): data for the dL /dx, L is the loss, x is the output
                          of current network. note that this is true for
                          dy = 1.0
        """
        dx = singa.__div__(self.t, self.x)
        dx *= float(-1.0 / self.x.shape()[0])
        if isinstance(dy, float):
            # dtype of dy: float
            dx *= dy
            return dx, None
        elif isinstance(dy, CTensor):
            pass  # TODO, broadcast elementwise multiply seems not support


def cross_entropy(y, t):
    return CrossEntropy()(y, t)[0]


class SoftMaxCrossEntropy(Operation):

    def __init__(self, t):
        super(SoftMaxCrossEntropy, self).__init__()
        self.t = t.data

    def forward(self, x):
        self.p = singa.SoftMax(x)
        ret = singa.CrossEntropyFwd(self.p, self.t)
        loss = singa.SumAll(ret)
        loss /= x.shape()[0]
        return loss

    def backward(self, dy=1.0):
        dx = singa.SoftmaxCrossEntropyBwd(self.p, self.t)
        dx /= float(self.p.shape()[0])
        return dx


def softmax_cross_entropy(x, t):
    # x is the logits and t is the ground truth; both are 2D.
    return SoftMaxCrossEntropy(t)(x)[0]


class MeanSquareError(Operation):

    def __init__(self):
        super(MeanSquareError, self).__init__()

    def forward(self, x, t):
        self.err = singa.__sub__(x, t)
        sqr = singa.Square(self.err)
        loss = singa.SumAll(sqr)
        loss /= (x.shape()[0] * 2)
        return loss

    def backward(self, dy=1.0):
        dx = self.err
        dx *= float(1 / self.err.shape()[0])
        if isinstance(dy, float):
            # dtype of dy: float
            dx *= dy
            return dx, None
        elif isinstance(dy, CTensor):
            pass  # TODO, broadcast elementwise multiply seems not support


def mse_loss(x, t):
    return MeanSquareError()(x, t)[0]


def ctensor2numpy(x):
    """
    To be used in SoftMax Operation.
    Convert a singa_tensor to numpy_tensor.
    """
    np_array = x.GetFloatValue(int(x.Size()))
    return np_array.reshape(x.shape())


class Flatten(Operation):

    def __init__(self, start_axis=1):
        super(Flatten, self).__init__()
        # flatten all axis after (inclusive) start_axis
        self.start_axis = start_axis

    def forward(self, x):
        self.shape = list(x.shape())
        shape, axis = self.shape, self.start_axis
        # the start_axis must be within this range (0, r-1)
        assert axis <= len(
            shape
        ) - 1 or axis >= 0, "the start_axis must be within (0, %d-1)" % len(
            shape)
        # calculate the new shape
        new_shape = (1, int(np.prod(shape))) if axis == 0 else (
            int(np.prod(shape[0:axis]).astype(int)),
            int(np.prod(shape[axis:]).astype(int)))
        y = singa.Reshape(x, new_shape)
        return y

    def backward(self, dy):
        dx = singa.Reshape(dy, self.shape)
        return dx


def flatten(x):
    return Flatten()(x)[0]


class Layer(object):

    def __init__(self):
        self.allow_params = []
        pass

    def device_check(self, *inputs):
        x_device = inputs[0].device
        x_dev_id = x_device.id()
        for var in inputs:
            if var.device.id() != x_dev_id:
                var.to_device(x_device)

    def find_sublayers(self):
        # return a list whose elements are in form of (attribute_name,
        # sublayer)
        sublayers = []
        for attr in self.__dict__:
            if isinstance(self.__dict__[attr], Layer):
                sublayers.append((attr, self.__dict__[attr]))
        return sublayers

    def get_params(self):
        sublayers = self.find_sublayers()
        params = dict()
        for sublayer_name, sublayer in sublayers:
            params[sublayer_name] = sublayer.get_params()
        return params

    def set_params(self, **parameters):
        # set parameters for Layer
        # input should be either a PyTensor or numpy ndarray.
        # examples: Layer.set_params(W=np.ones((in, out), dtype=np.float32)),
        # Layer.set_params(**{'block1':{'linear1':{'W':np.ones((in, out),
        # dtype=np.float32)}}})
        for (parameter_name, parameter_value) in parameters.items():
            # assert isinstance(self.__dict__[parameter_name], Layer)
            assert (parameter_name in self.__dict__
                   ), "please input correct parameters."
            if isinstance(self.__dict__[parameter_name], Layer):
                self.__dict__[parameter_name].set_params(
                    **parameters[parameter_name])
            elif isinstance(self.__dict__[parameter_name], Tensor):
                self.set_one_param(parameter_name, parameter_value)
            else:
                raise ValueError("please input correct parameters.")

    def set_one_param(self, parameter_name, parameter_value):
        assert (parameter_name in self.allow_params
               ), "please input allowed parameters."
        assert (parameter_value.shape == self.__dict__[parameter_name].shape
               ), "Shape dismatched."
        if isinstance(parameter_value, Tensor):
            self.__dict__[parameter_name].reset_like(parameter_value)
        elif isinstance(parameter_value, np.ndarray):
            self.__dict__[parameter_name].copy_from_numpy(parameter_value)
        else:
            raise ValueError("parameters should be Tensor or Numpy array.")


class Linear(Layer):

    def __init__(self, in_features, out_features, bias=True):
        w_shape = (in_features, out_features)
        b_shape = (out_features,)
        self.bias = bias

        self.W = Tensor(shape=w_shape, requires_grad=True, stores_grad=True)
        std = math.sqrt(2.0 / (in_features + out_features))
        self.W.gaussian(0.0, std)

        if self.bias:
            self.b = Tensor(shape=b_shape, requires_grad=True, stores_grad=True)
            self.b.set_value(0.0)

    def __call__(self, x):
        if self.bias:
            self.device_check(x, self.W, self.b)
        else:
            self.device_check(x, self.W)
        y = matmul(x, self.W)
        if self.bias:
            y = add_bias(y, self.b, axis=0)
        return y

    def get_params(self):
        if self.bias:
            return {"W": self.W, "b": self.b}
        else:
            return {"W": self.W}

    def set_params(self, **parameters):
        # TODO(wangwei) remove this funciton as Opeation's set_params() enough
        # set parameters for Linear Layer
        # input should be either a PyTensor or numpy ndarray.
        # examples: Linear.set_params(W=np.ones((in, out), dtype=np.float32)),
        # Linear.set_params(**{'W':np.ones((in, out), dtype=np.float32)})
        self.allow_params = ["W", "b"]
        super(Linear, self).set_params(**parameters)
        for parameter_name in parameters:
            if parameter_name is "b":
                self.bias = True


class Concat(Operation):

    def __init__(self, axis=0):
        super(Concat, self).__init__()
        self.axis = axis

    def forward(self, *xs):
        if training:
            offset = 0
            self.slice_point = []
            for t in xs:
                offset += t.shape()[self.axis]
                self.slice_point.append(offset)
        x = singa.VecTensor(list(xs))
        return singa.ConcatOn(x, self.axis)

    def backward(self, dy):
        assert hasattr(
            self, "slice_point"), "Please set training as True before do BP. "
        assert self.slice_point[-1] == dy.shape()[self.axis], "Shape mismatch."
        dxs = []
        last_offset = 0
        for p in self.slice_point:
            dxs.append(singa.SliceOn(dy, last_offset, p, self.axis))
            last_offset = p
        return tuple(dxs)


def cat(xs, axis=0):
    # xs is a tuple of multiple Tensors
    return Concat(axis)(*xs)[0]


class _Conv2d(Operation):

    def __init__(self, handle, odd_padding=(0, 0, 0, 0)):
        """
        Init a conv 2d operator
        Args:
            handle: ConvHandle for cpu or CudnnConvHandle for gpu
        Args:
            odd_padding:tuple of four bins, the odd paddding is the value that cannot be handled by the tuple padding (w, h) mode
            so we need to firstly handle the input, then use the nomal padding method.
        """
        super(_Conv2d, self).__init__()
        self.handle = handle
        self.odd_padding = odd_padding
        if self.odd_padding != (0, 0, 0, 0):
            self.re_new_handle = True

    def forward(self, x, W, b=None):
        """
        Do forward of conv
        Args:
            x: CTensor, input
        Args:
            W: CTensor, weight
        Args:
            b: CTensor, bias
        Returns:
            CTensor 
        """
        assert x.nDim() == 4, "The dimensions of input should be 4D."
        if self.odd_padding != (0, 0, 0, 0):
            x = utils.handle_odd_pad_fwd(x, self.odd_padding)
            # re-new a handle with updated x
            if self.re_new_handle:
                self.re_new_handle = False
                self.handle = utils.re_new_handle(self.handle, x)

        if training:
            if self.handle.bias_term:
                self.inputs = (x, W, b)
            else:
                self.inputs = (x, W)

        if not self.handle.bias_term:
            # create empty bias tensor for Cpp API
            b = CTensor((self.handle.num_filters,), x.device())
            b.SetFloatValue(0.0)

        if (type(self.handle) != singa.ConvHandle):
            return singa.GpuConvForward(x, W, b, self.handle)
        else:
            return singa.CpuConvForward(x, W, b, self.handle)

    def backward(self, dy):
        """
        Do backward of conv
        Args:
            dy: CTensor, gradient
        Returns:
            CTensor 
        """
        assert training is True and hasattr(
            self, "inputs"), "Please set training as True before do BP. "

        if (type(self.handle) != singa.ConvHandle):
            dx = singa.GpuConvBackwardx(dy, self.inputs[1], self.inputs[0],
                                        self.handle)
            dW = singa.GpuConvBackwardW(dy, self.inputs[0], self.inputs[1],
                                        self.handle)
            db = singa.GpuConvBackwardb(
                dy, self.inputs[2],
                self.handle) if self.handle.bias_term else None
        else:
            dx = singa.CpuConvBackwardx(dy, self.inputs[1], self.inputs[0],
                                        self.handle)
            dW = singa.CpuConvBackwardW(dy, self.inputs[0], self.inputs[1],
                                        self.handle)
            db = singa.CpuConvBackwardb(
                dy, self.inputs[2],
                self.handle) if self.handle.bias_term else None
        if self.odd_padding != (0, 0, 0, 0):
            dx = utils.handle_odd_pad_bwd(dx, self.odd_padding)

        if db:
            return dx, dW, db

        else:
            return dx, dW


def conv2d(handle, x, W, b=None, odd_padding=(0, 0, 0, 0)):
    """
    Conv 2d operator
    Args:
        handle: ConvHandle for cpu or CudnnConvHandle for gpu
    Args:
        x: CTensor, input
    Args:
        W: CTensor, weight
    Args:
        b: CTensor, bias
    Args:
        odd_padding:tuple of four bins, the odd paddding is the value that cannot be handled by the tuple padding (w, h) mode
        so we need to firstly handle the input, then use the nomal padding method.
    """
    if b is None:
        return _Conv2d(handle, odd_padding)(x, W)[0]
    else:
        return _Conv2d(handle, odd_padding)(x, W, b)[0]


class Conv2d(Layer):

    def __init__(self,
                 in_channels,
                 out_channels,
                 kernel_size,
                 stride=1,
                 padding=0,
                 dilation=1,
                 group=1,
                 bias=True,
                 pad_mode="NOTSET",
                 **kwargs):
        """
        Generate a Conv 2d operator
        Args:
            in_channels: int, the channel of input
        Args:
            out_channels: int, the channel of output, also is the number of filters
        Args:
            kernel_size: int or tuple, kernel size for two direction of each axis. For example, (2, 3), the first 2 means will add 2 at the beginning and also 2 at the end for its axis.
            and if a int is accepted, the kernel size will be inited as (int, int)
        Args:
            stride: int or tuple, stride, the logic is the same as kernel size.
        Args:
            padding: int, tuple, list or None, padding, the logic is the same as kernel size. However, if you set pad_mode as "SAME_UPPER" or "SAME_LOWER" mode, 
            you can set padding as None, and the padding will be computed automatically.
        Args:
            dilation: int, only support 1
        Args:
            group: int
        Args:
            bias: bool
        Args:
            pad_mode: string, can be NOTSET, SAME_UPPER, or SAME_LOWER, where default value is NOTSET, which means explicit padding is used.
            SAME_UPPER or SAME_LOWER mean pad the input so that the output spatial size match the input.
            In case of odd number add the extra padding at the end for SAME_UPPER and at the beginning for SAME_LOWER.
        """
        self.in_channels = in_channels
        self.out_channels = out_channels

        self.group = group

        assert (self.group >= 1 and self.in_channels %
                self.group == 0), "please set reasonable group."

        assert (self.out_channels >= self.group and self.out_channels %
                self.group == 0), "out_channels and group dismatched."

        if isinstance(kernel_size, int):
            self.kernel_size = (kernel_size, kernel_size)
        elif isinstance(kernel_size, tuple):
            self.kernel_size = kernel_size
        else:
            raise TypeError("Wrong kernel_size type.")

        if isinstance(stride, int):
            self.stride = (stride, stride)
        elif isinstance(stride, tuple):
            self.stride = stride
        else:
            raise TypeError("Wrong stride type.")

        self.odd_padding = (0, 0, 0, 0)
        if isinstance(padding, int):
            self.padding = (padding, padding)
        elif isinstance(padding, tuple) or isinstance(padding, list):
            if len(padding) == 2:
                self.padding = padding
            elif len(padding) == 4:
                _h_mask = padding[0] - padding[1]
                _w_mask = padding[2] - padding[3]
                # the odd paddding is the value that cannot be handled by the tuple padding (w, h) mode
                # so we need to firstly handle the input, then use the nomal padding method.
                self.odd_padding = (max(_h_mask, 0), max(-_h_mask, 0),
                                    max(_w_mask, 0), max(-_w_mask, 0))
                self.padding = (
                    padding[0] - self.odd_padding[0],
                    padding[2] - self.odd_padding[2],
                )
            else:
                raise TypeError("Wrong padding value.")

        if dilation != 1:
            raise ValueError("Not implemented yet")

        self.bias = bias

        self.inner_params = {
            "cudnn_prefer": "fastest",
            "workspace_MB_limit": 1024,
        }
        # TODO valid value of inner_params check

        for kwarg in kwargs:
            if kwarg not in self.inner_params:
                raise TypeError("Keyword argument not understood:", kwarg)
            else:
                self.inner_params[kwarg] = kwargs[kwarg]

        w_shape = (
            self.out_channels,
            int(self.in_channels / self.group),
            self.kernel_size[0],
            self.kernel_size[1],
        )

        self.W = Tensor(shape=w_shape, requires_grad=True, stores_grad=True)
        # std = math.sqrt(
        # 2.0 / (self.in_channels * self.kernel_size[0] * self.kernel_size[1] +
        # self.out_channels))
        std = math.sqrt(
            2.0 / (w_shape[1] * self.kernel_size[0] * self.kernel_size[1] +
                   self.out_channels))
        self.W.gaussian(0.0, std)

        if self.bias:
            b_shape = (self.out_channels,)
            self.b = Tensor(shape=b_shape, requires_grad=True, stores_grad=True)
            self.b.set_value(0.0)
        else:
            # to keep consistency when to do forward.
            self.b = None
            # Tensor(data=CTensor([]), requires_grad=False, stores_grad=False)
        self.pad_mode = pad_mode

    def __call__(self, x):

        assert x.shape[1] == self.in_channels, "in_channels mismatched"

        # if same pad mode, re-compute the padding
        if self.pad_mode in ("SAME_UPPER", "SAME_LOWER"):
            self.padding, self.odd_padding = utils.get_padding_shape(
                self.pad_mode, x.shape[2:], self.kernel_size, self.stride)

        if self.bias:
            self.device_check(x, self.W, self.b)
        else:
            self.device_check(x, self.W)

        if x.device.id() == -1:
            if self.group != 1:
                raise ValueError("Not implemented yet")
            else:
                if (not hasattr(self, "handle")) or (x.shape[0] !=
                                                     self.handle.batchsize):
                    self.handle = singa.ConvHandle(
                        x.data,
                        self.kernel_size,
                        self.stride,
                        self.padding,
                        self.in_channels,
                        self.out_channels,
                        self.bias,
                        self.group,
                    )
        else:
            if (not hasattr(self,
                            "handle")) or (x.shape[0] != self.handle.batchsize):
                self.handle = singa.CudnnConvHandle(
                    x.data,
                    self.kernel_size,
                    self.stride,
                    self.padding,
                    self.in_channels,
                    self.out_channels,
                    self.bias,
                    self.group,
                )

        y = conv2d(self.handle, x, self.W, self.b, self.odd_padding)
        return y

    def get_params(self):
        if self.bias:
            return {"W": self.W, "b": self.b}
        else:
            return {"W": self.W}

    def set_params(self, **parameters):
        # TODO(wangwei) remove it as Operation's set_params() is enough
        # input should be either a PyTensor or numpy ndarray.
        # Conv2d.set_params(W=np.ones((n, c, h, w), dtype=np.float32)),
        # Conv2d.set_params(**{'W':np.ones((n, c, h, w), dtype=np.float32)})
        self.allow_params = ["W", "b"]
        super(Conv2d, self).set_params(**parameters)
        for parameter_name in parameters:
            if parameter_name is "b":
                self.bias = True


class SeparableConv2d(Layer):

    def __init__(
        self,
        in_channels,
        out_channels,
        kernel_size,
        stride=1,
        padding=0,
        bias=False,
    ):
        self.depthwise_conv = Conv2d(
            in_channels,
            in_channels,
            kernel_size,
            stride,
            padding,
            group=in_channels,
            bias=bias,
        )

        self.point_conv = Conv2d(in_channels, out_channels, 1, bias=bias)

    def __call__(self, x):
        y = self.depthwise_conv(x)
        y = self.point_conv(y)
        return y


class BatchNorm2d(Layer):

    def __init__(self, num_features, momentum=0.9):
        self.channels = num_features
        self.momentum = momentum

        param_shape = (self.channels,)

        self.scale = Tensor(shape=param_shape,
                            requires_grad=True,
                            stores_grad=True)
        self.scale.set_value(1.0)

        self.bias = Tensor(shape=param_shape,
                           requires_grad=True,
                           stores_grad=True)
        self.bias.set_value(0.0)

        self.running_mean = Tensor(shape=param_shape,
                                   requires_grad=False,
                                   stores_grad=False)
        self.running_mean.set_value(0.0)

        self.running_var = Tensor(shape=param_shape,
                                  requires_grad=False,
                                  stores_grad=False)
        self.running_var.set_value(1.0)

    def __call__(self, x):
        assert x.shape[1] == self.channels, (
            "number of channels dismatched. %d vs %d" %
            (x.shape[1], self.channels))

        self.device_check(x, self.scale, self.bias, self.running_mean,
                          self.running_var)

        if x.device.id() == -1:
            if not hasattr(self, "handle"):
                self.handle = singa.BatchNormHandle(self.momentum, x.data)
            elif x.shape[0] != self.handle.batchsize:
                self.handle = singa.BatchNormHandle(self.momentum, x.data)
        else:
            if not hasattr(self, "handle"):
                self.handle = singa.CudnnBatchNormHandle(self.momentum, x.data)
            elif x.shape[0] != self.handle.batchsize:
                self.handle = singa.CudnnBatchNormHandle(self.momentum, x.data)

        y = batchnorm_2d(
            self.handle,
            x,
            self.scale,
            self.bias,
            self.running_mean,
            self.running_var,
        )
        return y

    def get_params(self):
        return {"scale": self.scale, "bias": self.bias}

    def set_params(self, **parameters):
        # set parameters for BatchNorm2d Layer
        # input should be either a PyTensor or numpy ndarray.
        # examples:
        #   Batchnorm2d.set_params(scale=np.ones((1,), dtype=np.float32)),
        #   Batchnorm2d.set_params(**{'bias':np.ones((1), dtype=np.float32)})
        self.allow_params = ["scale", "bias"]
        super(BatchNorm2d, self).set_params(**parameters)


class _BatchNorm2d(Operation):

    def __init__(self, handle, running_mean, running_var, name=None):
        super(_BatchNorm2d, self).__init__(name)
        self.handle = handle
        self.running_mean = running_mean.data
        self.running_var = running_var.data

    def forward(self, x, scale, bias):
        if training:
            if (type(self.handle) == singa.BatchNormHandle):
                y, mean, var = singa.CpuBatchNormForwardTraining(
                    self.handle, x, scale, bias, self.running_mean,
                    self.running_var)

                self.cache = (x, scale, mean, var, y, bias)
            else:
                y, mean, var = singa.GpuBatchNormForwardTraining(
                    self.handle, x, scale, bias, self.running_mean,
                    self.running_var)

                self.cache = (x, scale, mean, var)

        else:

            if (type(self.handle) == singa.BatchNormHandle):
                y = singa.CpuBatchNormForwardInference(
                    self.handle,
                    x,
                    scale,
                    bias,
                    self.running_mean,
                    self.running_var,
                )
            else:
                y = singa.GpuBatchNormForwardInference(
                    self.handle,
                    x,
                    scale,
                    bias,
                    self.running_mean,
                    self.running_var,
                )
        return y

    def backward(self, dy):
        assert training is True and hasattr(
            self, "cache"), "Please set training as True before do BP. "

        if (type(self.handle) == singa.BatchNormHandle):
            x, scale, mean, var, y, bias = self.cache
            dx, ds, db = singa.CpuBatchNormBackwardx(self.handle, y, dy, x,
                                                     scale, bias, mean, var)
        else:
            x, scale, mean, var = self.cache
            dx, ds, db = singa.GpuBatchNormBackward(self.handle, dy, x, scale,
                                                    mean, var)

        return dx, ds, db


def batchnorm_2d(handle, x, scale, bias, running_mean, running_var):
    return _BatchNorm2d(handle, running_mean, running_var)(x, scale, bias)[0]


class _Pooling2d(Operation):

    def __init__(self, handle, odd_padding=(0, 0, 0, 0)):
        """
        Init a pool 2d operator
        Args:
            handle: PoolingHandle for cpu or CudnnPoolingHandle for gpu
        Args:
            odd_padding:tuple of four bins, the odd paddding is the value that cannot be handled by the tuple padding (w, h) mode
            so we need to firstly handle the input, then use the nomal padding method.
        """
        super(_Pooling2d, self).__init__()
        self.handle = handle
        self.odd_padding = odd_padding
        if self.odd_padding != (0, 0, 0, 0):
            self.re_new_handle = True

    def forward(self, x):
        assert x.nDim() == 4, "The dimensions of input should be 4D."
        if self.odd_padding != (0, 0, 0, 0):
            x = utils.handle_odd_pad_fwd(x, self.odd_padding)
            # re-new a handle with updated x
            if self.re_new_handle:
                self.re_new_handle = False
                self.handle = utils.re_new_handle(self.handle, x, True)

        if (type(self.handle) != singa.PoolingHandle):
            y = singa.GpuPoolingForward(self.handle, x)
        else:
            y = singa.CpuPoolingForward(self.handle, x)

        if training:
            self.cache = (x, y)

        return y

    def backward(self, dy):
        if (type(self.handle) != singa.PoolingHandle):
            dx = singa.GpuPoolingBackward(self.handle, dy, self.cache[0],
                                          self.cache[1])
        else:
            dx = singa.CpuPoolingBackward(self.handle, dy, self.cache[0],
                                          self.cache[1])
        if self.odd_padding != (0, 0, 0, 0):
            dx = utils.handle_odd_pad_bwd(dx, self.odd_padding)

        return dx


def pooling_2d(handle, x, odd_padding=(0, 0, 0, 0)):
    """
    Pooling 2d operator
    Args:
        handle: ConvHandle for cpu or CudnnConvHandle for gpu
    Args:
        x: CTensor, input
    Args:
        odd_padding:tuple of four bins, the odd paddding is the value that cannot be handled by the tuple padding (w, h) mode
        so we need to firstly handle the input, then use the nomal padding method.
    """
    return _Pooling2d(handle, odd_padding)(x)[0]


class Pooling2d(Layer):

    def __init__(self,
                 kernel_size,
                 stride=None,
                 padding=0,
                 is_max=True,
                 pad_mode="NOTSET"):
        """
        Generate a Pooling 2d operator
        Args:
            kernel_size: int or tuple, kernel size for two direction of each axis. For example, (2, 3), the first 2 means will add 2 at the beginning and also 2 at the end for its axis.
            and if a int is accepted, the kernel size will be inited as (int, int)
        Args:
            stride: int or tuple, stride, the logic is the same as kernel size.
        Args:
            padding: int or tuple or None, padding, the logic is the same as kernel size. However, if you set pad_mode as "SAME_UPPER" or "SAME_LOWER" mode, 
            you can set padding as None, and the padding will be computed automatically.
        Args:
            is_max: bool, is max pooling or avg pooling
        Args:
            pad_mode: string, can be NOTSET, SAME_UPPER, or SAME_LOWER, where default value is NOTSET, which means explicit padding is used.
            SAME_UPPER or SAME_LOWER mean pad the input so that the output spatial size match the input.
            In case of odd number add the extra padding at the end for SAME_UPPER and at the beginning for SAME_LOWER.
        """
        if isinstance(kernel_size, int):
            self.kernel_size = (kernel_size, kernel_size)
        elif isinstance(kernel_size, tuple):
            self.kernel_size = kernel_size
        else:
            raise TypeError("Wrong kernel_size type.")

        if stride is None:
            self.stride = self.kernel_size
        elif isinstance(stride, int):
            self.stride = (stride, stride)
        elif isinstance(stride, tuple):
            self.stride = stride
            assert stride[0] > 0 or (kernel_size[0] == 1 and padding[0] == 0), (
                "stride[0]=0, but kernel_size[0]=%d, padding[0]=%d" %
                (kernel_size[0], padding[0]))
        else:
            raise TypeError("Wrong stride type.")

        self.odd_padding = (0, 0, 0, 0)
        if isinstance(padding, int):
            self.padding = (padding, padding)
        elif isinstance(padding, tuple) or isinstance(padding, list):
            if len(padding) == 2:
                self.padding = padding
            elif len(padding) == 4:
                _h_mask = padding[0] - padding[1]
                _w_mask = padding[2] - padding[3]
                # the odd paddding is the value that cannot be handled by the tuple padding (w, h) mode
                # so we need to firstly handle the input, then use the nomal padding method.
                self.odd_padding = (max(_h_mask, 0), max(-_h_mask, 0),
                                    max(_w_mask, 0), max(-_w_mask, 0))
                self.padding = (
                    padding[0] - self.odd_padding[0],
                    padding[2] - self.odd_padding[2],
                )
            else:
                raise TypeError("Wrong padding value.")

        self.is_max = is_max
        self.pad_mode = pad_mode

    def __call__(self, x):
        # if same pad mode, re-compute the padding
        if self.pad_mode in ("SAME_UPPER", "SAME_LOWER"):
            self.padding, self.odd_padding = utils.get_padding_shape(
                self.pad_mode, x.shape[2:], self.kernel_size, self.stride)

        out_shape_h = (int(
            (x.shape[2] + 2 * self.padding[0] - self.kernel_size[0]) //
            self.stride[0]) + 1)
        out_shape_w = (int(
            (x.shape[3] + 2 * self.padding[1] - self.kernel_size[1]) //
            self.stride[1]) + 1)
        if x.device.id() == -1:
            if not hasattr(self, "handle"):
                self.handle = singa.PoolingHandle(
                    x.data,
                    self.kernel_size,
                    self.stride,
                    self.padding,
                    self.is_max,
                )
            elif (x.shape[0] != self.handle.batchsize or
                  out_shape_h != self.handle.pooled_height or
                  out_shape_w != self.handle.pooled_width):
                self.handle = singa.PoolingHandle(
                    x.data,
                    self.kernel_size,
                    self.stride,
                    self.padding,
                    self.is_max,
                )
        else:
            if not hasattr(self, "handle"):
                self.handle = singa.CudnnPoolingHandle(
                    x.data,
                    self.kernel_size,
                    self.stride,
                    self.padding,
                    self.is_max,
                )
            elif (x.shape[0] != self.handle.batchsize or
                  out_shape_h != self.handle.pooled_height or
                  out_shape_w != self.handle.pooled_width):
                self.handle = singa.CudnnPoolingHandle(
                    x.data,
                    self.kernel_size,
                    self.stride,
                    self.padding,
                    self.is_max,
                )

        y = pooling_2d(self.handle, x, self.odd_padding)
        return y


class MaxPool2d(Pooling2d):

    def __init__(self,
                 kernel_size,
                 stride=None,
                 padding=0,
                 odd_padding=(0, 0, 0, 0)):
        """
        Generate a Max Pooling 2d operator
        Args:
            kernel_size: int or tuple, kernel size for two direction of each axis. For example, (2, 3), the first 2 means will add 2 at the beginning and also 2 at the end for its axis.
            and if a int is accepted, the kernel size will be inited as (int, int)
        Args:
            stride: int or tuple, stride, the logic is the same as kernel size.
        Args:
            padding: int or tuple or None, padding, the logic is the same as kernel size. However, if you set pad_mode as "SAME_UPPER" or "SAME_LOWER" mode, 
            you can set padding as None, and the padding will be computed automatically.
        Args:
            pad_mode: string, can be NOTSET, SAME_UPPER, or SAME_LOWER, where default value is NOTSET, which means explicit padding is used.
            SAME_UPPER or SAME_LOWER mean pad the input so that the output spatial size match the input.
            In case of odd number add the extra padding at the end for SAME_UPPER and at the beginning for SAME_LOWER.
        """
        super(MaxPool2d, self).__init__(kernel_size, stride, padding, True,
                                        odd_padding)


class AvgPool2d(Pooling2d):

    def __init__(self,
                 kernel_size,
                 stride=None,
                 padding=0,
                 odd_padding=(0, 0, 0, 0)):
        """
        Generate a Avg Pooling 2d operator
        Args:
            kernel_size: int or tuple, kernel size for two direction of each axis. For example, (2, 3), the first 2 means will add 2 at the beginning and also 2 at the end for its axis.
            and if a int is accepted, the kernel size will be inited as (int, int)
        Args:
            stride: int or tuple, stride, the logic is the same as kernel size.
        Args:
            padding: int or tuple or None, padding, the logic is the same as kernel size. However, if you set pad_mode as "SAME_UPPER" or "SAME_LOWER" mode, 
            you can set padding as None, and the padding will be computed automatically.
        Args:
            odd_padding:tuple of four bins, the odd paddding is the value that cannot be handled by the tuple padding (w, h) mode
            so we need to firstly handle the input, then use the nomal padding method.
        """
        super(AvgPool2d, self).__init__(kernel_size, stride, padding, False,
                                        odd_padding)


class MaxPool1d(Pooling2d):

    def __init__(self,
                 kernel_size,
                 stride=None,
                 padding=0,
                 odd_padding=(0, 0, 0, 0)):
        """
        Generate a Max Pooling 1d operator
        Args:
            kernel_size: int or tuple, kernel size for two direction of each axis. For example, (2, 3), the first 2 means will add 2 at the beginning and also 2 at the end for its axis.
            and if a int is accepted, the kernel size will be inited as (int, int)
        Args:
            stride: int or tuple, stride, the logic is the same as kernel size.
        Args:
            padding: int or tuple or None, padding, the logic is the same as kernel size. However, if you set pad_mode as "SAME_UPPER" or "SAME_LOWER" mode, 
            you can set padding as None, and the padding will be computed automatically.
        Args:
            odd_padding:tuple of four bins, the odd paddding is the value that cannot be handled by the tuple padding (w, h) mode
            so we need to firstly handle the input, then use the nomal padding method.
        """
        if stride is None:
            stride = kernel_size
        super(MaxPool1d, self).__init__((1, kernel_size), (1, stride),
                                        (0, padding), True, odd_padding)


class AvgPool1d(Pooling2d):

    def __init__(self,
                 kernel_size,
                 stride=None,
                 padding=0,
                 odd_padding=(0, 0, 0, 0)):
        """
        Generate a Avg Pooling 1d operator
        Args:
            kernel_size: int or tuple, kernel size for two direction of each axis. For example, (2, 3), the first 2 means will add 2 at the beginning and also 2 at the end for its axis.
            and if a int is accepted, the kernel size will be inited as (int, int)
        Args:
            stride: int or tuple, stride, the logic is the same as kernel size.
        Args:
            padding: int or tuple or None, padding, the logic is the same as kernel size. However, if you set pad_mode as "SAME_UPPER" or "SAME_LOWER" mode, 
            you can set padding as None, and the padding will be computed automatically.
        Args:
            odd_padding:tuple of four bins, the odd paddding is the value that cannot be handled by the tuple padding (w, h) mode
            so we need to firstly handle the input, then use the nomal padding method.
        """
        if stride is None:
            stride = kernel_size
        super(AvgPool1d, self).__init__((1, kernel_size), (1, stride),
                                        (0, padding), False, odd_padding)


class Tanh(Operation):

    def __init__(self):
        super(Tanh, self).__init__()

    def forward(self, x):
        out = singa.Tanh(x)
        if training:
            self.cache = (out,)
        return out

    def backward(self, dy):
        dx = singa.__mul__(self.cache[0], self.cache[0])
        dx = singa.MultFloat(dx, -1.0)
        dx = singa.AddFloat(dx, 1.0)
        dx *= dy
        return dx


def tanh(x):
    return Tanh()(x)[0]


class Cos(Operation):

    def __init__(self):
        super(Cos, self).__init__()

    def forward(self, x):
        if training:
            self.input = x
        return singa.Cos(x)

    def backward(self, dy):
        dx = singa.Sin(self.input)
        dx = singa.MultFloat(dx, -1.0)
        dx *= dy
        return dx


def cos(x):
    return Cos()(x)[0]


class Cosh(Operation):

    def __init__(self):
        super(Cosh, self).__init__()

    def forward(self, x):
        if training:
            self.input = x
        return singa.Cosh(x)

    def backward(self, dy):
        dx = singa.Sinh(self.input)
        dx *= dy
        return dx


def cosh(x):
    return Cosh()(x)[0]


class Acos(Operation):

    def __init__(self):
        super(Acos, self).__init__()

    def forward(self, x):
        if training:
            self.input = x
        return singa.Acos(x)

    def backward(self, dy):
        dx = singa.Square(self.input)
        dx = singa.MultFloat(dx, -1.0)
        dx = singa.AddFloat(dx, 1.0)
        dx = singa.PowFloat(dx, -0.5)
        dx = singa.MultFloat(dx, -1.0)
        dx *= dy
        return dx


def acos(x):
    return Acos()(x)[0]


class Acosh(Operation):

    def __init__(self):
        super(Acosh, self).__init__()

    def forward(self, x):
        if training:
            self.input = x
        return singa.Acosh(x)

    def backward(self, dy):
        dx = singa.SubFloat(self.input, 1.0)
        dx = singa.Sqrt(dx)
        temp = singa.AddFloat(self.input, 1.0)
        temp = singa.Sqrt(temp)
        dx = singa.__mul__(dx, temp)
        dx = singa.PowFloat(dx, -1.0)
        dx *= dy
        return dx


def acosh(x):
    return Acosh()(x)[0]


class Sin(Operation):

    def __init__(self):
        super(Sin, self).__init__()

    def forward(self, x):
        if training:
            self.input = x
        return singa.Sin(x)

    def backward(self, dy):
        dx = singa.Cos(self.input)
        dx *= dy
        return dx


def sin(x):
    return Sin()(x)[0]


class Sinh(Operation):

    def __init__(self):
        super(Sinh, self).__init__()

    def forward(self, x):
        if training:
            self.input = x
        return singa.Sinh(x)

    def backward(self, dy):
        dx = singa.Cosh(self.input)
        dx *= dy
        return dx


def sinh(x):
    return Sinh()(x)[0]


class Asin(Operation):

    def __init__(self):
        super(Asin, self).__init__()

    def forward(self, x):
        if training:
            self.input = x
        return singa.Asin(x)

    def backward(self, dy):
        dx = singa.Square(self.input)
        dx = singa.MultFloat(dx, -1.0)
        dx = singa.AddFloat(dx, 1.0)
        dx = singa.PowFloat(dx, -0.5)
        dx *= dy
        return dx


def asin(x):
    return Asin()(x)[0]


class Asinh(Operation):

    def __init__(self):
        super(Asinh, self).__init__()

    def forward(self, x):
        if training:
            self.input = x
        return singa.Asinh(x)

    def backward(self, dy):
        dx = singa.Square(self.input)
        dx = singa.AddFloat(dx, 1.0)
        dx = singa.PowFloat(dx, -0.5)
        dx *= dy
        return dx


def asinh(x):
    return Asinh()(x)[0]


class Tan(Operation):

    def __init__(self):
        super(Tan, self).__init__()

    def forward(self, x):
        if training:
            self.input = x
        return singa.Tan(x)

    def backward(self, dy):
        dx = singa.Cos(self.input)
        dx = singa.Square(dx)
        dx = singa.PowFloat(dx, -1.0)
        dx *= dy
        return dx


def tan(x):
    return Tan()(x)[0]


class Atan(Operation):

    def __init__(self):
        super(Atan, self).__init__()

    def forward(self, x):
        if training:
            self.input = x
        return singa.Atan(x)

    def backward(self, dy):
        dx = singa.Square(self.input)
        dx = singa.AddFloat(dx, 1.0)
        dx = singa.PowFloat(dx, -1.0)
        dx *= dy
        return dx


def atan(x):
    return Atan()(x)[0]


class Atanh(Operation):

    def __init__(self):
        super(Atanh, self).__init__()

    def forward(self, x):
        if training:
            self.input = x
        return singa.Atanh(x)

    def backward(self, dy):
        dx = singa.Square(self.input)
        dx = singa.MultFloat(dx, -1.0)
        dx = singa.AddFloat(dx, 1.0)
        dx = singa.PowFloat(dx, -1.0)
        dx *= dy
        return dx


def atanh(x):
    return Atanh()(x)[0]


class Sigmoid(Operation):

    def __init__(self):
        super(Sigmoid, self).__init__()

    def forward(self, x):
        out = singa.Sigmoid(x)
        if training:
            self.cache = (out,)
        return out

    def backward(self, dy):
        dx = singa.MultFloat(self.cache[0], -1.0)
        dx = singa.AddFloat(dx, 1.0)
        dx = singa.__mul__(self.cache[0], dx)
        dx *= dy
        return dx


def sigmoid(x):
    return Sigmoid()(x)[0]


class Mul(Operation):

    def __init__(self):
        super(Mul, self).__init__()

    def forward(self, a, b):
        res = singa.__mul__(a, b)
        if training:
            self.input = (a, b)
            self.shape0 = list(a.shape())
            self.shape1 = list(b.shape())
            self.shape3 = list(res.shape())
        return res

    def backward(self, dy):
        dx0 = singa.__mul__(dy, self.input[1])
        dx1 = singa.__mul__(dy, self.input[0])
        if (type(dy) == float) or self.shape0 == self.shape1:
            assert self.shape0 == self.shape1, ('should have same shape')
            return dx0, dx1
        # handle broadcast
        dx0 = back_broadcast(self.shape3, self.shape0, dx0)
        dx1 = back_broadcast(self.shape3, self.shape1, dx1)
        return dx0, dx1


class Unsqueeze(Operation):

    def __init__(self, axis):
        super(Unsqueeze, self).__init__()
        if (type(axis) is int):
            self.axis = list(axis)
        else:
            self.axis = axis

    def forward(self, x):
        self.cache = x.shape()
        cur = list(self.cache)
        for i in self.axis:
            cur.insert(i, 1)
        return singa.Reshape(x, cur)

    def backward(self, dy):
        return singa.Reshape(dy, self.cache)


def unsqueeze(x, axis=-1):
    return Unsqueeze(axis)(x)[0]


def mul(x, y):
    # do pointwise multiplication
    return Mul()(x, y)[0]


class Transpose(Operation):

    def __init__(self, perm):
        super(Transpose, self).__init__()
        self.perm = list(perm)

    def forward(self, x):
        return singa.Transpose(x, self.perm)

    def backward(self, dy):
        cur = []
        for i in range(len(self.perm)):
            cur += [self.perm.index(i)]
        return singa.Transpose(dy, cur)


def transpose(x, shape):
    return Transpose(shape)(x)[0]


def add_all(*xs):
    assert len(xs) > 2
    y = add(xs[0], xs[1])
    for x in xs[2:]:
        y = add(y, x)
    return


class RNN_Base(Layer):

    def __init__(self):
        raise NotImplementedError

    def __call__(self):
        raise NotImplementedError

    def step_forward(self,
                     x=None,
                     h=None,
                     c=None,
                     Wx=None,
                     Wh=None,
                     Bx=None,
                     Bh=None,
                     b=None):
        raise NotImplementedError


class RNN(RNN_Base):

    def __init__(
        self,
        input_size,
        hidden_size,
        num_layers=1,
        nonlinearity="tanh",
        bias=True,
        batch_first=False,
        dropout=0,
        bidirectional=False,
    ):
        self.nonlinearity = nonlinearity

        Wx_shape = (input_size, hidden_size)
        self.Wx = Tensor(shape=Wx_shape, requires_grad=True, stores_grad=True)
        self.Wx.gaussian(0.0, 1.0)

        Wh_shape = (hidden_size, hidden_size)
        self.Wh = Tensor(shape=Wh_shape, requires_grad=True, stores_grad=True)
        self.Wh.gaussian(0.0, 1.0)

        B_shape = (hidden_size,)
        self.b = Tensor(shape=B_shape, requires_grad=True, stores_grad=True)
        self.b.set_value(0.0)

        self.params = (self.Wx, self.Wh, self.b)

    def __call__(self, xs, h0):
        # xs: a tuple or list of input tensors
        if not isinstance(xs, tuple):
            xs = tuple(xs)
        inputs = xs + (h0,)
        self.device_check(*inputs)
        # self.device_check(inputs[0], *self.params)
        self.device_check(inputs[0], self.Wx, self.Wh, self.b)
        batchsize = xs[0].shape[0]
        out = []
        h = self.step_forward(xs[0], h0, self.Wx, self.Wh, self.b)
        out.append(h)
        for x in xs[1:]:
            assert x.shape[0] == batchsize
            h = self.step_forward(x, h, self.Wx, self.Wh, self.b)
            out.append(h)
        return out, h

    def step_forward(self, x, h, Wx, Wh, b):
        y2 = matmul(h, Wh)
        y1 = matmul(x, Wx)
        y = add(y2, y1)
        y = add_bias(y, b, axis=0)
        if self.nonlinearity == "tanh":
            y = tanh(y)
        elif self.nonlinearity == "relu":
            y = relu(y)
        else:
            raise ValueError
        return y


class LSTM(RNN_Base):

    def __init__(
        self,
        input_size,
        hidden_size,
        nonlinearity="tanh",
        num_layers=1,
        bias=True,
        batch_first=False,
        dropout=0,
        bidirectional=False,
    ):
        self.nonlinearity = nonlinearity

        Wx_shape = (input_size, hidden_size)
        self.Wx = []
        for i in range(4):
            w = Tensor(shape=Wx_shape, requires_grad=True, stores_grad=True)
            w.gaussian(0.0, 1.0)
            self.Wx.append(w)

        Wh_shape = (hidden_size, hidden_size)
        self.Wh = []
        for i in range(4):
            w = Tensor(shape=Wh_shape, requires_grad=True, stores_grad=True)
            w.gaussian(0.0, 1.0)
            self.Wh.append(w)

        Bx_shape = (hidden_size,)
        self.Bx = []
        for i in range(4):
            b = Tensor(shape=Bx_shape, requires_grad=True, stores_grad=True)
            b.set_value(0.0)
            self.Bx.append(b)

        self.Bh = []
        for i in range(4):
            b = Tensor(shape=Bx_shape, requires_grad=True, stores_grad=True)
            b.set_value(0.0)
            self.Bh.append(b)

        self.params = self.Wx + self.Wh + self.Bx + self.Bh

    def __call__(self, xs, h0_c0):
        # xs: a tuple or list of input tensors
        # h0_c0: a tuple of (h0, c0)
        h0, c0 = h0_c0
        if not isinstance(xs, list):
            xs = list(xs)
        inputs = xs + list((h0, c0))
        self.device_check(*inputs)
        # self.device_check(inputs[0], *self.params)
        self.device_check(inputs[0], *(self.Wx + self.Wh + self.Bx + self.Bh))
        batchsize = xs[0].shape[0]
        out = []
        h, c = self.step_forward(xs[0], h0, c0, self.Wx, self.Wh, self.Bx,
                                 self.Bh)
        out.append(h)
        for x in xs[1:]:
            assert x.shape[0] == batchsize
            h, c = self.step_forward(x, h, c, self.Wx, self.Wh, self.Bx,
                                     self.Bh)
            out.append(h)
        return out, h, c

    def step_forward(self, x, h, c, Wx, Wh, Bx, Bh):
        y1 = matmul(x, Wx[0])
        y1 = add_bias(y1, Bx[0], axis=0)
        y2 = matmul(h, Wh[0])
        y2 = add_bias(y2, Bh[0], axis=0)
        i = add(y1, y2)
        i = sigmoid(i)

        y1 = matmul(x, Wx[1])
        y1 = add_bias(y1, Bx[1], axis=0)
        y2 = matmul(h, Wh[1])
        y2 = add_bias(y2, Bh[1], axis=0)
        f = add(y1, y2)
        f = sigmoid(f)

        y1 = matmul(x, Wx[2])
        y1 = add_bias(y1, Bx[2], axis=0)
        y2 = matmul(h, Wh[2])
        y2 = add_bias(y2, Bh[2], axis=0)
        o = add(y1, y2)
        o = sigmoid(o)

        y1 = matmul(x, Wx[3])
        y1 = add_bias(y1, Bx[3], axis=0)
        y2 = matmul(h, Wh[3])
        y2 = add_bias(y2, Bh[3], axis=0)
        g = add(y1, y2)
        g = tanh(g)

        cout1 = mul(f, c)
        cout2 = mul(i, g)
        cout = add(cout1, cout2)

        hout = tanh(cout)
        hout = mul(o, hout)
        return hout, cout


class Abs(Operation):

    def forward(self, a):
        if training:
            self.input = a
        return singa.Abs(a)

    def backward(self, dy):
        dx = singa.Sign(self.input)
        dx *= dy
        return dx


def abs(a):
    return Abs()(a)[0]


class Exp(Operation):

    def forward(self, a):
        if training:
            self.input = a
        return singa.Exp(a)

    def backward(self, dy):
        dx = singa.Exp(self.input)
        dx *= dy
        return dx


def exp(a):
    return Exp()(a)[0]


class LeakyRelu(Operation):

    def __init__(self, a):
        super().__init__(self)
        self.a = a

    def forward(self, x):
        if training:
            self.input = x
        x1 = singa.LTFloat(x, 0.0)
        x1 = singa.__mul__(x, x1)
        x1 = singa.MultFloat(x1, self.a)
        x2 = singa.ReLU(x)
        x1 = singa.__add__(x1, x2)
        return x1

    def backward(self, dy):
        # TODO(wangwei) check the correctness
        dx1 = singa.GTFloat(self.input, 0.0)
        dx2 = singa.LTFloat(self.input, 0.0)
        dx2 = singa.MultFloat(dx2, self.a)
        dx = singa.__add__(dx1, dx2)
        dx *= dy
        return dx


def leakyrelu(x, a=0.01):
    return LeakyRelu(a)(x)[0]


class Sign(Operation):

    def __init__(self):
        super(Sign, self).__init__()

    def forward(self, a):
        if training:
            self.input = a
        return singa.Sign(a)

    def backward(self, dy):
        dx = singa.MultFloat(dy, 0.0)
        return dx


def sign(a):
    return Sign()(a)[0]


class Pow(Operation):

    def __init__(self):
        super(Pow, self).__init__()

    def forward(self, a, b):
        res = singa.Pow(a, b)
        if training:
            self.input = (a, b)
            self.shape0 = list(a.shape())
            self.shape1 = list(b.shape())
            self.shape3 = list(res.shape())
        return res

    def backward(self, dy):
        da1 = singa.__mul__(
            self.input[1],
            singa.Pow(self.input[0], singa.SubFloat(self.input[1], 1.0)))
        dx0 = singa.__mul__(da1, dy)
        db1 = singa.__mul__(singa.Pow(self.input[0], self.input[1]),
                            singa.Log(self.input[0]))
        dx1 = singa.__mul__(db1, dy)
        if (type(dy) == float) or self.shape0 == self.shape1:
            assert self.shape0 == self.shape1, ('should have same shape')
            return dx0, dx1
        # handle broadcast
        dx0 = back_broadcast(self.shape3, self.shape0, dx0)
        dx1 = back_broadcast(self.shape3, self.shape1, dx1)
        return dx0, dx1


def pow(a, b):
    return Pow()(a, b)[0]


class SoftSign(Operation):

    def __init__(self):
        super(SoftSign, self).__init__()

    def forward(self, x):
        # y = x / (1 + np.abs(x))
        if training:
            self.input = x
        x1 = singa.AddFloat(singa.Abs(x), 1.0)
        y = singa.__div__(x, x1)

        return y

    def backward(self, dy):
        dx = singa.AddFloat(singa.Abs(self.input), 1.0)
        dx = singa.PowFloat(singa.Square(dx), -1.0)
        dx = singa.__mul__(dy, dx)
        return dx


def softsign(x):
    return SoftSign()(x)[0]


class Sqrt(Operation):

    def __init__(self):
        super(Sqrt, self).__init__()

    def forward(self, x):
        if training:
            self.input = x
        return singa.Sqrt(x)

    def backward(self, dy):
        dx = singa.PowFloat(self.input, -0.5)
        dx = singa.MultFloat(dx, 0.5)
        dx = singa.__mul__(dy, dx)
        return dx


def sqrt(x):
    return Sqrt()(x)[0]


class SoftPlus(Operation):

    def __init__(self):
        super(SoftPlus, self).__init__()

    def forward(self, x):
        #f(x) = ln(exp(x) + 1)
        if training:
            self.input = x
        x1 = singa.AddFloat(singa.Exp(x), 1.0)
        y = singa.Log(x1)
        return y

    def backward(self, dy):
        dx = singa.Exp(singa.MultFloat(self.input, -1.0))
        dx = singa.PowFloat(singa.AddFloat(dx, 1.0), -1.0)
        dx = singa.__mul__(dy, dx)
        return dx


def softplus(x):
    return SoftPlus()(x)[0]


class Sub(Operation):

    def __init__(self):
        super(Sub, self).__init__()

    def forward(self, a, b):
        res = singa.__sub__(a, b)
        if training:
            self.shape0 = list(a.shape())
            self.shape1 = list(b.shape())
            self.shape3 = list(res.shape())
        return res

    def backward(self, dy):
        dx0 = dy
        dx1 = singa.MultFloat(dy, -1.0)
        if (type(dy) == float) or self.shape0 == self.shape1:
            assert self.shape0 == self.shape1, ('should have same shape')
            return dx0, dx1
        # handle broadcast
        dx0 = back_broadcast(self.shape3, self.shape0, dx0)
        dx1 = back_broadcast(self.shape3, self.shape1, dx1)
        return dx0, dx1


def sub(a, b):
    return Sub()(a, b)[0]


# optimize min to support multi inputs
class Min(Operation):

    def __init__(self):
        super(Min, self).__init__()
        self.masks = []

    def _min(self, a, b):
        m = singa.__sub__(a, b)
        mask0 = singa.LEFloat(m, 0)
        mask1 = singa.GTFloat(m, 0)
        res = singa.__add__(singa.__mul__(mask0, a), singa.__mul__(mask1, b))
        return res, (mask0, mask1)

    def forward(self, *x):
        assert (len(x) > 0)
        self.l = len(x)
        if len(x) == 1:
            res, masks = self._min(x[0], x[0])
            self.masks.append(masks)
            return x[0]
        res, masks = self._min(x[0], x[1])
        self.masks.append(masks)
        for i in range(2, len(x)):
            res, masks = self._min(res, x[i])
            self.masks.append(masks)
        return res

    def backward(self, dy):
        if self.l == 1:
            return self.masks[0][0]
        else:
            ret = []
            cumulation = None
            for mask0, mask1 in self.masks[::-1]:
                if not cumulation:
                    ret.insert(0, mask1)
                    cumulation = mask0
                else:
                    ret.insert(0, singa.__mul__(cumulation, mask1))
                    cumulation = singa.__mul__(cumulation, mask0)
            ret.insert(0, cumulation)
            return tuple(ret)


def min(*l):
    return Min()(*l)[0]


class Log(Operation):

    def __init__(self):
        super(Log, self).__init__()

    def forward(self, x):
        if training:
            self.input = x
        return singa.Log(x)

    def backward(self, dy):
        dx = singa.PowFloat(self.input, -1)
        dx = singa.__mul__(dy, dx)
        return dx


def log(x):
    return Log()(x)[0]


class HardSigmoid(Operation):

    def __init__(self, alpha=0.2, gamma=0.5):
        super(HardSigmoid, self).__init__()
        self.alpha = alpha
        self.gamma = gamma

    def forward(self, x):
        """Do forward propgation.
        #y = max(0, min(1, alpha * x + gamma))
        Args:
            x (CTensor): matrix
        Returns:
            a CTensor for the result
        """
        x = singa.AddFloat(singa.MultFloat(x, self.alpha), self.gamma)
        if training:
            self.cache = x

        x = singa.ReLU(x)
        mask1 = singa.LTFloat(x, 1.0)
        mask2 = singa.GEFloat(x, 1.0)

        ans = singa.__add__(singa.__mul__(x, mask1), mask2)
        return singa.ReLU(ans)

    def backward(self, dy):
        mask0 = singa.GTFloat(self.cache, 0.0)
        mask1 = singa.LTFloat(self.cache, 1.0)
        mask = singa.__mul__(mask0, mask1)
        return singa.__mul__(singa.MultFloat(mask, self.alpha), dy)


def hardsigmoid(x, alpha=0.2, gamma=0.5):
    return HardSigmoid(alpha, gamma)(x)[0]


class Squeeze(Operation):

    def __init__(self, axis=[]):
        super(Squeeze, self).__init__()
        self.axis = axis

    def forward(self, x):
        self.cache = x.shape()
        newshape = []
        if (self.axis == []):
            newshape = list(filter(lambda i: i != 1, self.cache))
        else:
            for i in self.axis:
                assert i < len(self.cache)
                assert self.cache[
                    i] == 1, "the length of axis {} is {}, which should be 1".format(
                        i, self.cache[i])
            for ind, v in enumerate(self.cache):
                if ind not in self.axis:
                    newshape.append(v)
        return singa.Reshape(x, newshape)

    def backward(self, dy):
        return singa.Reshape(dy, self.cache)


def squeeze(x, axis=[]):
    return Squeeze(axis)(x)[0]


class Div(Operation):

    def __init__(self):
        super(Div, self).__init__()

    def forward(self, a, b):
        res = singa.__mul__(a, singa.PowFloat(b, -1.0))
        # res = singa.__div__(a, b)
        if training:
            self.input = (singa.MultFloat(a, -1.0), singa.PowFloat(b, -1.0)
                         )  # -a, 1/b
            self.shape0 = list(a.shape())
            self.shape1 = list(b.shape())
            self.shape3 = list(res.shape())
        return res

    def backward(self, dy):
        #dy/dx_0 = b^(-1)
        #dy/dx_1 = (-a)*b^(-2)
        dx0 = singa.__mul__(dy, self.input[1])
        dx1 = singa.__mul__(self.input[0], singa.PowFloat(self.input[1], 2.0))
        dx1 = singa.__mul__(dy, dx1)
        if (type(dy) == float) or self.shape0 == self.shape1:
            assert self.shape0 == self.shape1, ('should have same shape')
            return dx0, dx1
        # handle broadcast
        dx0 = back_broadcast(self.shape3, self.shape0, dx0)
        dx1 = back_broadcast(self.shape3, self.shape1, dx1)
        return dx0, dx1


def div(a, b):
    return Div()(a, b)[0]


class Shape(Operation):

    def __init__(self):
        super(Shape, self).__init__()

    def forward(self, x):
        cur = list(x.shape())
        cur = tensor.from_numpy(np.array(cur))
        cur.to_device(x.device())
        return cur.data

    def backward(self, dy):
        return list(dy.shape())


def shape(x):
    return Shape()(x)[0]


# optimize max to support multi inputs
class Max(Operation):

    def __init__(self):
        super(Max, self).__init__()
        self.masks = []

    def _max(self, a, b):
        m = singa.__sub__(a, b)
        mask0 = singa.GEFloat(m, 0)
        mask1 = singa.LTFloat(m, 0)
        res = singa.__add__(singa.__mul__(mask0, a), singa.__mul__(mask1, b))
        return res, (mask0, mask1)

    def forward(self, *x):
        assert (len(x) > 0)
        self.l = len(x)
        if len(x) == 1:
            res, masks = self._max(x[0], x[0])
            self.masks.append(masks)
            return x[0]
        res, masks = self._max(x[0], x[1])
        self.masks.append(masks)
        for i in range(2, len(x)):
            res, masks = self._max(res, x[i])
            self.masks.append(masks)
        return res

    def backward(self, dy):
        if self.l == 1:
            return self.masks[0][0]
        else:
            ret = []
            cumulation = None
            for mask0, mask1 in self.masks[::-1]:
                if not cumulation:
                    ret.insert(0, mask1)
                    cumulation = mask0
                else:
                    ret.insert(0, singa.__mul__(cumulation, mask1))
                    cumulation = singa.__mul__(cumulation, mask0)
            ret.insert(0, cumulation)
            return tuple(ret)


def max(*l):
    return Max()(*l)[0]


class And(Operation):

    def __init__(self):
        super(And, self).__init__()

    def forward(self, a, b):
        m = singa.__mul__(a, b)
        cur = singa.PowFloat(singa.Sign(m), 2)

        return cur

    def backward(self, dy):
        assert False, ('no gradient for backward function')


def _and(a, b):
    return And()(a, b)[0]


class Or(Operation):

    def __init__(self):
        super(Or, self).__init__()

    def forward(self, a, b):
        m = singa.__add__(singa.PowFloat(singa.Sign(a), 2.0),
                          singa.PowFloat(singa.Sign(b), 2.0))
        cur = singa.Sign(m)

        return cur

    def backward(self, dy):
        assert False, ('no gradient for backward function')


def _or(a, b):
    return Or()(a, b)[0]


class Not(Operation):

    def __init__(self):
        super(Not, self).__init__()

    def forward(self, x):
        mask0 = singa.GEFloat(x, 0)
        mask1 = singa.LEFloat(x, 0)
        cur = singa.__mul__(mask0, mask1)

        return cur

    def backward(self, dy):
        assert False, ('no gradient for backward function')


def _not(x):
    return Not()(x)[0]


class Xor(Operation):

    def __init__(self):
        super(Xor, self).__init__()

    def forward(self, a, b):
        m = singa.__sub__(singa.PowFloat(singa.Sign(a), 2.0),
                          singa.PowFloat(singa.Sign(b), 2.0))
        cur = singa.PowFloat(singa.Sign(m), 2.0)

        return cur

    def backward(self, dy):
        assert False, ('no gradient for backward function')


def _xor(a, b):
    return Xor()(a, b)[0]


class Negative(Operation):

    def __init__(self):
        super(Negative, self).__init__()

    def forward(self, x):
        #y=-x
        return singa.MultFloat(x, -1)

    def backward(self, dy):
        return singa.MultFloat(dy, -1)


def negative(x):
    return Negative()(x)[0]


class Reciprocal(Operation):

    def __init__(self):
        super(Reciprocal, self).__init__()

    def forward(self, x):
        #y=1/x elementwise
        if training:
            self.input = x

        return singa.PowFloat(x, -1)

    def backward(self, dy):
        #dy/dx = -1/x**2
        dx = singa.MultFloat(singa.PowFloat(self.input, -2), -1)
        return singa.__mul__(dy, dx)


def reciprocal(x):
    return Reciprocal()(x)[0]


<<<<<<< HEAD
class Gemm(Operation):

    def __init__(self, alpha=1.0, beta=1.0, transA=0, transB=0):
        """
        init a General Matrix multiplication(Gemm) operator
        Compute Y = alpha * A' * B' + beta * C, where input tensor A has shape (M, K) or (K, M), input tensor B has shape (K, N) or (N, K), input tensor C is broadcastable to shape (M, N), and output tensor Y has shape (M, N).
        A' = transpose(A) if transA else A
        B' = transpose(B) if transB else B
        Args:alpha: 
            float, Scalar multiplier for the product of input tensors A * B.
        Args:beta: 
            float, Scalar multiplier for input tensor C.
        Args:transA: 
            int, Whether A should be transposed
        Args:transB: 
            int, Whether B should be transposed
        Returns: 
            tensor, the output
        """
        super(Gemm, self).__init__()
        self.alpha = alpha
        self.beta = beta
        self.transA = transA
        self.transB = transB

    def forward(self, A, B, C=None):
        """
        forward propogation of Gemm
        Args:A: 
            tensor, The shape of A should be (M, K) if transA is 0, or (K, M) if transA is non-zero.
        Args:B: 
            tensor, The shape of B should be (K, N) if transB is 0, or (N, K) if transB is non-zero.
        Args:C: 
            tensor(optional), Optional input tensor C. If not specified, the computation is done as if C is a scalar 0. The shape of C should be unidirectional broadcastable to (M, N).
        Returns: 
            tensor, the output
        """
        _A = singa.DefaultTranspose(A) if self.transA == 1 else A
        _B = singa.DefaultTranspose(B) if self.transB == 1 else B
        if training:
            self.inputs = (_A, _B, C)
        tmpM = singa.MultFloat(singa.Mult(_A, _B), self.alpha)
        if C:
            tmpM = singa.__add__(tmpM, singa.MultFloat(C, self.beta))
        return tmpM

    def backward(self, dy):
        """
        backward propogation of Gemm
        Args:dy: 
            tensor, The shape of A should be (M, K) if transA is 0, or (K, M) if transA is non-zero.
        Returns: 
            tensor, the gradient over A
            tensor, the gradient over B
            tensor(optional), the gradient over C
        """
        _A, _B, C = self.inputs
        # y = alpha * A  * B  => da = alpha * dy * BT
        # y = alpha * A  * BT => da = alpha * dy * B
        # y = alpha * AT * B  => da = alpha * B * dyT = alpha * (dy * BT)T
        # y = alpha * AT * BT => da = alpha * BT * dyT = alpha * (dy * B)T
        da = singa.MultFloat(singa.Mult(dy, singa.DefaultTranspose(_B)),
                             self.alpha)
        if self.transA:
            da = singa.DefaultTranspose(da)

        # y = alpha * A  * B  => db = alpha * AT * dy
        # y = alpha * AT * B  => db = alpha * A * dy
        # y = alpha * A  * BT => db = alpha * dyT * A = alpha * (AT * dy)T
        # y = alpha * AT * BT => db = alpha * dyT * AT = alpha * (A * dy)T
        db = singa.MultFloat(singa.Mult(singa.DefaultTranspose(_A), dy),
                             self.alpha)
        if self.transB:
            db = singa.DefaultTranspose(db)
        if C:
            dc = back_broadcast(dy.shape(), C.shape(),
                                singa.MultFloat(dy, self.beta))
            return da, db, dc
        else:
            return da, db


def gemm(A, B, C=None, alpha=1.0, beta=1.0, transA=0, transB=0):
    """
    init a General Matrix multiplication(Gemm) operator
    Compute Y = alpha * A' * B' + beta * C, where input tensor A has shape (M, K) or (K, M), input tensor B has shape (K, N) or (N, K), input tensor C is broadcastable to shape (M, N), and output tensor Y has shape (M, N).
    A' = transpose(A) if transA else A
    B' = transpose(B) if transB else B
    Args:A: 
        tensor, The shape of A should be (M, K) if transA is 0, or (K, M) if transA is non-zero.
    Args:B: 
        tensor, The shape of B should be (K, N) if transB is 0, or (N, K) if transB is non-zero.
    Args:C: 
        tensor(optional), Optional input tensor C. If not specified, the computation is done as if C is a scalar 0. The shape of C should be unidirectional broadcastable to (M, N).
    Args:alpha: 
        float, Scalar multiplier for the product of input tensors A * B.
    Args:beta: 
        float, Scalar multiplier for input tensor C.
    Args:transA: 
        int, Whether A should be transposed
    Args:transB: 
        int, Whether B should be transposed
    Returns: 
        tensor, the output
    """
    return Gemm(alpha, beta, transA, transB)(A, B, C)[0]
=======
class GlobalAveragePool(Operation):
    def __init__(self, data_format='channels_first'):
        """
        init a GlobalAveragePool operator
        Args:data_format: 
            A string, we support two formats: channels_last and channels_first, default is channels_first.
            channels_first means the format of input is (N x C x H x W)
            channels_last means the format of input is (N x H x W x C)
        """
        super(GlobalAveragePool, self).__init__()
        self.data_format = data_format

    def forward(self, x):
        """
        forward propogation of GlobalAveragePool
        Args:x: 
            the input tensor
        Returns: 
            tensor, the output
        """
        if training:
            self.mask = singa.Tensor(x.shape(), x.device())

        shape = list(x.shape())
        
        # (N x C x H x W) for channels_first
        if self.data_format == 'channels_first':
            axes = tuple(i for i in range(2, len(shape)))
            self.shape_divisor = 1/np.prod(shape[2:])
        else: # (N x H x W x C) for channels_last
            axes = tuple(i for i in range(1, len(shape)-1))
            self.shape_divisor = 1/np.prod(shape[1:-1])

        # output shape
        # (N x C x 1 x 1) for channels_first
        # (N x 1 x 1 x C) for channels_last
        for i in axes:
            shape[i] = 1

        x = tensor.from_raw_tensor(x)
        x = tensor.sum(x, axis=axes)
        x = tensor.reshape(x, shape)
        return singa.MultFloat(x.data, self.shape_divisor)

    def backward(self, dy):
        """
        backward propogation of GlobalAveragePool
        Args:dy: 
            the gradient tensor from upper operations
        Returns: 
            tensor, the gradient over input
        """
        self.mask.SetFloatValue(self.shape_divisor)
        return singa.__mul__(self.mask, dy)


def globalaveragepool(x, data_format='channels_first'):
    """
    GlobalAveragePool operator
    Args:x
        the input tensor
    Args:data_format: 
        A string, we support two formats: channels_last and channels_first, default is channels_first.
        channels_first means the format of input is (N x C x H x W)
        channels_last means the format of input is (N x H x W x C)
    Returns: 
        tensor, the output
    """
    return GlobalAveragePool(data_format)(x)[0]
>>>>>>> 09c8a2e6
<|MERGE_RESOLUTION|>--- conflicted
+++ resolved
@@ -3079,7 +3079,6 @@
     return Reciprocal()(x)[0]
 
 
-<<<<<<< HEAD
 class Gemm(Operation):
 
     def __init__(self, alpha=1.0, beta=1.0, transA=0, transB=0):
@@ -3186,8 +3185,10 @@
         tensor, the output
     """
     return Gemm(alpha, beta, transA, transB)(A, B, C)[0]
-=======
+
+
 class GlobalAveragePool(Operation):
+
     def __init__(self, data_format='channels_first'):
         """
         init a GlobalAveragePool operator
@@ -3211,14 +3212,14 @@
             self.mask = singa.Tensor(x.shape(), x.device())
 
         shape = list(x.shape())
-        
+
         # (N x C x H x W) for channels_first
         if self.data_format == 'channels_first':
             axes = tuple(i for i in range(2, len(shape)))
-            self.shape_divisor = 1/np.prod(shape[2:])
-        else: # (N x H x W x C) for channels_last
-            axes = tuple(i for i in range(1, len(shape)-1))
-            self.shape_divisor = 1/np.prod(shape[1:-1])
+            self.shape_divisor = 1 / np.prod(shape[2:])
+        else:  # (N x H x W x C) for channels_last
+            axes = tuple(i for i in range(1, len(shape) - 1))
+            self.shape_divisor = 1 / np.prod(shape[1:-1])
 
         # output shape
         # (N x C x 1 x 1) for channels_first
@@ -3255,5 +3256,4 @@
     Returns: 
         tensor, the output
     """
-    return GlobalAveragePool(data_format)(x)[0]
->>>>>>> 09c8a2e6
+    return GlobalAveragePool(data_format)(x)[0]