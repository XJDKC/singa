--- conflicted
+++ resolved
@@ -327,10 +327,10 @@
     def grad_name(self, idx):
         return "{}_g".format(self.name)
 
-<<<<<<< HEAD
+
     def __getattr__(self, name):
         return self.tensor.name
-=======
+
 class Mean(Operation):
     def __init__(self):
         super(Mean, self).__init__()
@@ -364,7 +364,6 @@
 def mean(*l):
     return Mean()(*l)[0]
 
->>>>>>> 76cd65de
 
 class ReLU(Operation):
     def __init__(self):
