/**
 * Licensed to the Apache Software Foundation (ASF) under one
 * or more contributor license agreements.  See the NOTICE file
 * distributed with this work for additional information
 * regarding copyright ownership.  The ASF licenses this file
 * to you under the Apache License, Version 2.0 (the
 * "License"); you may not use this file except in compliance
 * with the License.  You may obtain a copy of the License at
 *
 *     http://www.apache.org/licenses/LICENSE-2.0
 *
 * Unless required by applicable law or agreed to in writing, software
 * distributed under the License is distributed on an "AS IS" BASIS,
 * WITHOUT WARRANTIES OR CONDITIONS OF ANY KIND, either express or implied.
 * See the License for the specific language governing permissions and
 * limitations under the License.
 */

#ifndef SINGA_CORE_DEVICE_H_
#define SINGA_CORE_DEVICE_H_

#include <functional>
#include <memory>
#include <mutex>
#include <string>
#include <type_traits>
#include <vector>

#include "singa/core/common.h"
#include "singa/core/memory.h"
#include "singa/core/scheduler.h"
#include "singa/proto/core.pb.h"
#include "singa/singa_config.h"

#ifdef USE_CUDA
#include "singa/utils/cuda_utils.h"
#endif  // USE_CUDA

#ifdef USE_OPENCL
#include "singa/utils/opencl_utils.h"
#endif  // USE_OPENCL

using std::function;
using std::shared_ptr;
using std::string;
using std::vector;

namespace singa {

/// Allocate memory and execute Tensor operations.
/// There are three types of devices distinguished by their programming
/// languages, namely cpp, cuda and opencl.
class Device {
 public:
  // Device() = default;
  virtual ~Device() {}
  /// Constructor with device ID, num of executors (e.g., cuda streams),
  /// max mem size to use (in MB)
  Device(int id, int num_executors);

  virtual void SetRandSeed(unsigned seed) = 0;

  bool GetBufferFlag() const { return buffer_flag_; }

  void SetBufferFlag(bool buffer_flag) { buffer_flag_ = buffer_flag; }

  /// Called by Tensor.
  Block* NewBlock(int size);

  /// Called by Tensor.
  void FreeBlock(Block* block);

  /// Return the size (bytes) of memory in use
  /// TODO(wangwei) override this function for all devices.
  virtual size_t GetAllocatedMem() { return 0u; }

  /// Copy data within or across devices.
  virtual void CopyDataToFrom(Block* dst, Block* src, size_t nBytes,
                              CopyDirection direction, int dst_offset,
                              int src_offset);

  void CopyDataFromHostPtr(Block* dst, const void* src, size_t nBytes,
                           size_t dst_offset = 0);
  /// Submit the operation to the device, which may execute it right now or
  /// delay it depending on the scheduler.
  void Exec(function<void(Context*)>&& fn, const vector<Block*> read_blocks,
            const vector<Block*> write_blocks, bool use_rand_generator = false);

  void ExecBuffOps();

  // Wait for one event.
  // void WaitFor();

  /// wait for all operations submitted to this device.
  virtual void Sync();

  /// Return the programming language for this device.
  LangType lang() const { return lang_; }

  virtual std::shared_ptr<Device> host() const { return host_; }

  Context* context(int k) { return &ctx_; }

  int id() const { return id_; }

 private:
<<<<<<< HEAD
  Device() {};
  std::vector<std::function<void(Context *)>> buffOps;
=======
  Device(){};
>>>>>>> 1bd8dc6f

 protected:
  /// Execute one operation on one executor.
  virtual void DoExec(function<void(Context*)>&& fn, int executor) = 0;

  virtual void CopyToFrom(void* dst, const void* src, size_t nBytes,
                          CopyDirection direction, Context* ctx) = 0;

  /// Allocate device memory.
  virtual void* Malloc(int size) = 0;

  /// Free device memory.
  virtual void Free(void* ptr) = 0;

 protected:
  int id_ = 0;
  int num_executors_ = 0;
  unsigned seed_ = 0;
  bool buffer_flag_ = false;
  // Scheduler* scheduler_ = nullptr;
  // VirtualMemory* vm_ = nullptr;
  /// Programming language type, could be kCpp, kCuda, kOpencl
  LangType lang_;
  // SafeQueue<Operation> op_queue_;
  // SafeQueue<Operation> op_log_;
  /// The host device
  std::shared_ptr<Device> host_;
  // TODO(wangwei) define multiple contexts, one per executor
  Context ctx_;
};

/// a singleton CppDevice as the host for all devices.
extern std::shared_ptr<Device> defaultDevice;

/// Represent a CPU device which may have multiple threads/executors.
/// It runs cpp code.
class CppCPU : public Device {
 public:
  ~CppCPU();
  CppCPU();

  std::shared_ptr<Device> host() const override { return defaultDevice; }
  void SetRandSeed(unsigned seed) override;

 protected:
  void DoExec(function<void(Context*)>&& fn, int executor) override;

  void CopyToFrom(void* dst, const void* src, size_t nBytes,
                  CopyDirection direction, Context* ctx) override;

  /// Allocate cpu memory.
  void* Malloc(int size) override;

  /// Free cpu memory.
  void Free(void* ptr) override;
};

// Implement Device using OpenCL libs.
// class OpenclDevice : public Device { };

#ifdef USE_CUDA
// Represent a Nvidia GPU which runs cuda code.
class CudaGPU : public Device {
 public:
  ~CudaGPU();
  /// Construct the device using default mem pool setting.
  CudaGPU(int id = 0);
  /// Construct the device given the physical device ID and memory pool.
  CudaGPU(int id, std::shared_ptr<DeviceMemPool> pool);

  void SetRandSeed(unsigned seed) override;
  size_t GetAllocatedMem() override;
  void Sync() override;

 protected:
  void DoExec(function<void(Context*)>&& fn, int executor) override;

  void CopyToFrom(void* dst, const void* src, size_t nBytes,
                  CopyDirection direction, Context* ctx) override;

  /// Allocate cpu memory.
  void* Malloc(int size) override;

  /// Free cpu memory.
  void Free(void* ptr) override;

 private:
  void Setup();

 private:
  shared_ptr<DeviceMemPool> pool_;
};

/// CudaCPU which uses cudaMallocHost to allocate pinned memory for host.

#endif  // USE_CUDA

#ifdef USE_OPENCL

// Implement Device using OpenCL libs.
class OpenclDevice : public singa::Device {
 public:
  // TODO: Constructor arguments to consider:
  // Path to kernel sources?
  // Select only certain device types?
  OpenclDevice(int id = 0, int num_executors = 1);
  ~OpenclDevice();

  // Overridden, inherited methods
  void SetRandSeed(unsigned seed) override;

  virtual void CopyDataToFrom(Block* dst, Block* src, size_t nBytes,
                              CopyDirection direction, int dst_offset = 0,
                              int src_offset = 0) override;

 protected:
  /// The OpenCL device that this object represents.
  /// Each OpenclDevice contains exactly one cl::Device for the lifetime of the
  /// object.
  viennacl::ocl::device this_device;

  /// Each OpenclDevice has one OpenCL context. It is created along with the
  /// creation of this object.
  viennacl::ocl::context vcl_ctx;

  /// Searches the given paths for all .cl files and builds
  /// OpenCL programs, then stores them in the Kernels map.
  void BuildPrograms();

  // Overridden, inherited methods.

  void DoExec(function<void(Context*)>&& fn, int executor) override;

  void CopyToFrom(void* dst, const void* src, size_t nBytes,
                  CopyDirection direction, Context* ctx = nullptr) override;

  /// Allocates memory on this OpenCL device
  /// by creating and returning an empty cl::Buffer object.
  /// with the indicated size.
  void* Malloc(int size) override;

  /// Converts the void pointer into a Buffer object, then deletes the object.
  /// This has the effect of freeing up device memory.
  void Free(void* ptr) override;

 private:
  static const std::string cl_src_path;
};
#endif  // USE_OPENCL

/// This class queries all available calculating devices on a given machine
/// grouped according to manufacturer or device drivers. All methods should be
/// static.
/// If CUDA or OPENCL are not enabled, then the respective related methods
/// should
/// return something that indicates their absence (for example, 0 devices);
/// however they should always be available regardless of compile-time switches.
class Platform {
 public:
  /// Return the default host device
  static std::shared_ptr<Device> GetDefaultDevice() { return defaultDevice; }

#ifdef USE_CUDA
  /// Return the number of total available GPUs
  static int GetNumGPUs();

  /// Return the device IDs of available GPUs.
  /// TODO(wangwei) return the IDs according to free memory in decending order
  static const std::vector<int> GetGPUIDs();

  static const std::pair<size_t, size_t> GetGPUMemSize(const int device);

  /// Return the memory of a GPU <free, total>
  static const std::vector<std::pair<size_t, size_t>> GetGPUMemSize();

  /// Return a string containing all hardware info, e.g., version, memory size.
  static const std::string DeviceQuery(int id, bool verbose = false);

  /// Create a set of CudaGPU Device using 'num_devices' free GPUs.
  static const std::vector<std::shared_ptr<Device>> CreateCudaGPUs(
      const size_t num_devices, size_t init_size = 0);

  /// Create a set of CudaGPU Device using given GPU IDs.
  static const std::vector<std::shared_ptr<Device>> CreateCudaGPUsOn(
      const std::vector<int>& devices, size_t init_size = 0);

  static std::vector<std::shared_ptr<Device>> UsedDevice;
  /// This function is implementd by Caffe (http://caffe.berkeleyvision.org/).
  /// This function checks the availability of GPU #device_id.
  /// It attempts to create a context on the device by calling cudaFree(0).
  /// cudaSetDevice() alone is not sufficient to check the availability.
  /// It lazily records device_id, however, does not initialize a
  /// context. So it does not know if the host thread has the permission to use
  /// the device or not.
  ///
  /// In a shared environment where the devices are set to EXCLUSIVE_PROCESS
  /// or EXCLUSIVE_THREAD mode, cudaSetDevice() returns cudaSuccess
  /// even if the device is exclusively occupied by another process or thread.
  /// Cuda operations that initialize the context are needed to check
  /// the permission. cudaFree(0) is one of those with no side effect,
  /// except the context initialization.
  static bool CheckDevice(const int device_id);
  static std::mutex mtx_;
#endif  // USE_CUDA

#ifdef USE_OPENCL

  const int GetNumOpenclPlatforms();

  const int GetNumOpenclDevices();

  static const std::shared_ptr<Device> GetDefaultOpenclDevice();

/// Create a \p num_devices set of valid OpenCL devices, regardless of
/// platforms.  If there are fewer valid devices than requested, then this
/// method will return as many as possible. If OpenCL is not in use, this
/// method will return an empty array.
//  static const std::vector<std::shared_ptr<Device>>
//  CreateOpenclDevices(const size_t num_devices);

/// Create a set of valid OpenCL devices, regardless of platforms, assigning
/// \p id to each device in sequence.
/// If there are fewer valid devices than requested, then this method will
/// return as many as possible.
/// If OpenCL is not in use, this method will return an empty array.
//  const std::vector<std::shared_ptr<Device>>
//  CreateOpenclDevices(const vector<int> &id);
#endif  // USE_OPENCL
};

}  // namespace singa

#endif  // SINGA_CORE_DEVICE_H_<|MERGE_RESOLUTION|>--- conflicted
+++ resolved
@@ -104,12 +104,8 @@
   int id() const { return id_; }
 
  private:
-<<<<<<< HEAD
-  Device() {};
-  std::vector<std::function<void(Context *)>> buffOps;
-=======
   Device(){};
->>>>>>> 1bd8dc6f
+  std::vector<std::function<void(Context*)>> buffOps;
 
  protected:
   /// Execute one operation on one executor.
