--- conflicted
+++ resolved
@@ -289,29 +289,18 @@
             softmax += time.time() - tick
             print("pass3")
             dev.ExecBuffOps()
-            r=0
+            r = 0
             for p, g in autograd.backward(loss):
-<<<<<<< HEAD
-                r+=1
-                print(g.name)
-                dev.Sync()  # this "for" loops for a large number of times, so can slow down
-=======
                 dev.Sync(
                 )  # this "for" loops for a large number of times, so can slow down
->>>>>>> 1bd8dc6f
                 tick = time.time()
-                print("pass3",r)
+                print("pass3", r)
                 sgd.update(p, g)
-<<<<<<< HEAD
-                print("pass4",r)
-                dev.Sync()  # this "for" loops for a large number of times, so can slow down
-=======
                 dev.Sync(
                 )  # this "for" loops for a large number of times, so can slow down
->>>>>>> 1bd8dc6f
                 update += time.time() - tick
                 dev.ExecBuffOps()
-                print("pass5",r)
+                print("pass5", r)
             dev.ExecBuffOps()
 
     dev.Sync()
