#
# Licensed to the Apache Software Foundation (ASF) under one
# or more contributor license agreements.  See the NOTICE file
# distributed with this work for additional information
# regarding copyright ownership.  The ASF licenses this file
# to you under the Apache License, Version 2.0 (the
# "License"); you may not use this file except in compliance
# with the License.  You may obtain a copy of the License at
#
#   http://www.apache.org/licenses/LICENSE-2.0
#
# Unless required by applicable law or agreed to in writing,
# software distributed under the License is distributed on an
# "AS IS" BASIS, WITHOUT WARRANTIES OR CONDITIONS OF ANY
# KIND, either express or implied.  See the License for the
# specific language governing permissions and limitations
# under the License.
#

# the code is modified from
# https://github.com/pytorch/vision/blob/master/torchvision/models/resnet.py

from singa import autograd
from singa import layer
from singa import model


def conv3x3(in_planes, out_planes, stride=1):
    """3x3 convolution with padding"""
    return layer.Conv2d(
        in_planes,
        out_planes,
        3,
        stride=stride,
        padding=1,
        bias=False,
    )


class BasicBlock(layer.Layer):
    expansion = 1

    def __init__(self, inplanes, planes, stride=1, downsample=None):
        super(BasicBlock, self).__init__()
        self.conv1 = conv3x3(inplanes, planes, stride)
        self.bn1 = layer.BatchNorm2d(planes)
        self.conv2 = conv3x3(planes, planes)
        self.bn2 = layer.BatchNorm2d(planes)
        self.downsample = downsample
        self.stride = stride

    def __call__(self, x):
        residual = x

        out = self.conv1(x)
        out = self.bn1(out)
        out = autograd.relu(out)

        out = self.conv2(out)
        out = self.bn2(out)

        if self.downsample is not None:
            residual = self.downsample(x)

        out = autograd.add(out, residual)
        out = autograd.relu(out)

        return out


class Bottleneck(layer.Layer):
    expansion = 4

    def __init__(self, inplanes, planes, stride=1, downsample=None):
        super(Bottleneck, self).__init__()
<<<<<<< HEAD
        self.conv1 = layer.Conv2d(inplanes, planes, kernel_size=1, bias=False)
        self.bn1 = layer.BatchNorm2d(planes)
        self.conv2 = layer.Conv2d(planes,
                                  planes,
                                  kernel_size=3,
=======
        self.conv1 = layer.Conv2d(inplanes, planes, 1, bias=False)
        self.bn1 = layer.BatchNorm2d(planes)
        self.conv2 = layer.Conv2d(planes,
                                  planes,
                                  3,
>>>>>>> 7554b5c5
                                  stride=stride,
                                  padding=1,
                                  bias=False)
        self.bn2 = layer.BatchNorm2d(planes)
        self.conv3 = layer.Conv2d(planes,
                                  planes * self.expansion,
<<<<<<< HEAD
                                  kernel_size=1,
=======
                                  1,
>>>>>>> 7554b5c5
                                  bias=False)
        self.bn3 = layer.BatchNorm2d(planes * self.expansion)

        self.downsample = downsample
        self.stride = stride

    def __call__(self, x):
        residual = x

        out = self.conv1(x)
        out = self.bn1(out)
        out = autograd.relu(out)

        out = self.conv2(out)
        out = self.bn2(out)
        out = autograd.relu(out)

        out = self.conv3(out)
        out = self.bn3(out)

        if self.downsample is not None:
            residual = self.downsample(x)

        out = autograd.add(out, residual)
        out = autograd.relu(out)

        return out


__all__ = [
    'ResNet', 'resnet18', 'resnet34', 'resnet50', 'resnet101', 'resnet152'
]


class ResNet(model.Model):

    def __init__(self, block, layers, num_classes=10, num_channels=3):
        self.inplanes = 64
        super(ResNet, self).__init__()
        self.num_classes = num_classes
        self.input_size = 224
        self.dimension = 4
        self.conv1 = layer.Conv2d(num_channels,
                                  64,
<<<<<<< HEAD
                                  kernel_size=7,
=======
                                  7,
>>>>>>> 7554b5c5
                                  stride=2,
                                  padding=3,
                                  bias=False)
        self.bn1 = layer.BatchNorm2d(64)
        self.maxpool = layer.MaxPool2d(kernel_size=3, stride=2, padding=1)
        self.layer1 = self._make_layer(block, 64, layers[0])
        self.layer2 = self._make_layer(block, 128, layers[1], stride=2)
        self.layer3 = self._make_layer(block, 256, layers[2], stride=2)
        self.layer4 = self._make_layer(block, 512, layers[3], stride=2)
        self.avgpool = layer.AvgPool2d(7, stride=1)
        self.fc = layer.Linear(512 * block.expansion, num_classes)

    def _make_layer(self, block, planes, blocks, stride=1):
        downsample = None
        if stride != 1 or self.inplanes != planes * block.expansion:
            conv = layer.Conv2d(
                self.inplanes,
                planes * block.expansion,
                1,
                stride=stride,
                bias=False,
            )
            bn = layer.BatchNorm2d(planes * block.expansion)

            def _downsample(x):
                return bn(conv(x))

            downsample = _downsample

        layers = []
        layers.append(block(self.inplanes, planes, stride, downsample))
        self.inplanes = planes * block.expansion
        for i in range(1, blocks):
            layers.append(block(self.inplanes, planes))

        def forward(x):
            for layer in layers:
                x = layer(x)
            return x

        return forward

    def forward(self, x):
        x = self.conv1(x)
        x = self.bn1(x)
        x = autograd.relu(x)
        x = self.maxpool(x)

        x = self.layer1(x)
        x = self.layer2(x)
        x = self.layer3(x)
        x = self.layer4(x)

        x = self.avgpool(x)
        x = autograd.flatten(x)
        x = self.fc(x)

        return x

    def train_one_batch(self, x, y, dist_option, spars):
        out = self.forward(x)
        loss = autograd.softmax_cross_entropy(out, y)
        if dist_option == 'fp32':
            self.optimizer.backward_and_update(loss)
        elif dist_option == 'fp16':
            self.optimizer.backward_and_update_half(loss)
        elif dist_option == 'partialUpdate':
            self.optimizer.backward_and_partial_update(loss)
        elif dist_option == 'sparseTopK':
            self.optimizer.backward_and_sparse_update(loss,
                                                      topK=True,
                                                      spars=spars)
        elif dist_option == 'sparseThreshold':
            self.optimizer.backward_and_sparse_update(loss,
                                                      topK=False,
                                                      spars=spars)
        return out, loss

    def set_optimizer(self, optimizer):
        self.optimizer = optimizer


def resnet18(pretrained=False, **kwargs):
    """Constructs a ResNet-18 model.

    Args:
        pretrained (bool): If True, returns a model pre-trained on ImageNet
    """
    model = ResNet(BasicBlock, [2, 2, 2, 2], **kwargs)

    return model


def resnet34(pretrained=False, **kwargs):
    """Constructs a ResNet-34 model.

    Args:
        pretrained (bool): If True, returns a model pre-trained on ImageNet
    """
    model = ResNet(BasicBlock, [3, 4, 6, 3], **kwargs)

    return model


def resnet50(pretrained=False, **kwargs):
    """Constructs a ResNet-50 model.

    Args:
        pretrained (bool): If True, returns a model pre-trained on ImageNet
    """
    model = ResNet(Bottleneck, [3, 4, 6, 3], **kwargs)

    return model


def resnet101(pretrained=False, **kwargs):
    """Constructs a ResNet-101 model.

    Args:
        pretrained (bool): If True, returns a model pre-trained on ImageNet
    """
    model = ResNet(Bottleneck, [3, 4, 23, 3], **kwargs)

    return model


def resnet152(pretrained=False, **kwargs):
    """Constructs a ResNet-152 model.

    Args:
        pretrained (bool): If True, returns a model pre-trained on ImageNet
    """
    model = ResNet(Bottleneck, [3, 8, 36, 3], **kwargs)

    return model


__all__ = [
    'ResNet', 'resnet18', 'resnet34', 'resnet50', 'resnet101', 'resnet152'
]<|MERGE_RESOLUTION|>--- conflicted
+++ resolved
@@ -73,30 +73,18 @@
 
     def __init__(self, inplanes, planes, stride=1, downsample=None):
         super(Bottleneck, self).__init__()
-<<<<<<< HEAD
-        self.conv1 = layer.Conv2d(inplanes, planes, kernel_size=1, bias=False)
-        self.bn1 = layer.BatchNorm2d(planes)
-        self.conv2 = layer.Conv2d(planes,
-                                  planes,
-                                  kernel_size=3,
-=======
         self.conv1 = layer.Conv2d(inplanes, planes, 1, bias=False)
         self.bn1 = layer.BatchNorm2d(planes)
         self.conv2 = layer.Conv2d(planes,
                                   planes,
                                   3,
->>>>>>> 7554b5c5
                                   stride=stride,
                                   padding=1,
                                   bias=False)
         self.bn2 = layer.BatchNorm2d(planes)
         self.conv3 = layer.Conv2d(planes,
                                   planes * self.expansion,
-<<<<<<< HEAD
-                                  kernel_size=1,
-=======
                                   1,
->>>>>>> 7554b5c5
                                   bias=False)
         self.bn3 = layer.BatchNorm2d(planes * self.expansion)
 
@@ -141,11 +129,7 @@
         self.dimension = 4
         self.conv1 = layer.Conv2d(num_channels,
                                   64,
-<<<<<<< HEAD
-                                  kernel_size=7,
-=======
                                   7,
->>>>>>> 7554b5c5
                                   stride=2,
                                   padding=3,
                                   bias=False)
